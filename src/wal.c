--- conflicted
+++ resolved
@@ -2399,11 +2399,8 @@
   u32 *piRead
 ){
   int iHash;                      /* Used to loop through N hash tables */
-<<<<<<< HEAD
   u32 iRead = 0;
-=======
   int iMinHash;
->>>>>>> 3ad93bba
 
   /* Each iteration of the following for() loop searches one
   ** hash table (each hash table indexes up to HASHTABLE_NPAGE frames).
