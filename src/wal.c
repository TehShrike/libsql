/*
** 2010 February 1
**
** The author disclaims copyright to this source code.  In place of
** a legal notice, here is a blessing:
**
**    May you do good and not evil.
**    May you find forgiveness for yourself and forgive others.
**    May you share freely, never taking more than you give.
**
*************************************************************************
**
** This file contains the implementation of a write-ahead log (WAL) used in 
** "journal_mode=WAL" mode.
**
** WRITE-AHEAD LOG (WAL) FILE FORMAT
**
** A WAL file consists of a header followed by zero or more "frames".
** Each frame records the revised content of a single page from the
** database file.  All changes to the database are recorded by writing
** frames into the WAL.  Transactions commit when a frame is written that
** contains a commit marker.  A single WAL can and usually does record 
** multiple transactions.  Periodically, the content of the WAL is
** transferred back into the database file in an operation called a
** "checkpoint".
**
** A single WAL file can be used multiple times.  In other words, the
** WAL can fill up with frames and then be checkpointed and then new
** frames can overwrite the old ones.  A WAL always grows from beginning
** toward the end.  Checksums and counters attached to each frame are
** used to determine which frames within the WAL are valid and which
** are leftovers from prior checkpoints.
**
** The WAL header is 32 bytes in size and consists of the following eight
** big-endian 32-bit unsigned integer values:
**
**     0: Magic number.  0x377f0682 or 0x377f0683
**     4: File format version.  Currently 3007000
**     8: Database page size.  Example: 1024
**    12: Checkpoint sequence number
**    16: Salt-1, random integer incremented with each checkpoint
**    20: Salt-2, a different random integer changing with each ckpt
**    24: Checksum-1 (first part of checksum for first 24 bytes of header).
**    28: Checksum-2 (second part of checksum for first 24 bytes of header).
**
** Immediately following the wal-header are zero or more frames. Each
** frame consists of a 24-byte frame-header followed by a <page-size> bytes
** of page data. The frame-header is six big-endian 32-bit unsigned 
** integer values, as follows:
**
**     0: Page number.
**     4: For commit records, the size of the database image in pages 
**        after the commit. For all other records, zero.
**     8: Salt-1 (copied from the header)
**    12: Salt-2 (copied from the header)
**    16: Checksum-1.
**    20: Checksum-2.
**
** A frame is considered valid if and only if the following conditions are
** true:
**
**    (1) The salt-1 and salt-2 values in the frame-header match
**        salt values in the wal-header
**
**    (2) The checksum values in the final 8 bytes of the frame-header
**        exactly match the checksum computed consecutively on the
**        WAL header and the first 8 bytes and the content of all frames
**        up to and including the current frame.
**
** The checksum is computed using 32-bit big-endian integers if the
** magic number in the first 4 bytes of the WAL is 0x377f0683 and it
** is computed using little-endian if the magic number is 0x377f0682.
** The checksum values are always stored in the frame header in a
** big-endian format regardless of which byte order is used to compute
** the checksum.  The checksum is computed by interpreting the input as
** an even number of unsigned 32-bit integers: x[0] through x[N].  The
** algorithm used for the checksum is as follows:
** 
**   for i from 0 to n-1 step 2:
**     s0 += x[i] + s1;
**     s1 += x[i+1] + s0;
**   endfor
**
** Note that s0 and s1 are both weighted checksums using fibonacci weights
** in reverse order (the largest fibonacci weight occurs on the first element
** of the sequence being summed.)  The s1 value spans all 32-bit 
** terms of the sequence whereas s0 omits the final term.
**
** On a checkpoint, the WAL is first VFS.xSync-ed, then valid content of the
** WAL is transferred into the database, then the database is VFS.xSync-ed.
** The VFS.xSync operations serve as write barriers - all writes launched
** before the xSync must complete before any write that launches after the
** xSync begins.
**
** After each checkpoint, the salt-1 value is incremented and the salt-2
** value is randomized.  This prevents old and new frames in the WAL from
** being considered valid at the same time and being checkpointing together
** following a crash.
**
** READER ALGORITHM
**
** To read a page from the database (call it page number P), a reader
** first checks the WAL to see if it contains page P.  If so, then the
** last valid instance of page P that is a followed by a commit frame
** or is a commit frame itself becomes the value read.  If the WAL
** contains no copies of page P that are valid and which are a commit
** frame or are followed by a commit frame, then page P is read from
** the database file.
**
** To start a read transaction, the reader records the index of the last
** valid frame in the WAL.  The reader uses this recorded "mxFrame" value
** for all subsequent read operations.  New transactions can be appended
** to the WAL, but as long as the reader uses its original mxFrame value
** and ignores the newly appended content, it will see a consistent snapshot
** of the database from a single point in time.  This technique allows
** multiple concurrent readers to view different versions of the database
** content simultaneously.
**
** The reader algorithm in the previous paragraphs works correctly, but 
** because frames for page P can appear anywhere within the WAL, the
** reader has to scan the entire WAL looking for page P frames.  If the
** WAL is large (multiple megabytes is typical) that scan can be slow,
** and read performance suffers.  To overcome this problem, a separate
** data structure called the wal-index is maintained to expedite the
** search for frames of a particular page.
** 
** WAL-INDEX FORMAT
**
** Conceptually, the wal-index is shared memory, though VFS implementations
** might choose to implement the wal-index using a mmapped file.  Because
** the wal-index is shared memory, SQLite does not support journal_mode=WAL 
** on a network filesystem.  All users of the database must be able to
** share memory.
**
** In the default unix and windows implementation, the wal-index is a mmapped
** file whose name is the database name with a "-shm" suffix added.  For that
** reason, the wal-index is sometimes called the "shm" file.
**
** The wal-index is transient.  After a crash, the wal-index can (and should
** be) reconstructed from the original WAL file.  In fact, the VFS is required
** to either truncate or zero the header of the wal-index when the last
** connection to it closes.  Because the wal-index is transient, it can
** use an architecture-specific format; it does not have to be cross-platform.
** Hence, unlike the database and WAL file formats which store all values
** as big endian, the wal-index can store multi-byte values in the native
** byte order of the host computer.
**
** The purpose of the wal-index is to answer this question quickly:  Given
** a page number P and a maximum frame index M, return the index of the 
** last frame in the wal before frame M for page P in the WAL, or return
** NULL if there are no frames for page P in the WAL prior to M.
**
** The wal-index consists of a header region, followed by an one or
** more index blocks.  
**
** The wal-index header contains the total number of frames within the WAL
** in the mxFrame field.
**
** Each index block except for the first contains information on 
** HASHTABLE_NPAGE frames. The first index block contains information on
** HASHTABLE_NPAGE_ONE frames. The values of HASHTABLE_NPAGE_ONE and 
** HASHTABLE_NPAGE are selected so that together the wal-index header and
** first index block are the same size as all other index blocks in the
** wal-index.
**
** Each index block contains two sections, a page-mapping that contains the
** database page number associated with each wal frame, and a hash-table 
** that allows readers to query an index block for a specific page number.
** The page-mapping is an array of HASHTABLE_NPAGE (or HASHTABLE_NPAGE_ONE
** for the first index block) 32-bit page numbers. The first entry in the 
** first index-block contains the database page number corresponding to the
** first frame in the WAL file. The first entry in the second index block
** in the WAL file corresponds to the (HASHTABLE_NPAGE_ONE+1)th frame in
** the log, and so on.
**
** The last index block in a wal-index usually contains less than the full
** complement of HASHTABLE_NPAGE (or HASHTABLE_NPAGE_ONE) page-numbers,
** depending on the contents of the WAL file. This does not change the
** allocated size of the page-mapping array - the page-mapping array merely
** contains unused entries.
**
** Even without using the hash table, the last frame for page P
** can be found by scanning the page-mapping sections of each index block
** starting with the last index block and moving toward the first, and
** within each index block, starting at the end and moving toward the
** beginning.  The first entry that equals P corresponds to the frame
** holding the content for that page.
**
** The hash table consists of HASHTABLE_NSLOT 16-bit unsigned integers.
** HASHTABLE_NSLOT = 2*HASHTABLE_NPAGE, and there is one entry in the
** hash table for each page number in the mapping section, so the hash 
** table is never more than half full.  The expected number of collisions 
** prior to finding a match is 1.  Each entry of the hash table is an
** 1-based index of an entry in the mapping section of the same
** index block.   Let K be the 1-based index of the largest entry in
** the mapping section.  (For index blocks other than the last, K will
** always be exactly HASHTABLE_NPAGE (4096) and for the last index block
** K will be (mxFrame%HASHTABLE_NPAGE).)  Unused slots of the hash table
** contain a value of 0.
**
** To look for page P in the hash table, first compute a hash iKey on
** P as follows:
**
**      iKey = (P * 383) % HASHTABLE_NSLOT
**
** Then start scanning entries of the hash table, starting with iKey
** (wrapping around to the beginning when the end of the hash table is
** reached) until an unused hash slot is found. Let the first unused slot
** be at index iUnused.  (iUnused might be less than iKey if there was
** wrap-around.) Because the hash table is never more than half full,
** the search is guaranteed to eventually hit an unused entry.  Let 
** iMax be the value between iKey and iUnused, closest to iUnused,
** where aHash[iMax]==P.  If there is no iMax entry (if there exists
** no hash slot such that aHash[i]==p) then page P is not in the
** current index block.  Otherwise the iMax-th mapping entry of the
** current index block corresponds to the last entry that references 
** page P.
**
** A hash search begins with the last index block and moves toward the
** first index block, looking for entries corresponding to page P.  On
** average, only two or three slots in each index block need to be
** examined in order to either find the last entry for page P, or to
** establish that no such entry exists in the block.  Each index block
** holds over 4000 entries.  So two or three index blocks are sufficient
** to cover a typical 10 megabyte WAL file, assuming 1K pages.  8 or 10
** comparisons (on average) suffice to either locate a frame in the
** WAL or to establish that the frame does not exist in the WAL.  This
** is much faster than scanning the entire 10MB WAL.
**
** Note that entries are added in order of increasing K.  Hence, one
** reader might be using some value K0 and a second reader that started
** at a later time (after additional transactions were added to the WAL
** and to the wal-index) might be using a different value K1, where K1>K0.
** Both readers can use the same hash table and mapping section to get
** the correct result.  There may be entries in the hash table with
** K>K0 but to the first reader, those entries will appear to be unused
** slots in the hash table and so the first reader will get an answer as
** if no values greater than K0 had ever been inserted into the hash table
** in the first place - which is what reader one wants.  Meanwhile, the
** second reader using K1 will see additional values that were inserted
** later, which is exactly what reader two wants.  
**
** When a rollback occurs, the value of K is decreased. Hash table entries
** that correspond to frames greater than the new K value are removed
** from the hash table at this point.
*/
#ifndef SQLITE_OMIT_WAL

#include "wal.h"

/*
** Trace output macros
*/
#if defined(SQLITE_TEST) && defined(SQLITE_DEBUG)
int sqlite3WalTrace = 0;
# define WALTRACE(X)  if(sqlite3WalTrace) sqlite3DebugPrintf X
#else
# define WALTRACE(X)
#endif

/*
** The maximum (and only) versions of the wal and wal-index formats
** that may be interpreted by this version of SQLite.
**
** If a client begins recovering a WAL file and finds that (a) the checksum
** values in the wal-header are correct and (b) the version field is not
** WAL_MAX_VERSION, recovery fails and SQLite returns SQLITE_CANTOPEN.
**
** Similarly, if a client successfully reads a wal-index header (i.e. the 
** checksum test is successful) and finds that the version field is not
** WALINDEX_MAX_VERSION, then no read-transaction is opened and SQLite
** returns SQLITE_CANTOPEN.
*/
#define WAL_MAX_VERSION      3007000
#define WALINDEX_MAX_VERSION 3007000

/*
** Index numbers for various locking bytes.   WAL_NREADER is the number
** of available reader locks and should be at least 3.  The default
** is SQLITE_SHM_NLOCK==8 and  WAL_NREADER==5.
**
** Technically, the various VFSes are free to implement these locks however
** they see fit.  However, compatibility is encouraged so that VFSes can
** interoperate.  The standard implemention used on both unix and windows
** is for the index number to indicate a byte offset into the
** WalCkptInfo.aLock[] array in the wal-index header.  In other words, all
** locks are on the shm file.  The WALINDEX_LOCK_OFFSET constant (which
** should be 120) is the location in the shm file for the first locking
** byte.
*/
#define WAL_WRITE_LOCK         0
#define WAL_ALL_BUT_WRITE      1
#define WAL_CKPT_LOCK          1
#define WAL_RECOVER_LOCK       2
#define WAL_READ_LOCK(I)       (3+(I))
#define WAL_NREADER            (SQLITE_SHM_NLOCK-3)


/* Object declarations */
typedef struct WalIndexHdr WalIndexHdr;
typedef struct WalIterator WalIterator;
typedef struct WalCkptInfo WalCkptInfo;


/*
** The following object holds a copy of the wal-index header content.
**
** The actual header in the wal-index consists of two copies of this
** object followed by one instance of the WalCkptInfo object.
** For all versions of SQLite through 3.10.0 and probably beyond,
** the locking bytes (WalCkptInfo.aLock) start at offset 120 and
** the total header size is 136 bytes.
**
** The szPage value can be any power of 2 between 512 and 32768, inclusive.
** Or it can be 1 to represent a 65536-byte page.  The latter case was
** added in 3.7.1 when support for 64K pages was added.  
*/
struct WalIndexHdr {
  u32 iVersion;                   /* Wal-index version */
  u32 unused;                     /* Unused (padding) field */
  u32 iChange;                    /* Counter incremented each transaction */
  u8 isInit;                      /* 1 when initialized */
  u8 bigEndCksum;                 /* True if checksums in WAL are big-endian */
  u16 szPage;                     /* Database page size in bytes. 1==64K */
  u32 mxFrame;                    /* Index of last valid frame in the WAL */
  u32 nPage;                      /* Size of database in pages */
  u32 aFrameCksum[2];             /* Checksum of last frame in log */
  u32 aSalt[2];                   /* Two salt values copied from WAL header */
  u32 aCksum[2];                  /* Checksum over all prior fields */
};

/*
** A copy of the following object occurs in the wal-index immediately
** following the second copy of the WalIndexHdr.  This object stores
** information used by checkpoint.
**
** nBackfill is the number of frames in the WAL that have been written
** back into the database. (We call the act of moving content from WAL to
** database "backfilling".)  The nBackfill number is never greater than
** WalIndexHdr.mxFrame.  nBackfill can only be increased by threads
** holding the WAL_CKPT_LOCK lock (which includes a recovery thread).
** However, a WAL_WRITE_LOCK thread can move the value of nBackfill from
** mxFrame back to zero when the WAL is reset.
**
** nBackfillAttempted is the largest value of nBackfill that a checkpoint
** has attempted to achieve.  Normally nBackfill==nBackfillAtempted, however
** the nBackfillAttempted is set before any backfilling is done and the
** nBackfill is only set after all backfilling completes.  So if a checkpoint
** crashes, nBackfillAttempted might be larger than nBackfill.  The
** WalIndexHdr.mxFrame must never be less than nBackfillAttempted.
**
** The aLock[] field is a set of bytes used for locking.  These bytes should
** never be read or written.
**
** There is one entry in aReadMark[] for each reader lock.  If a reader
** holds read-lock K, then the value in aReadMark[K] is no greater than
** the mxFrame for that reader.  The value READMARK_NOT_USED (0xffffffff)
** for any aReadMark[] means that entry is unused.  aReadMark[0] is 
** a special case; its value is never used and it exists as a place-holder
** to avoid having to offset aReadMark[] indexs by one.  Readers holding
** WAL_READ_LOCK(0) always ignore the entire WAL and read all content
** directly from the database.
**
** The value of aReadMark[K] may only be changed by a thread that
** is holding an exclusive lock on WAL_READ_LOCK(K).  Thus, the value of
** aReadMark[K] cannot changed while there is a reader is using that mark
** since the reader will be holding a shared lock on WAL_READ_LOCK(K).
**
** The checkpointer may only transfer frames from WAL to database where
** the frame numbers are less than or equal to every aReadMark[] that is
** in use (that is, every aReadMark[j] for which there is a corresponding
** WAL_READ_LOCK(j)).  New readers (usually) pick the aReadMark[] with the
** largest value and will increase an unused aReadMark[] to mxFrame if there
** is not already an aReadMark[] equal to mxFrame.  The exception to the
** previous sentence is when nBackfill equals mxFrame (meaning that everything
** in the WAL has been backfilled into the database) then new readers
** will choose aReadMark[0] which has value 0 and hence such reader will
** get all their all content directly from the database file and ignore 
** the WAL.
**
** Writers normally append new frames to the end of the WAL.  However,
** if nBackfill equals mxFrame (meaning that all WAL content has been
** written back into the database) and if no readers are using the WAL
** (in other words, if there are no WAL_READ_LOCK(i) where i>0) then
** the writer will first "reset" the WAL back to the beginning and start
** writing new content beginning at frame 1.
**
** We assume that 32-bit loads are atomic and so no locks are needed in
** order to read from any aReadMark[] entries.
*/
struct WalCkptInfo {
  u32 nBackfill;                  /* Number of WAL frames backfilled into DB */
  u32 aReadMark[WAL_NREADER];     /* Reader marks */
  u8 aLock[SQLITE_SHM_NLOCK];     /* Reserved space for locks */
  u32 nBackfillAttempted;         /* WAL frames perhaps written, or maybe not */
  u32 notUsed0;                   /* Available for future enhancements */
};
#define READMARK_NOT_USED  0xffffffff


/* A block of WALINDEX_LOCK_RESERVED bytes beginning at
** WALINDEX_LOCK_OFFSET is reserved for locks. Since some systems
** only support mandatory file-locks, we do not read or write data
** from the region of the file on which locks are applied.
*/
#define WALINDEX_LOCK_OFFSET (sizeof(WalIndexHdr)*2+offsetof(WalCkptInfo,aLock))
#define WALINDEX_HDR_SIZE    (sizeof(WalIndexHdr)*2+sizeof(WalCkptInfo))

/* Size of header before each frame in wal */
#define WAL_FRAME_HDRSIZE 24

/* Size of write ahead log header, including checksum. */
#define WAL_HDRSIZE 32

/* WAL magic value. Either this value, or the same value with the least
** significant bit also set (WAL_MAGIC | 0x00000001) is stored in 32-bit
** big-endian format in the first 4 bytes of a WAL file.
**
** If the LSB is set, then the checksums for each frame within the WAL
** file are calculated by treating all data as an array of 32-bit 
** big-endian words. Otherwise, they are calculated by interpreting 
** all data as 32-bit little-endian words.
*/
#define WAL_MAGIC 0x377f0682

/*
** Return the offset of frame iFrame in the write-ahead log file, 
** assuming a database page size of szPage bytes. The offset returned
** is to the start of the write-ahead log frame-header.
*/
#define walFrameOffset(iFrame, szPage) (                               \
  WAL_HDRSIZE + ((iFrame)-1)*(i64)((szPage)+WAL_FRAME_HDRSIZE)         \
)

/*
** An open write-ahead log file is represented by an instance of the
** following object.
*/
struct Wal {
  sqlite3_vfs *pVfs;         /* The VFS used to create pDbFd */
  sqlite3_file *pDbFd;       /* File handle for the database file */
  sqlite3_file *pWalFd;      /* File handle for WAL file */
  u32 iCallback;             /* Value to pass to log callback (or 0) */
  i64 mxWalSize;             /* Truncate WAL to this size upon reset */
  int nWiData;               /* Size of array apWiData */
  int szFirstBlock;          /* Size of first block written to WAL file */
  volatile u32 **apWiData;   /* Pointer to wal-index content in memory */
  u32 szPage;                /* Database page size */
  i16 readLock;              /* Which read lock is being held.  -1 for none */
  u8 syncFlags;              /* Flags to use to sync header writes */
  u8 exclusiveMode;          /* Non-zero if connection is in exclusive mode */
  u8 writeLock;              /* True if in a write transaction */
  u8 ckptLock;               /* True if holding a checkpoint lock */
  u8 readOnly;               /* WAL_RDWR, WAL_RDONLY, or WAL_SHM_RDONLY */
  u8 truncateOnCommit;       /* True to truncate WAL file on commit */
  u8 syncHeader;             /* Fsync the WAL header if true */
  u8 padToSectorBoundary;    /* Pad transactions out to the next sector */
  u8 bShmUnreliable;         /* SHM content is read-only and unreliable */
  WalIndexHdr hdr;           /* Wal-index header for current transaction */
  u32 minFrame;              /* Ignore wal frames before this one */
  u32 iReCksum;              /* On commit, recalculate checksums from here */
  u32 nPriorFrame;           /* For sqlite3WalInfo() */
  const char *zWalName;      /* Name of WAL file */
  u32 nCkpt;                 /* Checkpoint sequence counter in the wal-header */
  FastPrng sPrng;            /* Random number generator */
#ifdef SQLITE_DEBUG
  u8 lockError;              /* True if a locking error has occurred */
#endif
#ifdef SQLITE_ENABLE_SNAPSHOT
  WalIndexHdr *pSnapshot;    /* Start transaction here if not NULL */
#endif
#ifdef SQLITE_ENABLE_SETLK_TIMEOUT
  sqlite3 *db;
#endif
};

/*
** Candidate values for Wal.exclusiveMode.
*/
#define WAL_NORMAL_MODE     0
#define WAL_EXCLUSIVE_MODE  1     
#define WAL_HEAPMEMORY_MODE 2

/*
** Possible values for WAL.readOnly
*/
#define WAL_RDWR        0    /* Normal read/write connection */
#define WAL_RDONLY      1    /* The WAL file is readonly */
#define WAL_SHM_RDONLY  2    /* The SHM file is readonly */

/*
** Each page of the wal-index mapping contains a hash-table made up of
** an array of HASHTABLE_NSLOT elements of the following type.
*/
typedef u16 ht_slot;

/*
** This structure is used to implement an iterator that loops through
** all frames in the WAL in database page order. Where two or more frames
** correspond to the same database page, the iterator visits only the 
** frame most recently written to the WAL (in other words, the frame with
** the largest index).
**
** The internals of this structure are only accessed by:
**
**   walIteratorInit() - Create a new iterator,
**   walIteratorNext() - Step an iterator,
**   walIteratorFree() - Free an iterator.
**
** This functionality is used by the checkpoint code (see walCheckpoint()).
*/
struct WalIterator {
  int iPrior;                     /* Last result returned from the iterator */
  int nSegment;                   /* Number of entries in aSegment[] */
  struct WalSegment {
    int iNext;                    /* Next slot in aIndex[] not yet returned */
    ht_slot *aIndex;              /* i0, i1, i2... such that aPgno[iN] ascend */
    u32 *aPgno;                   /* Array of page numbers. */
    int nEntry;                   /* Nr. of entries in aPgno[] and aIndex[] */
    int iZero;                    /* Frame number associated with aPgno[0] */
  } aSegment[1];                  /* One for every 32KB page in the wal-index */
};

/*
** Define the parameters of the hash tables in the wal-index file. There
** is a hash-table following every HASHTABLE_NPAGE page numbers in the
** wal-index.
**
** Changing any of these constants will alter the wal-index format and
** create incompatibilities.
*/
#define HASHTABLE_NPAGE      4096                 /* Must be power of 2 */
#define HASHTABLE_HASH_1     383                  /* Should be prime */
#define HASHTABLE_NSLOT      (HASHTABLE_NPAGE*2)  /* Must be a power of 2 */

/* 
** The block of page numbers associated with the first hash-table in a
** wal-index is smaller than usual. This is so that there is a complete
** hash-table on each aligned 32KB page of the wal-index.
*/
#define HASHTABLE_NPAGE_ONE  (HASHTABLE_NPAGE - (WALINDEX_HDR_SIZE/sizeof(u32)))

/* The wal-index is divided into pages of WALINDEX_PGSZ bytes each. */
#define WALINDEX_PGSZ   (                                         \
    sizeof(ht_slot)*HASHTABLE_NSLOT + HASHTABLE_NPAGE*sizeof(u32) \
)

/*
** Obtain a pointer to the iPage'th page of the wal-index. The wal-index
** is broken into pages of WALINDEX_PGSZ bytes. Wal-index pages are
** numbered from zero.
**
** If the wal-index is currently smaller the iPage pages then the size
** of the wal-index might be increased, but only if it is safe to do
** so.  It is safe to enlarge the wal-index if pWal->writeLock is true
** or pWal->exclusiveMode==WAL_HEAPMEMORY_MODE.
**
** If this call is successful, *ppPage is set to point to the wal-index
** page and SQLITE_OK is returned. If an error (an OOM or VFS error) occurs,
** then an SQLite error code is returned and *ppPage is set to 0.
*/
static SQLITE_NOINLINE int walIndexPageRealloc(
  Wal *pWal,               /* The WAL context */
  int iPage,               /* The page we seek */
  volatile u32 **ppPage    /* Write the page pointer here */
){
  int rc = SQLITE_OK;

  /* Enlarge the pWal->apWiData[] array if required */
  if( pWal->nWiData<=iPage ){
    sqlite3_int64 nByte = sizeof(u32*)*(iPage+1);
    volatile u32 **apNew;
    apNew = (volatile u32 **)sqlite3Realloc((void *)pWal->apWiData, nByte);
    if( !apNew ){
      *ppPage = 0;
      return SQLITE_NOMEM_BKPT;
    }
    memset((void*)&apNew[pWal->nWiData], 0,
           sizeof(u32*)*(iPage+1-pWal->nWiData));
    pWal->apWiData = apNew;
    pWal->nWiData = iPage+1;
  }

  /* Request a pointer to the required page from the VFS */
  assert( pWal->apWiData[iPage]==0 );
  if( pWal->exclusiveMode==WAL_HEAPMEMORY_MODE ){
    pWal->apWiData[iPage] = (u32 volatile *)sqlite3MallocZero(WALINDEX_PGSZ);
    if( !pWal->apWiData[iPage] ) rc = SQLITE_NOMEM_BKPT;
  }else{
    rc = sqlite3OsShmMap(pWal->pDbFd, iPage, WALINDEX_PGSZ, 
        pWal->writeLock, (void volatile **)&pWal->apWiData[iPage]
    );
    assert( pWal->apWiData[iPage]!=0 || rc!=SQLITE_OK || pWal->writeLock==0 );
    testcase( pWal->apWiData[iPage]==0 && rc==SQLITE_OK );
    if( (rc&0xff)==SQLITE_READONLY ){
      pWal->readOnly |= WAL_SHM_RDONLY;
      if( rc==SQLITE_READONLY ){
        rc = SQLITE_OK;
      }
    }
  }

  *ppPage = pWal->apWiData[iPage];
  assert( iPage==0 || *ppPage || rc!=SQLITE_OK );
  return rc;
}
static int walIndexPage(
  Wal *pWal,               /* The WAL context */
  int iPage,               /* The page we seek */
  volatile u32 **ppPage    /* Write the page pointer here */
){
  if( pWal->nWiData<=iPage || (*ppPage = pWal->apWiData[iPage])==0 ){
    return walIndexPageRealloc(pWal, iPage, ppPage);
  }
  return SQLITE_OK;
}

/*
** Return a pointer to the WalCkptInfo structure in the wal-index.
*/
static volatile WalCkptInfo *walCkptInfo(Wal *pWal){
  assert( pWal->nWiData>0 && pWal->apWiData[0] );
  return (volatile WalCkptInfo*)&(pWal->apWiData[0][sizeof(WalIndexHdr)/2]);
}

/*
** Return a pointer to the WalIndexHdr structure in the wal-index.
*/
static volatile WalIndexHdr *walIndexHdr(Wal *pWal){
  assert( pWal->nWiData>0 && pWal->apWiData[0] );
  return (volatile WalIndexHdr*)pWal->apWiData[0];
}

/*
** The argument to this macro must be of type u32. On a little-endian
** architecture, it returns the u32 value that results from interpreting
** the 4 bytes as a big-endian value. On a big-endian architecture, it
** returns the value that would be produced by interpreting the 4 bytes
** of the input value as a little-endian integer.
*/
#define BYTESWAP32(x) ( \
    (((x)&0x000000FF)<<24) + (((x)&0x0000FF00)<<8)  \
  + (((x)&0x00FF0000)>>8)  + (((x)&0xFF000000)>>24) \
)

/*
** Generate or extend an 8 byte checksum based on the data in 
** array aByte[] and the initial values of aIn[0] and aIn[1] (or
** initial values of 0 and 0 if aIn==NULL).
**
** The checksum is written back into aOut[] before returning.
**
** nByte must be a positive multiple of 8.
*/
static void walChecksumBytes(
  int nativeCksum, /* True for native byte-order, false for non-native */
  u8 *a,           /* Content to be checksummed */
  int nByte,       /* Bytes of content in a[].  Must be a multiple of 8. */
  const u32 *aIn,  /* Initial checksum value input */
  u32 *aOut        /* OUT: Final checksum value output */
){
  u32 s1, s2;
  u32 *aData = (u32 *)a;
  u32 *aEnd = (u32 *)&a[nByte];

  if( aIn ){
    s1 = aIn[0];
    s2 = aIn[1];
  }else{
    s1 = s2 = 0;
  }

  assert( nByte>=8 );
  assert( (nByte&0x00000007)==0 );
  assert( nByte<=65536 );

  if( nativeCksum ){
    do {
      s1 += *aData++ + s2;
      s2 += *aData++ + s1;
    }while( aData<aEnd );
  }else{
    do {
      s1 += BYTESWAP32(aData[0]) + s2;
      s2 += BYTESWAP32(aData[1]) + s1;
      aData += 2;
    }while( aData<aEnd );
  }

  aOut[0] = s1;
  aOut[1] = s2;
}

static void walShmBarrier(Wal *pWal){
  if( pWal->exclusiveMode!=WAL_HEAPMEMORY_MODE ){
    sqlite3OsShmBarrier(pWal->pDbFd);
  }
}

/*
** Write the header information in pWal->hdr into the wal-index.
**
** The checksum on pWal->hdr is updated before it is written.
*/
static void walIndexWriteHdr(Wal *pWal){
  volatile WalIndexHdr *aHdr = walIndexHdr(pWal);
  const int nCksum = offsetof(WalIndexHdr, aCksum);

  assert( pWal->writeLock );
  pWal->hdr.isInit = 1;
  pWal->hdr.iVersion = WALINDEX_MAX_VERSION;
  walChecksumBytes(1, (u8*)&pWal->hdr, nCksum, 0, pWal->hdr.aCksum);
  memcpy((void*)&aHdr[1], (const void*)&pWal->hdr, sizeof(WalIndexHdr));
  walShmBarrier(pWal);
  memcpy((void*)&aHdr[0], (const void*)&pWal->hdr, sizeof(WalIndexHdr));
}

/*
** This function encodes a single frame header and writes it to a buffer
** supplied by the caller. A frame-header is made up of a series of 
** 4-byte big-endian integers, as follows:
**
**     0: Page number.
**     4: For commit records, the size of the database image in pages 
**        after the commit. For all other records, zero.
**     8: Salt-1 (copied from the wal-header)
**    12: Salt-2 (copied from the wal-header)
**    16: Checksum-1.
**    20: Checksum-2.
*/
static void walEncodeFrame(
  Wal *pWal,                      /* The write-ahead log */
  u32 iPage,                      /* Database page number for frame */
  u32 nTruncate,                  /* New db size (or 0 for non-commit frames) */
  u8 *aData,                      /* Pointer to page data */
  u8 *aFrame                      /* OUT: Write encoded frame here */
){
  int nativeCksum;                /* True for native byte-order checksums */
  u32 *aCksum = pWal->hdr.aFrameCksum;
  assert( WAL_FRAME_HDRSIZE==24 );
  sqlite3Put4byte(&aFrame[0], iPage);
  sqlite3Put4byte(&aFrame[4], nTruncate);
  if( pWal->iReCksum==0 ){
    memcpy(&aFrame[8], pWal->hdr.aSalt, 8);

    nativeCksum = (pWal->hdr.bigEndCksum==SQLITE_BIGENDIAN);
    walChecksumBytes(nativeCksum, aFrame, 8, aCksum, aCksum);
    walChecksumBytes(nativeCksum, aData, pWal->szPage, aCksum, aCksum);

    sqlite3Put4byte(&aFrame[16], aCksum[0]);
    sqlite3Put4byte(&aFrame[20], aCksum[1]);
  }else{
    memset(&aFrame[8], 0, 16);
  }
}

/*
** Check to see if the frame with header in aFrame[] and content
** in aData[] is valid.  If it is a valid frame, fill *piPage and
** *pnTruncate and return true.  Return if the frame is not valid.
*/
static int walDecodeFrame(
  Wal *pWal,                      /* The write-ahead log */
  u32 *piPage,                    /* OUT: Database page number for frame */
  u32 *pnTruncate,                /* OUT: New db size (or 0 if not commit) */
  u8 *aData,                      /* Pointer to page data (for checksum) */
  u8 *aFrame                      /* Frame data */
){
  int nativeCksum;                /* True for native byte-order checksums */
  u32 *aCksum = pWal->hdr.aFrameCksum;
  u32 pgno;                       /* Page number of the frame */
  assert( WAL_FRAME_HDRSIZE==24 );

  /* A frame is only valid if the salt values in the frame-header
  ** match the salt values in the wal-header. 
  */
  if( memcmp(&pWal->hdr.aSalt, &aFrame[8], 8)!=0 ){
    return 0;
  }

  /* A frame is only valid if the page number is creater than zero.
  */
  pgno = sqlite3Get4byte(&aFrame[0]);
  if( pgno==0 ){
    return 0;
  }

  /* A frame is only valid if a checksum of the WAL header,
  ** all prior frams, the first 16 bytes of this frame-header, 
  ** and the frame-data matches the checksum in the last 8 
  ** bytes of this frame-header.
  */
  nativeCksum = (pWal->hdr.bigEndCksum==SQLITE_BIGENDIAN);
  walChecksumBytes(nativeCksum, aFrame, 8, aCksum, aCksum);
  walChecksumBytes(nativeCksum, aData, pWal->szPage, aCksum, aCksum);
  if( aCksum[0]!=sqlite3Get4byte(&aFrame[16]) 
   || aCksum[1]!=sqlite3Get4byte(&aFrame[20]) 
  ){
    /* Checksum failed. */
    return 0;
  }

  /* If we reach this point, the frame is valid.  Return the page number
  ** and the new database size.
  */
  *piPage = pgno;
  *pnTruncate = sqlite3Get4byte(&aFrame[4]);
  return 1;
}


#if defined(SQLITE_TEST) && defined(SQLITE_DEBUG)
/*
** Names of locks.  This routine is used to provide debugging output and is not
** a part of an ordinary build.
*/
static const char *walLockName(int lockIdx){
  if( lockIdx==WAL_WRITE_LOCK ){
    return "WRITE-LOCK";
  }else if( lockIdx==WAL_CKPT_LOCK ){
    return "CKPT-LOCK";
  }else if( lockIdx==WAL_RECOVER_LOCK ){
    return "RECOVER-LOCK";
  }else{
    static char zName[15];
    sqlite3_snprintf(sizeof(zName), zName, "READ-LOCK[%d]",
                     lockIdx-WAL_READ_LOCK(0));
    return zName;
  }
}
#endif /*defined(SQLITE_TEST) || defined(SQLITE_DEBUG) */
    

/*
** Set or release locks on the WAL.  Locks are either shared or exclusive.
** A lock cannot be moved directly between shared and exclusive - it must go
** through the concurrent state first.
**
** In locking_mode=EXCLUSIVE, all of these routines become no-ops.
*/
static int walLockShared(Wal *pWal, int lockIdx){
  int rc;
  if( pWal->exclusiveMode ) return SQLITE_OK;
  rc = sqlite3OsShmLock(pWal->pDbFd, lockIdx, 1,
                        SQLITE_SHM_LOCK | SQLITE_SHM_SHARED);
  WALTRACE(("WAL%p: acquire SHARED-%s %s\n", pWal,
            walLockName(lockIdx), rc ? "failed" : "ok"));
  VVA_ONLY( pWal->lockError = (u8)(rc!=SQLITE_OK && (rc&0xFF)!=SQLITE_BUSY); )
  return rc;
}
static void walUnlockShared(Wal *pWal, int lockIdx){
  if( pWal->exclusiveMode ) return;
  (void)sqlite3OsShmLock(pWal->pDbFd, lockIdx, 1,
                         SQLITE_SHM_UNLOCK | SQLITE_SHM_SHARED);
  WALTRACE(("WAL%p: release SHARED-%s\n", pWal, walLockName(lockIdx)));
}
static int walLockExclusive(Wal *pWal, int lockIdx, int n){
  int rc;
  if( pWal->exclusiveMode ) return SQLITE_OK;
  rc = sqlite3OsShmLock(pWal->pDbFd, lockIdx, n,
                        SQLITE_SHM_LOCK | SQLITE_SHM_EXCLUSIVE);
  WALTRACE(("WAL%p: acquire EXCLUSIVE-%s cnt=%d %s\n", pWal,
            walLockName(lockIdx), n, rc ? "failed" : "ok"));
  VVA_ONLY( pWal->lockError = (u8)(rc!=SQLITE_OK && (rc&0xFF)!=SQLITE_BUSY); )
  return rc;
}
static void walUnlockExclusive(Wal *pWal, int lockIdx, int n){
  if( pWal->exclusiveMode ) return;
  (void)sqlite3OsShmLock(pWal->pDbFd, lockIdx, n,
                         SQLITE_SHM_UNLOCK | SQLITE_SHM_EXCLUSIVE);
  WALTRACE(("WAL%p: release EXCLUSIVE-%s cnt=%d\n", pWal,
             walLockName(lockIdx), n));
}

/*
** Compute a hash on a page number.  The resulting hash value must land
** between 0 and (HASHTABLE_NSLOT-1).  The walHashNext() function advances
** the hash to the next value in the event of a collision.
*/
static int walHash(u32 iPage){
  assert( iPage>0 );
  assert( (HASHTABLE_NSLOT & (HASHTABLE_NSLOT-1))==0 );
  return (iPage*HASHTABLE_HASH_1) & (HASHTABLE_NSLOT-1);
}
static int walNextHash(int iPriorHash){
  return (iPriorHash+1)&(HASHTABLE_NSLOT-1);
}

/*
** An instance of the WalHashLoc object is used to describe the location
** of a page hash table in the wal-index.  This becomes the return value
** from walHashGet().
*/
typedef struct WalHashLoc WalHashLoc;
struct WalHashLoc {
  volatile ht_slot *aHash;  /* Start of the wal-index hash table */
  volatile u32 *aPgno;      /* aPgno[1] is the page of first frame indexed */
  u32 iZero;                /* One less than the frame number of first indexed*/
};

/* 
** Return pointers to the hash table and page number array stored on
** page iHash of the wal-index. The wal-index is broken into 32KB pages
** numbered starting from 0.
**
** Set output variable pLoc->aHash to point to the start of the hash table
** in the wal-index file. Set pLoc->iZero to one less than the frame 
** number of the first frame indexed by this hash table. If a
** slot in the hash table is set to N, it refers to frame number 
** (pLoc->iZero+N) in the log.
**
** Finally, set pLoc->aPgno so that pLoc->aPgno[1] is the page number of the
** first frame indexed by the hash table, frame (pLoc->iZero+1).
*/
static int walHashGet(
  Wal *pWal,                      /* WAL handle */
  int iHash,                      /* Find the iHash'th table */
  WalHashLoc *pLoc                /* OUT: Hash table location */
){
  int rc;                         /* Return code */

  rc = walIndexPage(pWal, iHash, &pLoc->aPgno);
  assert( rc==SQLITE_OK || iHash>0 );

  if( rc==SQLITE_OK ){
    pLoc->aHash = (volatile ht_slot *)&pLoc->aPgno[HASHTABLE_NPAGE];
    if( iHash==0 ){
      pLoc->aPgno = &pLoc->aPgno[WALINDEX_HDR_SIZE/sizeof(u32)];
      pLoc->iZero = 0;
    }else{
      pLoc->iZero = HASHTABLE_NPAGE_ONE + (iHash-1)*HASHTABLE_NPAGE;
    }
    pLoc->aPgno = &pLoc->aPgno[-1];
  }
  return rc;
}

/*
** Return the number of the wal-index page that contains the hash-table
** and page-number array that contain entries corresponding to WAL frame
** iFrame. The wal-index is broken up into 32KB pages. Wal-index pages 
** are numbered starting from 0.
*/
static int walFramePage(u32 iFrame){
  int iHash = (iFrame+HASHTABLE_NPAGE-HASHTABLE_NPAGE_ONE-1) / HASHTABLE_NPAGE;
  assert( (iHash==0 || iFrame>HASHTABLE_NPAGE_ONE)
       && (iHash>=1 || iFrame<=HASHTABLE_NPAGE_ONE)
       && (iHash<=1 || iFrame>(HASHTABLE_NPAGE_ONE+HASHTABLE_NPAGE))
       && (iHash>=2 || iFrame<=HASHTABLE_NPAGE_ONE+HASHTABLE_NPAGE)
       && (iHash<=2 || iFrame>(HASHTABLE_NPAGE_ONE+2*HASHTABLE_NPAGE))
  );
  return iHash;
}

/*
** Return the page number associated with frame iFrame in this WAL.
*/
static u32 walFramePgno(Wal *pWal, u32 iFrame){
  int iHash = walFramePage(iFrame);
  if( iHash==0 ){
    return pWal->apWiData[0][WALINDEX_HDR_SIZE/sizeof(u32) + iFrame - 1];
  }
  return pWal->apWiData[iHash][(iFrame-1-HASHTABLE_NPAGE_ONE)%HASHTABLE_NPAGE];
}

/*
** Remove entries from the hash table that point to WAL slots greater
** than pWal->hdr.mxFrame.
**
** This function is called whenever pWal->hdr.mxFrame is decreased due
** to a rollback or savepoint.
**
** At most only the hash table containing pWal->hdr.mxFrame needs to be
** updated.  Any later hash tables will be automatically cleared when
** pWal->hdr.mxFrame advances to the point where those hash tables are
** actually needed.
*/
static void walCleanupHash(Wal *pWal){
  WalHashLoc sLoc;                /* Hash table location */
  int iLimit = 0;                 /* Zero values greater than this */
  int nByte;                      /* Number of bytes to zero in aPgno[] */
  int i;                          /* Used to iterate through aHash[] */
  int rc;                         /* Return code form walHashGet() */

  assert( pWal->writeLock );
  testcase( pWal->hdr.mxFrame==HASHTABLE_NPAGE_ONE-1 );
  testcase( pWal->hdr.mxFrame==HASHTABLE_NPAGE_ONE );
  testcase( pWal->hdr.mxFrame==HASHTABLE_NPAGE_ONE+1 );

  if( pWal->hdr.mxFrame==0 ) return;

  /* Obtain pointers to the hash-table and page-number array containing 
  ** the entry that corresponds to frame pWal->hdr.mxFrame. It is guaranteed
  ** that the page said hash-table and array reside on is already mapped.(1)
  */
  assert( pWal->nWiData>walFramePage(pWal->hdr.mxFrame) );
  assert( pWal->apWiData[walFramePage(pWal->hdr.mxFrame)] );
  rc = walHashGet(pWal, walFramePage(pWal->hdr.mxFrame), &sLoc);
  if( NEVER(rc) ) return; /* Defense-in-depth, in case (1) above is wrong */

  /* Zero all hash-table entries that correspond to frame numbers greater
  ** than pWal->hdr.mxFrame.
  */
  iLimit = pWal->hdr.mxFrame - sLoc.iZero;
  assert( iLimit>0 );
  for(i=0; i<HASHTABLE_NSLOT; i++){
    if( sLoc.aHash[i]>iLimit ){
      sLoc.aHash[i] = 0;
    }
  }
  
  /* Zero the entries in the aPgno array that correspond to frames with
  ** frame numbers greater than pWal->hdr.mxFrame. 
  */
  nByte = (int)((char *)sLoc.aHash - (char *)&sLoc.aPgno[iLimit+1]);
  memset((void *)&sLoc.aPgno[iLimit+1], 0, nByte);

#ifdef SQLITE_ENABLE_EXPENSIVE_ASSERT
  /* Verify that the every entry in the mapping region is still reachable
  ** via the hash table even after the cleanup.
  */
  if( iLimit ){
    int j;           /* Loop counter */
    int iKey;        /* Hash key */
    for(j=1; j<=iLimit; j++){
      for(iKey=walHash(sLoc.aPgno[j]);sLoc.aHash[iKey];iKey=walNextHash(iKey)){
        if( sLoc.aHash[iKey]==j ) break;
      }
      assert( sLoc.aHash[iKey]==j );
    }
  }
#endif /* SQLITE_ENABLE_EXPENSIVE_ASSERT */
}


/*
** Set an entry in the wal-index that will map database page number
** pPage into WAL frame iFrame.
*/
static int walIndexAppend(Wal *pWal, u32 iFrame, u32 iPage){
  int rc;                         /* Return code */
  WalHashLoc sLoc;                /* Wal-index hash table location */

  rc = walHashGet(pWal, walFramePage(iFrame), &sLoc);

  /* Assuming the wal-index file was successfully mapped, populate the
  ** page number array and hash table entry.
  */
  if( rc==SQLITE_OK ){
    int iKey;                     /* Hash table key */
    int idx;                      /* Value to write to hash-table slot */
    int nCollide;                 /* Number of hash collisions */

    idx = iFrame - sLoc.iZero;
    assert( idx <= HASHTABLE_NSLOT/2 + 1 );
    
    /* If this is the first entry to be added to this hash-table, zero the
    ** entire hash table and aPgno[] array before proceeding. 
    */
    if( idx==1 ){
      int nByte = (int)((u8 *)&sLoc.aHash[HASHTABLE_NSLOT]
                               - (u8 *)&sLoc.aPgno[1]);
      memset((void*)&sLoc.aPgno[1], 0, nByte);
    }

    /* If the entry in aPgno[] is already set, then the previous writer
    ** must have exited unexpectedly in the middle of a transaction (after
    ** writing one or more dirty pages to the WAL to free up memory). 
    ** Remove the remnants of that writers uncommitted transaction from 
    ** the hash-table before writing any new entries.
    */
    if( sLoc.aPgno[idx] ){
      walCleanupHash(pWal);
      assert( !sLoc.aPgno[idx] );
    }

    /* Write the aPgno[] array entry and the hash-table slot. */
    nCollide = idx;
    for(iKey=walHash(iPage); sLoc.aHash[iKey]; iKey=walNextHash(iKey)){
      if( (nCollide--)==0 ) return SQLITE_CORRUPT_BKPT;
    }
    sLoc.aPgno[idx] = iPage;
    sLoc.aHash[iKey] = (ht_slot)idx;

#ifdef SQLITE_ENABLE_EXPENSIVE_ASSERT
    /* Verify that the number of entries in the hash table exactly equals
    ** the number of entries in the mapping region.
    */
    {
      int i;           /* Loop counter */
      int nEntry = 0;  /* Number of entries in the hash table */
      for(i=0; i<HASHTABLE_NSLOT; i++){ if( sLoc.aHash[i] ) nEntry++; }
      assert( nEntry==idx );
    }

    /* Verify that the every entry in the mapping region is reachable
    ** via the hash table.  This turns out to be a really, really expensive
    ** thing to check, so only do this occasionally - not on every
    ** iteration.
    */
    if( (idx&0x3ff)==0 ){
      int i;           /* Loop counter */
      for(i=1; i<=idx; i++){
        for(iKey=walHash(sLoc.aPgno[i]);
            sLoc.aHash[iKey];
            iKey=walNextHash(iKey)){
          if( sLoc.aHash[iKey]==i ) break;
        }
        assert( sLoc.aHash[iKey]==i );
      }
    }
#endif /* SQLITE_ENABLE_EXPENSIVE_ASSERT */
  }


  return rc;
}


/*
** Recover the wal-index by reading the write-ahead log file. 
**
** This routine first tries to establish an exclusive lock on the
** wal-index to prevent other threads/processes from doing anything
** with the WAL or wal-index while recovery is running.  The
** WAL_RECOVER_LOCK is also held so that other threads will know
** that this thread is running recovery.  If unable to establish
** the necessary locks, this routine returns SQLITE_BUSY.
*/
static int walIndexRecover(Wal *pWal){
  int rc;                         /* Return Code */
  i64 nSize;                      /* Size of log file */
  u32 aFrameCksum[2] = {0, 0};
  int iLock;                      /* Lock offset to lock for checkpoint */

  /* Obtain an exclusive lock on all byte in the locking range not already
  ** locked by the caller. The caller is guaranteed to have locked the
  ** WAL_WRITE_LOCK byte, and may have also locked the WAL_CKPT_LOCK byte.
  ** If successful, the same bytes that are locked here are concurrent before
  ** this function returns.
  */
  assert( pWal->ckptLock==1 || pWal->ckptLock==0 );
  assert( WAL_ALL_BUT_WRITE==WAL_WRITE_LOCK+1 );
  assert( WAL_CKPT_LOCK==WAL_ALL_BUT_WRITE );
  assert( pWal->writeLock );
  iLock = WAL_ALL_BUT_WRITE + pWal->ckptLock;
  rc = walLockExclusive(pWal, iLock, WAL_READ_LOCK(0)-iLock);
  if( rc==SQLITE_OK ){
    rc = walLockExclusive(pWal, WAL_READ_LOCK(1), WAL_NREADER-1);
    if( rc!=SQLITE_OK ){
      walUnlockExclusive(pWal, iLock, WAL_READ_LOCK(0)-iLock);
    }
  }
  if( rc ){
    return rc;
  }

  WALTRACE(("WAL%p: recovery begin...\n", pWal));

  memset(&pWal->hdr, 0, sizeof(WalIndexHdr));

  rc = sqlite3OsFileSize(pWal->pWalFd, &nSize);
  if( rc!=SQLITE_OK ){
    goto recovery_error;
  }

  if( nSize>WAL_HDRSIZE ){
    u8 aBuf[WAL_HDRSIZE];         /* Buffer to load WAL header into */
    u8 *aFrame = 0;               /* Malloc'd buffer to load entire frame */
    int szFrame;                  /* Number of bytes in buffer aFrame[] */
    u8 *aData;                    /* Pointer to data part of aFrame buffer */
    int iFrame;                   /* Index of last frame read */
    i64 iOffset;                  /* Next offset to read from log file */
    int szPage;                   /* Page size according to the log */
    u32 magic;                    /* Magic value read from WAL header */
    u32 version;                  /* Magic value read from WAL header */
    int isValid;                  /* True if this frame is valid */

    /* Read in the WAL header. */
    rc = sqlite3OsRead(pWal->pWalFd, aBuf, WAL_HDRSIZE, 0);
    if( rc!=SQLITE_OK ){
      goto recovery_error;
    }

    /* If the database page size is not a power of two, or is greater than
    ** SQLITE_MAX_PAGE_SIZE, conclude that the WAL file contains no valid 
    ** data. Similarly, if the 'magic' value is invalid, ignore the whole
    ** WAL file.
    */
    magic = sqlite3Get4byte(&aBuf[0]);
    szPage = sqlite3Get4byte(&aBuf[8]);
    if( (magic&0xFFFFFFFE)!=WAL_MAGIC 
     || szPage&(szPage-1) 
     || szPage>SQLITE_MAX_PAGE_SIZE 
     || szPage<512 
    ){
      goto finished;
    }
    pWal->hdr.bigEndCksum = (u8)(magic&0x00000001);
    pWal->szPage = szPage;
    pWal->nCkpt = sqlite3Get4byte(&aBuf[12]);
    memcpy(&pWal->hdr.aSalt, &aBuf[16], 8);

    /* Verify that the WAL header checksum is correct */
    walChecksumBytes(pWal->hdr.bigEndCksum==SQLITE_BIGENDIAN, 
        aBuf, WAL_HDRSIZE-2*4, 0, pWal->hdr.aFrameCksum
    );
    if( pWal->hdr.aFrameCksum[0]!=sqlite3Get4byte(&aBuf[24])
     || pWal->hdr.aFrameCksum[1]!=sqlite3Get4byte(&aBuf[28])
    ){
      goto finished;
    }

    /* Verify that the version number on the WAL format is one that
    ** are able to understand */
    version = sqlite3Get4byte(&aBuf[4]);
    if( version!=WAL_MAX_VERSION ){
      rc = SQLITE_CANTOPEN_BKPT;
      goto finished;
    }

    /* Malloc a buffer to read frames into. */
    szFrame = szPage + WAL_FRAME_HDRSIZE;
    aFrame = (u8 *)sqlite3_malloc64(szFrame);
    if( !aFrame ){
      rc = SQLITE_NOMEM_BKPT;
      goto recovery_error;
    }
    aData = &aFrame[WAL_FRAME_HDRSIZE];

    /* Read all frames from the log file. */
    iFrame = 0;
    for(iOffset=WAL_HDRSIZE; (iOffset+szFrame)<=nSize; iOffset+=szFrame){
      u32 pgno;                   /* Database page number for frame */
      u32 nTruncate;              /* dbsize field from frame header */

      /* Read and decode the next log frame. */
      iFrame++;
      rc = sqlite3OsRead(pWal->pWalFd, aFrame, szFrame, iOffset);
      if( rc!=SQLITE_OK ) break;
      isValid = walDecodeFrame(pWal, &pgno, &nTruncate, aData, aFrame);
      if( !isValid ) break;
      rc = walIndexAppend(pWal, iFrame, pgno);
      if( rc!=SQLITE_OK ) break;

      /* If nTruncate is non-zero, this is a commit record. */
      if( nTruncate ){
        pWal->hdr.mxFrame = iFrame;
        pWal->hdr.nPage = nTruncate;
        pWal->hdr.szPage = (u16)((szPage&0xff00) | (szPage>>16));
        testcase( szPage<=32768 );
        testcase( szPage>=65536 );
        aFrameCksum[0] = pWal->hdr.aFrameCksum[0];
        aFrameCksum[1] = pWal->hdr.aFrameCksum[1];
      }
    }

    sqlite3_free(aFrame);
  }

finished:
  if( rc==SQLITE_OK ){
    volatile WalCkptInfo *pInfo;
    int i;
    pWal->hdr.aFrameCksum[0] = aFrameCksum[0];
    pWal->hdr.aFrameCksum[1] = aFrameCksum[1];
    walIndexWriteHdr(pWal);

    /* Reset the checkpoint-header. This is safe because this thread is 
    ** currently holding locks that exclude all other readers, writers and
    ** checkpointers.
    */
    pInfo = walCkptInfo(pWal);
    pInfo->nBackfill = 0;
    pInfo->nBackfillAttempted = pWal->hdr.mxFrame;
    pInfo->aReadMark[0] = 0;
    for(i=1; i<WAL_NREADER; i++) pInfo->aReadMark[i] = READMARK_NOT_USED;
    if( pWal->hdr.mxFrame ) pInfo->aReadMark[1] = pWal->hdr.mxFrame;

    /* If more than one frame was recovered from the log file, report an
    ** event via sqlite3_log(). This is to help with identifying performance
    ** problems caused by applications routinely shutting down without
    ** checkpointing the log file.
    */
    if( pWal->hdr.nPage ){
      sqlite3_log(SQLITE_NOTICE_RECOVER_WAL,
          "recovered %d frames from WAL file %s",
          pWal->hdr.mxFrame, pWal->zWalName
      );
    }
  }

recovery_error:
  WALTRACE(("WAL%p: recovery %s\n", pWal, rc ? "failed" : "ok"));
  walUnlockExclusive(pWal, iLock, WAL_READ_LOCK(0)-iLock);
  walUnlockExclusive(pWal, WAL_READ_LOCK(1), WAL_NREADER-1);
  return rc;
}

/*
** Close an open wal-index.
*/
static void walIndexClose(Wal *pWal, int isDelete){
  if( pWal->exclusiveMode==WAL_HEAPMEMORY_MODE || pWal->bShmUnreliable ){
    int i;
    for(i=0; i<pWal->nWiData; i++){
      sqlite3_free((void *)pWal->apWiData[i]);
      pWal->apWiData[i] = 0;
    }
  }
  if( pWal->exclusiveMode!=WAL_HEAPMEMORY_MODE ){
    sqlite3OsShmUnmap(pWal->pDbFd, isDelete);
  }
}

/* 
** Open a connection to the WAL file zWalName. The database file must 
** already be opened on connection pDbFd. The buffer that zWalName points
** to must remain valid for the lifetime of the returned Wal* handle.
**
** A SHARED lock should be held on the database file when this function
** is called. The purpose of this SHARED lock is to prevent any other
** client from unlinking the WAL or wal-index file. If another process
** were to do this just after this client opened one of these files, the
** system would be badly broken.
**
** If the log file is successfully opened, SQLITE_OK is returned and 
** *ppWal is set to point to a new WAL handle. If an error occurs,
** an SQLite error code is returned and *ppWal is left unmodified.
*/
int sqlite3WalOpen(
  sqlite3_vfs *pVfs,              /* vfs module to open wal and wal-index */
  sqlite3_file *pDbFd,            /* The open database file */
  const char *zWalName,           /* Name of the WAL file */
  int bNoShm,                     /* True to run in heap-memory mode */
  i64 mxWalSize,                  /* Truncate WAL to this size on reset */
  Wal **ppWal                     /* OUT: Allocated Wal handle */
){
  int rc;                         /* Return Code */
  Wal *pRet;                      /* Object to allocate and return */
  int flags;                      /* Flags passed to OsOpen() */

  assert( zWalName && zWalName[0] );
  assert( pDbFd );

  /* In the amalgamation, the os_unix.c and os_win.c source files come before
  ** this source file.  Verify that the #defines of the locking byte offsets
  ** in os_unix.c and os_win.c agree with the WALINDEX_LOCK_OFFSET value.
  ** For that matter, if the lock offset ever changes from its initial design
  ** value of 120, we need to know that so there is an assert() to check it.
  */
  assert( 120==WALINDEX_LOCK_OFFSET );
  assert( 136==WALINDEX_HDR_SIZE );
#ifdef WIN_SHM_BASE
  assert( WIN_SHM_BASE==WALINDEX_LOCK_OFFSET );
#endif
#ifdef UNIX_SHM_BASE
  assert( UNIX_SHM_BASE==WALINDEX_LOCK_OFFSET );
#endif


  /* Allocate an instance of struct Wal to return. */
  *ppWal = 0;
  pRet = (Wal*)sqlite3MallocZero(sizeof(Wal) + pVfs->szOsFile);
  if( !pRet ){
    return SQLITE_NOMEM_BKPT;
  }

  pRet->pVfs = pVfs;
  pRet->pWalFd = (sqlite3_file *)&pRet[1];
  pRet->pDbFd = pDbFd;
  pRet->readLock = -1;
  pRet->mxWalSize = mxWalSize;
  pRet->zWalName = zWalName;
  pRet->syncHeader = 1;
  pRet->padToSectorBoundary = 1;
  pRet->exclusiveMode = (bNoShm ? WAL_HEAPMEMORY_MODE: WAL_NORMAL_MODE);
  sqlite3FastPrngInit(&pRet->sPrng);

  /* Open file handle on the write-ahead log file. */
  flags = (SQLITE_OPEN_READWRITE|SQLITE_OPEN_CREATE|SQLITE_OPEN_WAL);
  rc = sqlite3OsOpen(pVfs, zWalName, pRet->pWalFd, flags, &flags);
  if( rc==SQLITE_OK && flags&SQLITE_OPEN_READONLY ){
    pRet->readOnly = WAL_RDONLY;
  }

  if( rc!=SQLITE_OK ){
    walIndexClose(pRet, 0);
    sqlite3OsClose(pRet->pWalFd);
    sqlite3_free(pRet);
  }else{
    int iDC = sqlite3OsDeviceCharacteristics(pDbFd);
    if( iDC & SQLITE_IOCAP_SEQUENTIAL ){ pRet->syncHeader = 0; }
    if( iDC & SQLITE_IOCAP_POWERSAFE_OVERWRITE ){
      pRet->padToSectorBoundary = 0;
    }
    *ppWal = pRet;
    WALTRACE(("WAL%d: opened\n", pRet));
  }
  return rc;
}

/*
** Change the size to which the WAL file is trucated on each reset.
*/
void sqlite3WalLimit(Wal *pWal, i64 iLimit){
  if( pWal ) pWal->mxWalSize = iLimit;
}

/*
** Find the smallest page number out of all pages held in the WAL that
** has not been returned by any prior invocation of this method on the
** same WalIterator object.   Write into *piFrame the frame index where
** that page was last written into the WAL.  Write into *piPage the page
** number.
**
** Return 0 on success.  If there are no pages in the WAL with a page
** number larger than *piPage, then return 1.
*/
static int walIteratorNext(
  WalIterator *p,               /* Iterator */
  u32 *piPage,                  /* OUT: The page number of the next page */
  u32 *piFrame                  /* OUT: Wal frame index of next page */
){
  u32 iMin;                     /* Result pgno must be greater than iMin */
  u32 iRet = 0xFFFFFFFF;        /* 0xffffffff is never a valid page number */
  int i;                        /* For looping through segments */

  iMin = p->iPrior;
  assert( iMin<0xffffffff );
  for(i=p->nSegment-1; i>=0; i--){
    struct WalSegment *pSegment = &p->aSegment[i];
    while( pSegment->iNext<pSegment->nEntry ){
      u32 iPg = pSegment->aPgno[pSegment->aIndex[pSegment->iNext]];
      if( iPg>iMin ){
        if( iPg<iRet ){
          iRet = iPg;
          *piFrame = pSegment->iZero + pSegment->aIndex[pSegment->iNext];
        }
        break;
      }
      pSegment->iNext++;
    }
  }

  *piPage = p->iPrior = iRet;
  return (iRet==0xFFFFFFFF);
}

/*
** This function merges two sorted lists into a single sorted list.
**
** aLeft[] and aRight[] are arrays of indices.  The sort key is
** aContent[aLeft[]] and aContent[aRight[]].  Upon entry, the following
** is guaranteed for all J<K:
**
**        aContent[aLeft[J]] < aContent[aLeft[K]]
**        aContent[aRight[J]] < aContent[aRight[K]]
**
** This routine overwrites aRight[] with a new (probably longer) sequence
** of indices such that the aRight[] contains every index that appears in
** either aLeft[] or the old aRight[] and such that the second condition
** above is still met.
**
** The aContent[aLeft[X]] values will be unique for all X.  And the
** aContent[aRight[X]] values will be unique too.  But there might be
** one or more combinations of X and Y such that
**
**      aLeft[X]!=aRight[Y]  &&  aContent[aLeft[X]] == aContent[aRight[Y]]
**
** When that happens, omit the aLeft[X] and use the aRight[Y] index.
*/
static void walMerge(
  const u32 *aContent,            /* Pages in wal - keys for the sort */
  ht_slot *aLeft,                 /* IN: Left hand input list */
  int nLeft,                      /* IN: Elements in array *paLeft */
  ht_slot **paRight,              /* IN/OUT: Right hand input list */
  int *pnRight,                   /* IN/OUT: Elements in *paRight */
  ht_slot *aTmp                   /* Temporary buffer */
){
  int iLeft = 0;                  /* Current index in aLeft */
  int iRight = 0;                 /* Current index in aRight */
  int iOut = 0;                   /* Current index in output buffer */
  int nRight = *pnRight;
  ht_slot *aRight = *paRight;

  assert( nLeft>0 && nRight>0 );
  while( iRight<nRight || iLeft<nLeft ){
    ht_slot logpage;
    Pgno dbpage;

    if( (iLeft<nLeft) 
     && (iRight>=nRight || aContent[aLeft[iLeft]]<aContent[aRight[iRight]])
    ){
      logpage = aLeft[iLeft++];
    }else{
      logpage = aRight[iRight++];
    }
    dbpage = aContent[logpage];

    aTmp[iOut++] = logpage;
    if( iLeft<nLeft && aContent[aLeft[iLeft]]==dbpage ) iLeft++;

    assert( iLeft>=nLeft || aContent[aLeft[iLeft]]>dbpage );
    assert( iRight>=nRight || aContent[aRight[iRight]]>dbpage );
  }

  *paRight = aLeft;
  *pnRight = iOut;
  memcpy(aLeft, aTmp, sizeof(aTmp[0])*iOut);
}

/*
** Sort the elements in list aList using aContent[] as the sort key.
** Remove elements with duplicate keys, preferring to keep the
** larger aList[] values.
**
** The aList[] entries are indices into aContent[].  The values in
** aList[] are to be sorted so that for all J<K:
**
**      aContent[aList[J]] < aContent[aList[K]]
**
** For any X and Y such that
**
**      aContent[aList[X]] == aContent[aList[Y]]
**
** Keep the larger of the two values aList[X] and aList[Y] and discard
** the smaller.
*/
static void walMergesort(
  const u32 *aContent,            /* Pages in wal */
  ht_slot *aBuffer,               /* Buffer of at least *pnList items to use */
  ht_slot *aList,                 /* IN/OUT: List to sort */
  int *pnList                     /* IN/OUT: Number of elements in aList[] */
){
  struct Sublist {
    int nList;                    /* Number of elements in aList */
    ht_slot *aList;               /* Pointer to sub-list content */
  };

  const int nList = *pnList;      /* Size of input list */
  int nMerge = 0;                 /* Number of elements in list aMerge */
  ht_slot *aMerge = 0;            /* List to be merged */
  int iList;                      /* Index into input list */
  u32 iSub = 0;                   /* Index into aSub array */
  struct Sublist aSub[13];        /* Array of sub-lists */

  memset(aSub, 0, sizeof(aSub));
  assert( nList<=HASHTABLE_NPAGE && nList>0 );
  assert( HASHTABLE_NPAGE==(1<<(ArraySize(aSub)-1)) );

  for(iList=0; iList<nList; iList++){
    nMerge = 1;
    aMerge = &aList[iList];
    for(iSub=0; iList & (1<<iSub); iSub++){
      struct Sublist *p;
      assert( iSub<ArraySize(aSub) );
      p = &aSub[iSub];
      assert( p->aList && p->nList<=(1<<iSub) );
      assert( p->aList==&aList[iList&~((2<<iSub)-1)] );
      walMerge(aContent, p->aList, p->nList, &aMerge, &nMerge, aBuffer);
    }
    aSub[iSub].aList = aMerge;
    aSub[iSub].nList = nMerge;
  }

  for(iSub++; iSub<ArraySize(aSub); iSub++){
    if( nList & (1<<iSub) ){
      struct Sublist *p;
      assert( iSub<ArraySize(aSub) );
      p = &aSub[iSub];
      assert( p->nList<=(1<<iSub) );
      assert( p->aList==&aList[nList&~((2<<iSub)-1)] );
      walMerge(aContent, p->aList, p->nList, &aMerge, &nMerge, aBuffer);
    }
  }
  assert( aMerge==aList );
  *pnList = nMerge;

#ifdef SQLITE_DEBUG
  {
    int i;
    for(i=1; i<*pnList; i++){
      assert( aContent[aList[i]] > aContent[aList[i-1]] );
    }
  }
#endif
}

/* 
** Free an iterator allocated by walIteratorInit().
*/
static void walIteratorFree(WalIterator *p){
  sqlite3_free(p);
}

/*
** Construct a WalInterator object that can be used to loop over all 
** pages in the WAL following frame nBackfill in ascending order. Frames
** nBackfill or earlier may be included - excluding them is an optimization
** only. The caller must hold the checkpoint lock.
**
** On success, make *pp point to the newly allocated WalInterator object
** return SQLITE_OK. Otherwise, return an error code. If this routine
** returns an error, the value of *pp is undefined.
**
** The calling routine should invoke walIteratorFree() to destroy the
** WalIterator object when it has finished with it.
*/
static int walIteratorInit(Wal *pWal, u32 nBackfill, WalIterator **pp){
  WalIterator *p;                 /* Return value */
  int nSegment;                   /* Number of segments to merge */
  u32 iLast;                      /* Last frame in log */
  sqlite3_int64 nByte;            /* Number of bytes to allocate */
  int i;                          /* Iterator variable */
  ht_slot *aTmp;                  /* Temp space used by merge-sort */
  int rc = SQLITE_OK;             /* Return Code */

  /* This routine only runs while holding the checkpoint lock. And
  ** it only runs if there is actually content in the log (mxFrame>0).
  */
  assert( pWal->ckptLock && pWal->hdr.mxFrame>0 );
  iLast = pWal->hdr.mxFrame;

  /* Allocate space for the WalIterator object. */
  nSegment = walFramePage(iLast) + 1;
  nByte = sizeof(WalIterator) 
        + (nSegment-1)*sizeof(struct WalSegment)
        + iLast*sizeof(ht_slot);
  p = (WalIterator *)sqlite3_malloc64(nByte);
  if( !p ){
    return SQLITE_NOMEM_BKPT;
  }
  memset(p, 0, nByte);
  p->nSegment = nSegment;

  /* Allocate temporary space used by the merge-sort routine. This block
  ** of memory will be freed before this function returns.
  */
  aTmp = (ht_slot *)sqlite3_malloc64(
      sizeof(ht_slot) * (iLast>HASHTABLE_NPAGE?HASHTABLE_NPAGE:iLast)
  );
  if( !aTmp ){
    rc = SQLITE_NOMEM_BKPT;
  }

  for(i=walFramePage(nBackfill+1); rc==SQLITE_OK && i<nSegment; i++){
    WalHashLoc sLoc;

    rc = walHashGet(pWal, i, &sLoc);
    if( rc==SQLITE_OK ){
      int j;                      /* Counter variable */
      int nEntry;                 /* Number of entries in this segment */
      ht_slot *aIndex;            /* Sorted index for this segment */

      sLoc.aPgno++;
      if( (i+1)==nSegment ){
        nEntry = (int)(iLast - sLoc.iZero);
      }else{
        nEntry = (int)((u32*)sLoc.aHash - (u32*)sLoc.aPgno);
      }
      aIndex = &((ht_slot *)&p->aSegment[p->nSegment])[sLoc.iZero];
      sLoc.iZero++;
  
      for(j=0; j<nEntry; j++){
        aIndex[j] = (ht_slot)j;
      }
      walMergesort((u32 *)sLoc.aPgno, aTmp, aIndex, &nEntry);
      p->aSegment[i].iZero = sLoc.iZero;
      p->aSegment[i].nEntry = nEntry;
      p->aSegment[i].aIndex = aIndex;
      p->aSegment[i].aPgno = (u32 *)sLoc.aPgno;
    }
  }
  sqlite3_free(aTmp);

  if( rc!=SQLITE_OK ){
    walIteratorFree(p);
    p = 0;
  }
  *pp = p;
  return rc;
}

#ifdef SQLITE_ENABLE_SETLK_TIMEOUT
/*
** Attempt to enable blocking locks. Blocking locks are enabled only if (a)
** they are supported by the VFS, and (b) the database handle is configured 
** with a busy-timeout. Return 1 if blocking locks are successfully enabled, 
** or 0 otherwise.
*/
static int walEnableBlocking(Wal *pWal){
  int res = 0;
  if( pWal->db ){
    int tmout = pWal->db->busyTimeout;
    if( tmout ){
      int rc;
      rc = sqlite3OsFileControl(
          pWal->pDbFd, SQLITE_FCNTL_LOCK_TIMEOUT, (void*)&tmout
      );
      res = (rc==SQLITE_OK);
    }
  }
  return res;
}

/*
** Disable blocking locks.
*/
static void walDisableBlocking(Wal *pWal){
  int tmout = 0;
  sqlite3OsFileControl(pWal->pDbFd, SQLITE_FCNTL_LOCK_TIMEOUT, (void*)&tmout);
}

/*
** If parameter bLock is true, attempt to enable blocking locks, take
** the WRITER lock, and then disable blocking locks. If blocking locks
** cannot be enabled, no attempt to obtain the WRITER lock is made. Return 
** an SQLite error code if an error occurs, or SQLITE_OK otherwise. It is not
** an error if blocking locks can not be enabled.
**
** If the bLock parameter is false and the WRITER lock is held, release it.
*/
int sqlite3WalWriteLock(Wal *pWal, int bLock){
  int rc = SQLITE_OK;
  assert( pWal->readLock<0 || bLock==0 );
  if( bLock ){
    assert( pWal->db );
    if( walEnableBlocking(pWal) ){
      rc = walLockExclusive(pWal, WAL_WRITE_LOCK, 1);
      if( rc==SQLITE_OK ){
        pWal->writeLock = 1;
      }
      walDisableBlocking(pWal);
    }
  }else if( pWal->writeLock ){
    walUnlockExclusive(pWal, WAL_WRITE_LOCK, 1);
    pWal->writeLock = 0;
  }
  return rc;
}

/*
** Set the database handle used to determine if blocking locks are required.
*/
void sqlite3WalDb(Wal *pWal, sqlite3 *db){
  pWal->db = db;
}

/*
** Take an exclusive WRITE lock. Blocking if so configured.
*/
static int walLockWriter(Wal *pWal){
  int rc;
  walEnableBlocking(pWal);
  rc = walLockExclusive(pWal, WAL_WRITE_LOCK, 1);
  walDisableBlocking(pWal);
  return rc;
}
#else
# define walEnableBlocking(x) 0
# define walDisableBlocking(x)
# define walLockWriter(pWal) walLockExclusive((pWal), WAL_WRITE_LOCK, 1)
# define sqlite3WalDb(pWal, db)
#endif   /* ifdef SQLITE_ENABLE_SETLK_TIMEOUT */


/*
** Attempt to obtain the exclusive WAL lock defined by parameters lockIdx and
** n. If the attempt fails and parameter xBusy is not NULL, then it is a
** busy-handler function. Invoke it and retry the lock until either the
** lock is successfully obtained or the busy-handler returns 0.
*/
static int walBusyLock(
  Wal *pWal,                      /* WAL connection */
  int (*xBusy)(void*),            /* Function to call when busy */
  void *pBusyArg,                 /* Context argument for xBusyHandler */
  int lockIdx,                    /* Offset of first byte to lock */
  int n                           /* Number of bytes to lock */
){
  int rc;
  do {
    rc = walLockExclusive(pWal, lockIdx, n);
  }while( xBusy && rc==SQLITE_BUSY && xBusy(pBusyArg) );
#ifdef SQLITE_ENABLE_SETLK_TIMEOUT
  if( rc==SQLITE_BUSY_TIMEOUT ){
    walDisableBlocking(pWal);
    rc = SQLITE_BUSY;
  }
#endif
  return rc;
}

/*
** The cache of the wal-index header must be valid to call this function.
** Return the page-size in bytes used by the database.
*/
static int walPagesize(Wal *pWal){
  return (pWal->hdr.szPage&0xfe00) + ((pWal->hdr.szPage&0x0001)<<16);
}

/*
** The following is guaranteed when this function is called:
**
**   a) the WRITER lock is held,
**   b) the entire log file has been checkpointed, and
**   c) any existing readers are reading exclusively from the database
**      file - there are no readers that may attempt to read a frame from
**      the log file.
**
** This function updates the shared-memory structures so that the next
** client to write to the database (which may be this one) does so by
** writing frames into the start of the log file.
**
** The value of parameter salt1 is used as the aSalt[1] value in the 
** new wal-index header. It should be passed a pseudo-random value (i.e. 
** one obtained from sqlite3_randomness()).
*/
static void walRestartHdr(Wal *pWal, u32 salt1){
  volatile WalCkptInfo *pInfo = walCkptInfo(pWal);
  int i;                          /* Loop counter */
  u32 *aSalt = pWal->hdr.aSalt;   /* Big-endian salt values */
  pWal->nCkpt++;
  pWal->hdr.mxFrame = 0;
  sqlite3Put4byte((u8*)&aSalt[0], 1 + sqlite3Get4byte((u8*)&aSalt[0]));
  memcpy(&pWal->hdr.aSalt[1], &salt1, 4);
  walIndexWriteHdr(pWal);
  AtomicStore(&pInfo->nBackfill, 0);
  pInfo->nBackfillAttempted = 0;
  pInfo->aReadMark[1] = 0;
  for(i=2; i<WAL_NREADER; i++) pInfo->aReadMark[i] = READMARK_NOT_USED;
  assert( pInfo->aReadMark[0]==0 );
}

/*
** Copy as much content as we can from the WAL back into the database file
** in response to an sqlite3_wal_checkpoint() request or the equivalent.
**
** The amount of information copies from WAL to database might be limited
** by active readers.  This routine will never overwrite a database page
** that a concurrent reader might be using.
**
** All I/O barrier operations (a.k.a fsyncs) occur in this routine when
** SQLite is in WAL-mode in synchronous=NORMAL.  That means that if 
** checkpoints are always run by a background thread or background 
** process, foreground threads will never block on a lengthy fsync call.
**
** Fsync is called on the WAL before writing content out of the WAL and
** into the database.  This ensures that if the new content is persistent
** in the WAL and can be recovered following a power-loss or hard reset.
**
** Fsync is also called on the database file if (and only if) the entire
** WAL content is copied into the database file.  This second fsync makes
** it safe to delete the WAL since the new content will persist in the
** database file.
**
** This routine uses and updates the nBackfill field of the wal-index header.
** This is the only routine that will increase the value of nBackfill.  
** (A WAL reset or recovery will revert nBackfill to zero, but not increase
** its value.)
**
** The caller must be holding sufficient locks to ensure that no other
** checkpoint is running (in any other thread or process) at the same
** time.
*/
static int walCheckpoint(
  Wal *pWal,                      /* Wal connection */
  sqlite3 *db,                    /* Check for interrupts on this handle */
  int eMode,                      /* One of PASSIVE, FULL or RESTART */
  int (*xBusy)(void*),            /* Function to call when busy */
  void *pBusyArg,                 /* Context argument for xBusyHandler */
  int sync_flags,                 /* Flags for OsSync() (or 0) */
  u8 *zBuf                        /* Temporary buffer to use */
){
  int rc = SQLITE_OK;             /* Return code */
  int szPage;                     /* Database page-size */
  WalIterator *pIter = 0;         /* Wal iterator context */
  u32 iDbpage = 0;                /* Next database page to write */
  u32 iFrame = 0;                 /* Wal frame containing data for iDbpage */
  u32 mxSafeFrame;                /* Max frame that can be backfilled */
  u32 mxPage;                     /* Max database page to write */
  int i;                          /* Loop counter */
  volatile WalCkptInfo *pInfo;    /* The checkpoint status information */

  szPage = walPagesize(pWal);
  testcase( szPage<=32768 );
  testcase( szPage>=65536 );
  pInfo = walCkptInfo(pWal);
  if( pInfo->nBackfill<pWal->hdr.mxFrame ){

    /* EVIDENCE-OF: R-62920-47450 The busy-handler callback is never invoked
    ** in the SQLITE_CHECKPOINT_PASSIVE mode. */
    assert( eMode!=SQLITE_CHECKPOINT_PASSIVE || xBusy==0 );

    /* Compute in mxSafeFrame the index of the last frame of the WAL that is
    ** safe to write into the database.  Frames beyond mxSafeFrame might
    ** overwrite database pages that are in use by active readers and thus
    ** cannot be backfilled from the WAL.
    */
    mxSafeFrame = pWal->hdr.mxFrame;
    mxPage = pWal->hdr.nPage;
    for(i=1; i<WAL_NREADER; i++){
      /* Thread-sanitizer reports that the following is an unsafe read,
      ** as some other thread may be in the process of updating the value
      ** of the aReadMark[] slot. The assumption here is that if that is
      ** happening, the other client may only be increasing the value,
      ** not decreasing it. So assuming either that either the "old" or
      ** "new" version of the value is read, and not some arbitrary value
      ** that would never be written by a real client, things are still 
      ** safe.
      **
      ** Astute readers have pointed out that the assumption stated in the
      ** last sentence of the previous paragraph is not guaranteed to be
      ** true for all conforming systems.  However, the assumption is true
      ** for all compilers and architectures in common use today (circa
      ** 2019-11-27) and the alternatives are both slow and complex, and
      ** so we will continue to go with the current design for now.  If this
      ** bothers you, or if you really are running on a system where aligned
      ** 32-bit reads and writes are not atomic, then you can simply avoid
      ** the use of WAL mode, or only use WAL mode together with
      ** PRAGMA locking_mode=EXCLUSIVE and all will be well.
      */
      u32 y = pInfo->aReadMark[i];
      if( mxSafeFrame>y ){
        assert( y<=pWal->hdr.mxFrame );
        rc = walBusyLock(pWal, xBusy, pBusyArg, WAL_READ_LOCK(i), 1);
        if( rc==SQLITE_OK ){
          pInfo->aReadMark[i] = (i==1 ? mxSafeFrame : READMARK_NOT_USED);
          walUnlockExclusive(pWal, WAL_READ_LOCK(i), 1);
        }else if( rc==SQLITE_BUSY ){
          mxSafeFrame = y;
          xBusy = 0;
        }else{
          goto walcheckpoint_out;
        }
      }
    }

    /* Allocate the iterator */
    if( pInfo->nBackfill<mxSafeFrame ){
      rc = walIteratorInit(pWal, pInfo->nBackfill, &pIter);
      assert( rc==SQLITE_OK || pIter==0 );
    }

    if( pIter
     && (rc = walBusyLock(pWal, xBusy, pBusyArg, WAL_READ_LOCK(0),1))==SQLITE_OK
    ){
      u32 nBackfill = pInfo->nBackfill;

      pInfo->nBackfillAttempted = mxSafeFrame;

      /* Sync the WAL to disk */
      rc = sqlite3OsSync(pWal->pWalFd, CKPT_SYNC_FLAGS(sync_flags));

      /* If the database may grow as a result of this checkpoint, hint
      ** about the eventual size of the db file to the VFS layer.
      */
      if( rc==SQLITE_OK ){
        i64 nReq = ((i64)mxPage * szPage);
        i64 nSize;                    /* Current size of database file */
        sqlite3OsFileControl(pWal->pDbFd, SQLITE_FCNTL_CKPT_START, 0);
        rc = sqlite3OsFileSize(pWal->pDbFd, &nSize);
        if( rc==SQLITE_OK && nSize<nReq ){
          sqlite3OsFileControlHint(pWal->pDbFd, SQLITE_FCNTL_SIZE_HINT, &nReq);
        }
      }


      /* Iterate through the contents of the WAL, copying data to the db file */
      while( rc==SQLITE_OK && 0==walIteratorNext(pIter, &iDbpage, &iFrame) ){
        i64 iOffset;
        assert( walFramePgno(pWal, iFrame)==iDbpage );
        if( AtomicLoad(&db->u1.isInterrupted) ){
          rc = db->mallocFailed ? SQLITE_NOMEM_BKPT : SQLITE_INTERRUPT;
          break;
        }
        if( iFrame<=nBackfill || iFrame>mxSafeFrame || iDbpage>mxPage ){
          continue;
        }
        iOffset = walFrameOffset(iFrame, szPage) + WAL_FRAME_HDRSIZE;
        /* testcase( IS_BIG_INT(iOffset) ); // requires a 4GiB WAL file */
        rc = sqlite3OsRead(pWal->pWalFd, zBuf, szPage, iOffset);
        if( rc!=SQLITE_OK ) break;
        iOffset = (iDbpage-1)*(i64)szPage;
        testcase( IS_BIG_INT(iOffset) );
        rc = sqlite3OsWrite(pWal->pDbFd, zBuf, szPage, iOffset);
        if( rc!=SQLITE_OK ) break;
      }
      sqlite3OsFileControl(pWal->pDbFd, SQLITE_FCNTL_CKPT_DONE, 0);

      /* If work was actually accomplished... */
      if( rc==SQLITE_OK ){
        if( mxSafeFrame==walIndexHdr(pWal)->mxFrame ){
          i64 szDb = pWal->hdr.nPage*(i64)szPage;
          testcase( IS_BIG_INT(szDb) );
          rc = sqlite3OsTruncate(pWal->pDbFd, szDb);
          if( rc==SQLITE_OK ){
            rc = sqlite3OsSync(pWal->pDbFd, CKPT_SYNC_FLAGS(sync_flags));
          }
        }
        if( rc==SQLITE_OK ){
          AtomicStore(&pInfo->nBackfill, mxSafeFrame);
        }
      }

      /* Release the reader lock held while backfilling */
      walUnlockExclusive(pWal, WAL_READ_LOCK(0), 1);
    }

    if( rc==SQLITE_BUSY ){
      /* Reset the return code so as not to report a checkpoint failure
      ** just because there are active readers.  */
      rc = SQLITE_OK;
    }
  }

  /* If this is an SQLITE_CHECKPOINT_RESTART or TRUNCATE operation, and the
  ** entire wal file has been copied into the database file, then block 
  ** until all readers have finished using the wal file. This ensures that 
  ** the next process to write to the database restarts the wal file.
  */
  if( rc==SQLITE_OK && eMode!=SQLITE_CHECKPOINT_PASSIVE ){
    assert( pWal->writeLock );
    if( pInfo->nBackfill<pWal->hdr.mxFrame ){
      rc = SQLITE_BUSY;
    }else if( eMode>=SQLITE_CHECKPOINT_RESTART ){
      u32 salt1;
      sqlite3FastRandomness(&pWal->sPrng, 4, &salt1);
      assert( pInfo->nBackfill==pWal->hdr.mxFrame );
      rc = walBusyLock(pWal, xBusy, pBusyArg, WAL_READ_LOCK(1), WAL_NREADER-1);
      if( rc==SQLITE_OK ){
        if( eMode==SQLITE_CHECKPOINT_TRUNCATE ){
          /* IMPLEMENTATION-OF: R-44699-57140 This mode works the same way as
          ** SQLITE_CHECKPOINT_RESTART with the addition that it also
          ** truncates the log file to zero bytes just prior to a
          ** successful return.
          **
          ** In theory, it might be safe to do this without updating the
          ** wal-index header in shared memory, as all subsequent reader or
          ** writer clients should see that the entire log file has been
          ** checkpointed and behave accordingly. This seems unsafe though,
          ** as it would leave the system in a state where the contents of
          ** the wal-index header do not match the contents of the 
          ** file-system. To avoid this, update the wal-index header to
          ** indicate that the log file contains zero valid frames.  */
          walRestartHdr(pWal, salt1);
          rc = sqlite3OsTruncate(pWal->pWalFd, 0);
        }
        walUnlockExclusive(pWal, WAL_READ_LOCK(1), WAL_NREADER-1);
      }
    }
  }

 walcheckpoint_out:
  walIteratorFree(pIter);
  return rc;
}

/*
** If the WAL file is currently larger than nMax bytes in size, truncate
** it to exactly nMax bytes. If an error occurs while doing so, ignore it.
*/
static void walLimitSize(Wal *pWal, i64 nMax){
  i64 sz;
  int rx;
  sqlite3BeginBenignMalloc();
  rx = sqlite3OsFileSize(pWal->pWalFd, &sz);
  if( rx==SQLITE_OK && (sz > nMax ) ){
    rx = sqlite3OsTruncate(pWal->pWalFd, nMax);
  }
  sqlite3EndBenignMalloc();
  if( rx ){
    sqlite3_log(rx, "cannot limit WAL size: %s", pWal->zWalName);
  }
}

/*
** Close a connection to a log file.
*/
int sqlite3WalClose(
  Wal *pWal,                      /* Wal to close */
  sqlite3 *db,                    /* For interrupt flag */
  int sync_flags,                 /* Flags to pass to OsSync() (or 0) */
  int nBuf,
  u8 *zBuf                        /* Buffer of at least nBuf bytes */
){
  int rc = SQLITE_OK;
  if( pWal ){
    int isDelete = 0;             /* True to unlink wal and wal-index files */

    /* If an EXCLUSIVE lock can be obtained on the database file (using the
    ** ordinary, rollback-mode locking methods, this guarantees that the
    ** connection associated with this log file is the only connection to
    ** the database. In this case checkpoint the database and unlink both
    ** the wal and wal-index files.
    **
    ** The EXCLUSIVE lock is not released before returning.
    */
    if( zBuf!=0
     && SQLITE_OK==(rc = sqlite3OsLock(pWal->pDbFd, SQLITE_LOCK_EXCLUSIVE))
    ){
      if( pWal->exclusiveMode==WAL_NORMAL_MODE ){
        pWal->exclusiveMode = WAL_EXCLUSIVE_MODE;
      }
      rc = sqlite3WalCheckpoint(pWal, db, 
          SQLITE_CHECKPOINT_PASSIVE, 0, 0, sync_flags, nBuf, zBuf, 0, 0
      );
      if( rc==SQLITE_OK ){
        int bPersist = -1;
        sqlite3OsFileControlHint(
            pWal->pDbFd, SQLITE_FCNTL_PERSIST_WAL, &bPersist
        );
        if( bPersist!=1 ){
          /* Try to delete the WAL file if the checkpoint completed and
          ** fsyned (rc==SQLITE_OK) and if we are not in persistent-wal
          ** mode (!bPersist) */
          isDelete = 1;
        }else if( pWal->mxWalSize>=0 ){
          /* Try to truncate the WAL file to zero bytes if the checkpoint
          ** completed and fsynced (rc==SQLITE_OK) and we are in persistent
          ** WAL mode (bPersist) and if the PRAGMA journal_size_limit is a
          ** non-negative value (pWal->mxWalSize>=0).  Note that we truncate
          ** to zero bytes as truncating to the journal_size_limit might
          ** leave a corrupt WAL file on disk. */
          walLimitSize(pWal, 0);
        }
      }
    }

    walIndexClose(pWal, isDelete);
    sqlite3OsClose(pWal->pWalFd);
    if( isDelete ){
      sqlite3BeginBenignMalloc();
      sqlite3OsDelete(pWal->pVfs, pWal->zWalName, 0);
      sqlite3EndBenignMalloc();
    }
    WALTRACE(("WAL%p: closed\n", pWal));
    sqlite3_free((void *)pWal->apWiData);
    sqlite3_free(pWal);
  }
  return rc;
}

/*
** Try to copy the wal-index header from shared-memory into (*pHdr). Return
** zero if successful or non-zero otherwise. If the header is corrupted
** (either because the two copies are inconsistent or because the checksum 
** values are incorrect), the read fails and non-zero is returned.
*/
static int walIndexLoadHdr(Wal *pWal, WalIndexHdr *pHdr){
  u32 aCksum[2];                  /* Checksum on the header content */
  WalIndexHdr h2;                 /* Second copy of the header content */
  WalIndexHdr volatile *aHdr;     /* Header in shared memory */

  /* The first page of the wal-index must be mapped at this point. */
  assert( pWal->nWiData>0 && pWal->apWiData[0] );

  /* Read the header. This might happen concurrently with a write to the
  ** same area of shared memory on a different CPU in a SMP,
  ** meaning it is possible that an inconsistent snapshot is read
  ** from the file. If this happens, return non-zero.
  **
  ** There are two copies of the header at the beginning of the wal-index.
  ** When reading, read [0] first then [1].  Writes are in the reverse order.
  ** Memory barriers are used to prevent the compiler or the hardware from
  ** reordering the reads and writes.
  */
  aHdr = walIndexHdr(pWal);
  memcpy(pHdr, (void *)&aHdr[0], sizeof(h2));
  walShmBarrier(pWal);
  memcpy(&h2, (void *)&aHdr[1], sizeof(h2));

  if( memcmp(&h2, pHdr, sizeof(h2))!=0 ){
    return 1;   /* Dirty read */
  }  
  if( h2.isInit==0 ){
    return 1;   /* Malformed header - probably all zeros */
  }
  walChecksumBytes(1, (u8*)&h2, sizeof(h2)-sizeof(h2.aCksum), 0, aCksum);
  if( aCksum[0]!=h2.aCksum[0] || aCksum[1]!=h2.aCksum[1] ){
    return 1;   /* Checksum does not match */
  }

  return 0;
}

/*
** Try to read the wal-index header.  Return 0 on success and 1 if
** there is a problem.
**
** The wal-index is in shared memory.  Another thread or process might
** be writing the header at the same time this procedure is trying to
** read it, which might result in inconsistency.  A dirty read is detected
** by verifying that both copies of the header are the same and also by
** a checksum on the header.
**
** If and only if the read is consistent and the header is different from
** pWal->hdr, then pWal->hdr is updated to the content of the new header
** and *pChanged is set to 1.
**
** If the checksum cannot be verified return non-zero. If the header
** is read successfully and the checksum verified, return zero.
*/
static int walIndexTryHdr(Wal *pWal, int *pChanged){
  WalIndexHdr h1;                 /* Copy of the header content */

  if( walIndexLoadHdr(pWal, &h1) ){
    return 1;
  }

  if( memcmp(&pWal->hdr, &h1, sizeof(WalIndexHdr)) ){
    *pChanged = 1;
    memcpy(&pWal->hdr, &h1, sizeof(WalIndexHdr));
    pWal->szPage = (pWal->hdr.szPage&0xfe00) + ((pWal->hdr.szPage&0x0001)<<16);
    testcase( pWal->szPage<=32768 );
    testcase( pWal->szPage>=65536 );
  }

  /* The header was successfully read. Return zero. */
  return 0;
}

/*
** This is the value that walTryBeginRead returns when it needs to
** be retried.
*/
#define WAL_RETRY  (-1)

/*
** Read the wal-index header from the wal-index and into pWal->hdr.
** If the wal-header appears to be corrupt, try to reconstruct the
** wal-index from the WAL before returning.
**
** Set *pChanged to 1 if the wal-index header value in pWal->hdr is
** changed by this operation.  If pWal->hdr is unchanged, set *pChanged
** to 0.
**
** If the wal-index header is successfully read, return SQLITE_OK. 
** Otherwise an SQLite error code.
*/
static int walIndexReadHdr(Wal *pWal, int *pChanged){
  int rc;                         /* Return code */
  int badHdr;                     /* True if a header read failed */
  volatile u32 *page0;            /* Chunk of wal-index containing header */

  /* Ensure that page 0 of the wal-index (the page that contains the 
  ** wal-index header) is mapped. Return early if an error occurs here.
  */
  assert( pChanged );
  rc = walIndexPage(pWal, 0, &page0);
  if( rc!=SQLITE_OK ){
    assert( rc!=SQLITE_READONLY ); /* READONLY changed to OK in walIndexPage */
    if( rc==SQLITE_READONLY_CANTINIT ){
      /* The SQLITE_READONLY_CANTINIT return means that the shared-memory
      ** was openable but is not writable, and this thread is unable to
      ** confirm that another write-capable connection has the shared-memory
      ** open, and hence the content of the shared-memory is unreliable,
      ** since the shared-memory might be inconsistent with the WAL file
      ** and there is no writer on hand to fix it. */
      assert( page0==0 );
      assert( pWal->writeLock==0 );
      assert( pWal->readOnly & WAL_SHM_RDONLY );
      pWal->bShmUnreliable = 1;
      pWal->exclusiveMode = WAL_HEAPMEMORY_MODE;
      *pChanged = 1;
    }else{
      return rc; /* Any other non-OK return is just an error */
    }
  }else{
    /* page0 can be NULL if the SHM is zero bytes in size and pWal->writeLock
    ** is zero, which prevents the SHM from growing */
    testcase( page0!=0 );
  }
  assert( page0!=0 || pWal->writeLock==0 );

  /* If the first page of the wal-index has been mapped, try to read the
  ** wal-index header immediately, without holding any lock. This usually
  ** works, but may fail if the wal-index header is corrupt or currently 
  ** being modified by another thread or process.
  */
  badHdr = (page0 ? walIndexTryHdr(pWal, pChanged) : 1);

  /* If the first attempt failed, it might have been due to a race
  ** with a writer.  So get a WRITE lock and try again.
  */
  if( badHdr ){
    if( pWal->bShmUnreliable==0 && (pWal->readOnly & WAL_SHM_RDONLY) ){
      if( SQLITE_OK==(rc = walLockShared(pWal, WAL_WRITE_LOCK)) ){
        walUnlockShared(pWal, WAL_WRITE_LOCK);
        rc = SQLITE_READONLY_RECOVERY;
      }
    }else{
      int bWriteLock = pWal->writeLock;
      if( bWriteLock || SQLITE_OK==(rc = walLockWriter(pWal)) ){
        pWal->writeLock = 1;
        if( SQLITE_OK==(rc = walIndexPage(pWal, 0, &page0)) ){
          badHdr = walIndexTryHdr(pWal, pChanged);
          if( badHdr ){
            /* If the wal-index header is still malformed even while holding
            ** a WRITE lock, it can only mean that the header is corrupted and
            ** needs to be reconstructed.  So run recovery to do exactly that.
            */
            rc = walIndexRecover(pWal);
            *pChanged = 1;
          }
        }
        if( bWriteLock==0 ){
          pWal->writeLock = 0;
          walUnlockExclusive(pWal, WAL_WRITE_LOCK, 1);
        }
      }
    }
  }

  /* If the header is read successfully, check the version number to make
  ** sure the wal-index was not constructed with some future format that
  ** this version of SQLite cannot understand.
  */
  if( badHdr==0 && pWal->hdr.iVersion!=WALINDEX_MAX_VERSION ){
    rc = SQLITE_CANTOPEN_BKPT;
  }
  if( pWal->bShmUnreliable ){
    if( rc!=SQLITE_OK ){
      walIndexClose(pWal, 0);
      pWal->bShmUnreliable = 0;
      assert( pWal->nWiData>0 && pWal->apWiData[0]==0 );
      /* walIndexRecover() might have returned SHORT_READ if a concurrent
      ** writer truncated the WAL out from under it.  If that happens, it
      ** indicates that a writer has fixed the SHM file for us, so retry */
      if( rc==SQLITE_IOERR_SHORT_READ ) rc = WAL_RETRY;
    }
    pWal->exclusiveMode = WAL_NORMAL_MODE;
  }

  return rc;
}

/*
** Open a transaction in a connection where the shared-memory is read-only
** and where we cannot verify that there is a separate write-capable connection
** on hand to keep the shared-memory up-to-date with the WAL file.
**
** This can happen, for example, when the shared-memory is implemented by
** memory-mapping a *-shm file, where a prior writer has shut down and
** left the *-shm file on disk, and now the present connection is trying
** to use that database but lacks write permission on the *-shm file.
** Other scenarios are also possible, depending on the VFS implementation.
**
** Precondition:
**
**    The *-wal file has been read and an appropriate wal-index has been
**    constructed in pWal->apWiData[] using heap memory instead of shared
**    memory. 
**
** If this function returns SQLITE_OK, then the read transaction has
** been successfully opened. In this case output variable (*pChanged) 
** is set to true before returning if the caller should discard the
** contents of the page cache before proceeding. Or, if it returns 
** WAL_RETRY, then the heap memory wal-index has been discarded and 
** the caller should retry opening the read transaction from the 
** beginning (including attempting to map the *-shm file). 
**
** If an error occurs, an SQLite error code is returned.
*/
static int walBeginShmUnreliable(Wal *pWal, int *pChanged){
  i64 szWal;                      /* Size of wal file on disk in bytes */
  i64 iOffset;                    /* Current offset when reading wal file */
  u8 aBuf[WAL_HDRSIZE];           /* Buffer to load WAL header into */
  u8 *aFrame = 0;                 /* Malloc'd buffer to load entire frame */
  int szFrame;                    /* Number of bytes in buffer aFrame[] */
  u8 *aData;                      /* Pointer to data part of aFrame buffer */
  volatile void *pDummy;          /* Dummy argument for xShmMap */
  int rc;                         /* Return code */
  u32 aSaveCksum[2];              /* Saved copy of pWal->hdr.aFrameCksum */

  assert( pWal->bShmUnreliable );
  assert( pWal->readOnly & WAL_SHM_RDONLY );
  assert( pWal->nWiData>0 && pWal->apWiData[0] );

  /* Take WAL_READ_LOCK(0). This has the effect of preventing any
  ** writers from running a checkpoint, but does not stop them
  ** from running recovery.  */
  rc = walLockShared(pWal, WAL_READ_LOCK(0));
  if( rc!=SQLITE_OK ){
    if( rc==SQLITE_BUSY ) rc = WAL_RETRY;
    goto begin_unreliable_shm_out;
  }
  pWal->readLock = 0;

  /* Check to see if a separate writer has attached to the shared-memory area,
  ** thus making the shared-memory "reliable" again.  Do this by invoking
  ** the xShmMap() routine of the VFS and looking to see if the return
  ** is SQLITE_READONLY instead of SQLITE_READONLY_CANTINIT.
  **
  ** If the shared-memory is now "reliable" return WAL_RETRY, which will
  ** cause the heap-memory WAL-index to be discarded and the actual
  ** shared memory to be used in its place.
  **
  ** This step is important because, even though this connection is holding
  ** the WAL_READ_LOCK(0) which prevents a checkpoint, a writer might
  ** have already checkpointed the WAL file and, while the current
  ** is active, wrap the WAL and start overwriting frames that this
  ** process wants to use.
  **
  ** Once sqlite3OsShmMap() has been called for an sqlite3_file and has
  ** returned any SQLITE_READONLY value, it must return only SQLITE_READONLY
  ** or SQLITE_READONLY_CANTINIT or some error for all subsequent invocations,
  ** even if some external agent does a "chmod" to make the shared-memory
  ** writable by us, until sqlite3OsShmUnmap() has been called.
  ** This is a requirement on the VFS implementation.
   */
  rc = sqlite3OsShmMap(pWal->pDbFd, 0, WALINDEX_PGSZ, 0, &pDummy);
  assert( rc!=SQLITE_OK ); /* SQLITE_OK not possible for read-only connection */
  if( rc!=SQLITE_READONLY_CANTINIT ){
    rc = (rc==SQLITE_READONLY ? WAL_RETRY : rc);
    goto begin_unreliable_shm_out;
  }

  /* We reach this point only if the real shared-memory is still unreliable.
  ** Assume the in-memory WAL-index substitute is correct and load it
  ** into pWal->hdr.
  */
  memcpy(&pWal->hdr, (void*)walIndexHdr(pWal), sizeof(WalIndexHdr));

  /* Make sure some writer hasn't come in and changed the WAL file out
  ** from under us, then disconnected, while we were not looking.
  */
  rc = sqlite3OsFileSize(pWal->pWalFd, &szWal);
  if( rc!=SQLITE_OK ){
    goto begin_unreliable_shm_out;
  }
  if( szWal<WAL_HDRSIZE ){
    /* If the wal file is too small to contain a wal-header and the
    ** wal-index header has mxFrame==0, then it must be safe to proceed
    ** reading the database file only. However, the page cache cannot
    ** be trusted, as a read/write connection may have connected, written
    ** the db, run a checkpoint, truncated the wal file and disconnected
    ** since this client's last read transaction.  */
    *pChanged = 1;
    rc = (pWal->hdr.mxFrame==0 ? SQLITE_OK : WAL_RETRY);
    goto begin_unreliable_shm_out;
  }

  /* Check the salt keys at the start of the wal file still match. */
  rc = sqlite3OsRead(pWal->pWalFd, aBuf, WAL_HDRSIZE, 0);
  if( rc!=SQLITE_OK ){
    goto begin_unreliable_shm_out;
  }
  if( memcmp(&pWal->hdr.aSalt, &aBuf[16], 8) ){
    /* Some writer has wrapped the WAL file while we were not looking.
    ** Return WAL_RETRY which will cause the in-memory WAL-index to be
    ** rebuilt. */
    rc = WAL_RETRY;
    goto begin_unreliable_shm_out;
  }

  /* Allocate a buffer to read frames into */
  szFrame = pWal->hdr.szPage + WAL_FRAME_HDRSIZE;
  aFrame = (u8 *)sqlite3_malloc64(szFrame);
  if( aFrame==0 ){
    rc = SQLITE_NOMEM_BKPT;
    goto begin_unreliable_shm_out;
  }
  aData = &aFrame[WAL_FRAME_HDRSIZE];

  /* Check to see if a complete transaction has been appended to the
  ** wal file since the heap-memory wal-index was created. If so, the
  ** heap-memory wal-index is discarded and WAL_RETRY returned to
  ** the caller.  */
  aSaveCksum[0] = pWal->hdr.aFrameCksum[0];
  aSaveCksum[1] = pWal->hdr.aFrameCksum[1];
  for(iOffset=walFrameOffset(pWal->hdr.mxFrame+1, pWal->hdr.szPage); 
      iOffset+szFrame<=szWal; 
      iOffset+=szFrame
  ){
    u32 pgno;                   /* Database page number for frame */
    u32 nTruncate;              /* dbsize field from frame header */

    /* Read and decode the next log frame. */
    rc = sqlite3OsRead(pWal->pWalFd, aFrame, szFrame, iOffset);
    if( rc!=SQLITE_OK ) break;
    if( !walDecodeFrame(pWal, &pgno, &nTruncate, aData, aFrame) ) break;

    /* If nTruncate is non-zero, then a complete transaction has been
    ** appended to this wal file. Set rc to WAL_RETRY and break out of
    ** the loop.  */
    if( nTruncate ){
      rc = WAL_RETRY;
      break;
    }
  }
  pWal->hdr.aFrameCksum[0] = aSaveCksum[0];
  pWal->hdr.aFrameCksum[1] = aSaveCksum[1];

 begin_unreliable_shm_out:
  sqlite3_free(aFrame);
  if( rc!=SQLITE_OK ){
    int i;
    for(i=0; i<pWal->nWiData; i++){
      sqlite3_free((void*)pWal->apWiData[i]);
      pWal->apWiData[i] = 0;
    }
    pWal->bShmUnreliable = 0;
    sqlite3WalEndReadTransaction(pWal);
    *pChanged = 1;
  }
  return rc;
}

/*
** Attempt to start a read transaction.  This might fail due to a race or
** other transient condition.  When that happens, it returns WAL_RETRY to
** indicate to the caller that it is safe to retry immediately.
**
** On success return SQLITE_OK.  On a permanent failure (such an
** I/O error or an SQLITE_BUSY because another process is running
** recovery) return a positive error code.
**
** The useWal parameter is true to force the use of the WAL and disable
** the case where the WAL is bypassed because it has been completely
** checkpointed.  If useWal==0 then this routine calls walIndexReadHdr() 
** to make a copy of the wal-index header into pWal->hdr.  If the 
** wal-index header has changed, *pChanged is set to 1 (as an indication 
** to the caller that the local page cache is obsolete and needs to be 
** flushed.)  When useWal==1, the wal-index header is assumed to already
** be loaded and the pChanged parameter is unused.
**
** The caller must set the cnt parameter to the number of prior calls to
** this routine during the current read attempt that returned WAL_RETRY.
** This routine will start taking more aggressive measures to clear the
** race conditions after multiple WAL_RETRY returns, and after an excessive
** number of errors will ultimately return SQLITE_PROTOCOL.  The
** SQLITE_PROTOCOL return indicates that some other process has gone rogue
** and is not honoring the locking protocol.  There is a vanishingly small
** chance that SQLITE_PROTOCOL could be returned because of a run of really
** bad luck when there is lots of contention for the wal-index, but that
** possibility is so small that it can be safely neglected, we believe.
**
** On success, this routine obtains a read lock on 
** WAL_READ_LOCK(pWal->readLock).  The pWal->readLock integer is
** in the range 0 <= pWal->readLock < WAL_NREADER.  If pWal->readLock==(-1)
** that means the Wal does not hold any read lock.  The reader must not
** access any database page that is modified by a WAL frame up to and
** including frame number aReadMark[pWal->readLock].  The reader will
** use WAL frames up to and including pWal->hdr.mxFrame if pWal->readLock>0
** Or if pWal->readLock==0, then the reader will ignore the WAL
** completely and get all content directly from the database file.
** If the useWal parameter is 1 then the WAL will never be ignored and
** this routine will always set pWal->readLock>0 on success.
** When the read transaction is completed, the caller must release the
** lock on WAL_READ_LOCK(pWal->readLock) and set pWal->readLock to -1.
**
** This routine uses the nBackfill and aReadMark[] fields of the header
** to select a particular WAL_READ_LOCK() that strives to let the
** checkpoint process do as much work as possible.  This routine might
** update values of the aReadMark[] array in the header, but if it does
** so it takes care to hold an exclusive lock on the corresponding
** WAL_READ_LOCK() while changing values.
*/
static int walTryBeginRead(Wal *pWal, int *pChanged, int useWal, int cnt){
  volatile WalCkptInfo *pInfo;    /* Checkpoint information in wal-index */
  u32 mxReadMark;                 /* Largest aReadMark[] value */
  int mxI;                        /* Index of largest aReadMark[] value */
  int i;                          /* Loop counter */
  int rc = SQLITE_OK;             /* Return code  */
  u32 mxFrame;                    /* Wal frame to lock to */

  assert( pWal->readLock<0 );     /* Not currently locked */

  /* useWal may only be set for read/write connections */
  assert( (pWal->readOnly & WAL_SHM_RDONLY)==0 || useWal==0 );

  /* Take steps to avoid spinning forever if there is a protocol error.
  **
  ** Circumstances that cause a RETRY should only last for the briefest
  ** instances of time.  No I/O or other system calls are done while the
  ** locks are held, so the locks should not be held for very long. But 
  ** if we are unlucky, another process that is holding a lock might get
  ** paged out or take a page-fault that is time-consuming to resolve, 
  ** during the few nanoseconds that it is holding the lock.  In that case,
  ** it might take longer than normal for the lock to free.
  **
  ** After 5 RETRYs, we begin calling sqlite3OsSleep().  The first few
  ** calls to sqlite3OsSleep() have a delay of 1 microsecond.  Really this
  ** is more of a scheduler yield than an actual delay.  But on the 10th
  ** an subsequent retries, the delays start becoming longer and longer, 
  ** so that on the 100th (and last) RETRY we delay for 323 milliseconds.
  ** The total delay time before giving up is less than 10 seconds.
  */
  if( cnt>5 ){
    int nDelay = 1;                      /* Pause time in microseconds */
    if( cnt>100 ){
      VVA_ONLY( pWal->lockError = 1; )
      return SQLITE_PROTOCOL;
    }
    if( cnt>=10 ) nDelay = (cnt-9)*(cnt-9)*39;
    sqlite3OsSleep(pWal->pVfs, nDelay);
  }

  if( !useWal ){
    assert( rc==SQLITE_OK );
    if( pWal->bShmUnreliable==0 ){
      rc = walIndexReadHdr(pWal, pChanged);
    }
    if( rc==SQLITE_BUSY ){
      /* If there is not a recovery running in another thread or process
      ** then convert BUSY errors to WAL_RETRY.  If recovery is known to
      ** be running, convert BUSY to BUSY_RECOVERY.  There is a race here
      ** which might cause WAL_RETRY to be returned even if BUSY_RECOVERY
      ** would be technically correct.  But the race is benign since with
      ** WAL_RETRY this routine will be called again and will probably be
      ** right on the second iteration.
      */
      if( pWal->apWiData[0]==0 ){
        /* This branch is taken when the xShmMap() method returns SQLITE_BUSY.
        ** We assume this is a transient condition, so return WAL_RETRY. The
        ** xShmMap() implementation used by the default unix and win32 VFS 
        ** modules may return SQLITE_BUSY due to a race condition in the 
        ** code that determines whether or not the shared-memory region 
        ** must be zeroed before the requested page is returned.
        */
        rc = WAL_RETRY;
      }else if( SQLITE_OK==(rc = walLockShared(pWal, WAL_RECOVER_LOCK)) ){
        walUnlockShared(pWal, WAL_RECOVER_LOCK);
        rc = WAL_RETRY;
      }else if( rc==SQLITE_BUSY ){
        rc = SQLITE_BUSY_RECOVERY;
      }
    }
    if( rc!=SQLITE_OK ){
      return rc;
    }
    else if( pWal->bShmUnreliable ){
      return walBeginShmUnreliable(pWal, pChanged);
    }
  }

  assert( pWal->nWiData>0 );
  assert( pWal->apWiData[0]!=0 );
  pInfo = walCkptInfo(pWal);
  if( !useWal && AtomicLoad(&pInfo->nBackfill)==pWal->hdr.mxFrame
#ifdef SQLITE_ENABLE_SNAPSHOT
   && (pWal->pSnapshot==0 || pWal->hdr.mxFrame==0)
#endif
  ){
    /* The WAL has been completely backfilled (or it is empty).
    ** and can be safely ignored.
    */
    rc = walLockShared(pWal, WAL_READ_LOCK(0));
    walShmBarrier(pWal);
    if( rc==SQLITE_OK ){
      if( memcmp((void *)walIndexHdr(pWal), &pWal->hdr, sizeof(WalIndexHdr)) ){
        /* It is not safe to allow the reader to continue here if frames
        ** may have been appended to the log before READ_LOCK(0) was obtained.
        ** When holding READ_LOCK(0), the reader ignores the entire log file,
        ** which implies that the database file contains a trustworthy
        ** snapshot. Since holding READ_LOCK(0) prevents a checkpoint from
        ** happening, this is usually correct.
        **
        ** However, if frames have been appended to the log (or if the log 
        ** is wrapped and written for that matter) before the READ_LOCK(0)
        ** is obtained, that is not necessarily true. A checkpointer may
        ** have started to backfill the appended frames but crashed before
        ** it finished. Leaving a corrupt image in the database file.
        */
        walUnlockShared(pWal, WAL_READ_LOCK(0));
        return WAL_RETRY;
      }
      pWal->readLock = 0;
      return SQLITE_OK;
    }else if( rc!=SQLITE_BUSY ){
      return rc;
    }
  }

  /* If we get this far, it means that the reader will want to use
  ** the WAL to get at content from recent commits.  The job now is
  ** to select one of the aReadMark[] entries that is closest to
  ** but not exceeding pWal->hdr.mxFrame and lock that entry.
  */
  mxReadMark = 0;
  mxI = 0;
  mxFrame = pWal->hdr.mxFrame;
#ifdef SQLITE_ENABLE_SNAPSHOT
  if( pWal->pSnapshot && pWal->pSnapshot->mxFrame<mxFrame ){
    mxFrame = pWal->pSnapshot->mxFrame;
  }
#endif
  for(i=1; i<WAL_NREADER; i++){
    u32 thisMark = AtomicLoad(pInfo->aReadMark+i);
    if( mxReadMark<=thisMark && thisMark<=mxFrame ){
      assert( thisMark!=READMARK_NOT_USED );
      mxReadMark = thisMark;
      mxI = i;
    }
  }
  if( (pWal->readOnly & WAL_SHM_RDONLY)==0
   && (mxReadMark<mxFrame || mxI==0)
  ){
    for(i=1; i<WAL_NREADER; i++){
      rc = walLockExclusive(pWal, WAL_READ_LOCK(i), 1);
      if( rc==SQLITE_OK ){
        AtomicStore(pInfo->aReadMark+i,mxFrame);
        mxReadMark = mxFrame;
        mxI = i;
        walUnlockExclusive(pWal, WAL_READ_LOCK(i), 1);
        break;
      }else if( rc!=SQLITE_BUSY ){
        return rc;
      }
    }
  }
  if( mxI==0 ){
    assert( rc==SQLITE_BUSY || (pWal->readOnly & WAL_SHM_RDONLY)!=0 );
    return rc==SQLITE_BUSY ? WAL_RETRY : SQLITE_READONLY_CANTINIT;
  }

  rc = walLockShared(pWal, WAL_READ_LOCK(mxI));
  if( rc ){
    return rc==SQLITE_BUSY ? WAL_RETRY : rc;
  }
  /* Now that the read-lock has been obtained, check that neither the
  ** value in the aReadMark[] array or the contents of the wal-index
  ** header have changed.
  **
  ** It is necessary to check that the wal-index header did not change
  ** between the time it was read and when the shared-lock was obtained
  ** on WAL_READ_LOCK(mxI) was obtained to account for the possibility
  ** that the log file may have been wrapped by a writer, or that frames
  ** that occur later in the log than pWal->hdr.mxFrame may have been
  ** copied into the database by a checkpointer. If either of these things
  ** happened, then reading the database with the current value of
  ** pWal->hdr.mxFrame risks reading a corrupted snapshot. So, retry
  ** instead.
  **
  ** Before checking that the live wal-index header has not changed
  ** since it was read, set Wal.minFrame to the first frame in the wal
  ** file that has not yet been checkpointed. This client will not need
  ** to read any frames earlier than minFrame from the wal file - they
  ** can be safely read directly from the database file.
  **
  ** Because a ShmBarrier() call is made between taking the copy of 
  ** nBackfill and checking that the wal-header in shared-memory still
  ** matches the one cached in pWal->hdr, it is guaranteed that the 
  ** checkpointer that set nBackfill was not working with a wal-index
  ** header newer than that cached in pWal->hdr. If it were, that could
  ** cause a problem. The checkpointer could omit to checkpoint
  ** a version of page X that lies before pWal->minFrame (call that version
  ** A) on the basis that there is a newer version (version B) of the same
  ** page later in the wal file. But if version B happens to like past
  ** frame pWal->hdr.mxFrame - then the client would incorrectly assume
  ** that it can read version A from the database file. However, since
  ** we can guarantee that the checkpointer that set nBackfill could not
  ** see any pages past pWal->hdr.mxFrame, this problem does not come up.
  */
  pWal->minFrame = AtomicLoad(&pInfo->nBackfill)+1;
  walShmBarrier(pWal);
  if( AtomicLoad(pInfo->aReadMark+mxI)!=mxReadMark
   || memcmp((void *)walIndexHdr(pWal), &pWal->hdr, sizeof(WalIndexHdr))
  ){
    walUnlockShared(pWal, WAL_READ_LOCK(mxI));
    return WAL_RETRY;
  }else{
    assert( mxReadMark<=pWal->hdr.mxFrame );
    pWal->readLock = (i16)mxI;
  }
  return rc;
}

#ifdef SQLITE_ENABLE_SNAPSHOT
/*
** Attempt to reduce the value of the WalCkptInfo.nBackfillAttempted 
** variable so that older snapshots can be accessed. To do this, loop
** through all wal frames from nBackfillAttempted to (nBackfill+1), 
** comparing their content to the corresponding page with the database
** file, if any. Set nBackfillAttempted to the frame number of the
** first frame for which the wal file content matches the db file.
**
** This is only really safe if the file-system is such that any page 
** writes made by earlier checkpointers were atomic operations, which 
** is not always true. It is also possible that nBackfillAttempted
** may be left set to a value larger than expected, if a wal frame
** contains content that duplicate of an earlier version of the same
** page.
**
** SQLITE_OK is returned if successful, or an SQLite error code if an
** error occurs. It is not an error if nBackfillAttempted cannot be
** decreased at all.
*/
int sqlite3WalSnapshotRecover(Wal *pWal){
  int rc;

  assert( pWal->readLock>=0 );
  rc = walLockExclusive(pWal, WAL_CKPT_LOCK, 1);
  if( rc==SQLITE_OK ){
    volatile WalCkptInfo *pInfo = walCkptInfo(pWal);
    int szPage = (int)pWal->szPage;
    i64 szDb;                   /* Size of db file in bytes */

    rc = sqlite3OsFileSize(pWal->pDbFd, &szDb);
    if( rc==SQLITE_OK ){
      void *pBuf1 = sqlite3_malloc(szPage);
      void *pBuf2 = sqlite3_malloc(szPage);
      if( pBuf1==0 || pBuf2==0 ){
        rc = SQLITE_NOMEM;
      }else{
        u32 i = pInfo->nBackfillAttempted;
        for(i=pInfo->nBackfillAttempted; i>AtomicLoad(&pInfo->nBackfill); i--){
          WalHashLoc sLoc;          /* Hash table location */
          u32 pgno;                 /* Page number in db file */
          i64 iDbOff;               /* Offset of db file entry */
          i64 iWalOff;              /* Offset of wal file entry */

          rc = walHashGet(pWal, walFramePage(i), &sLoc);
          if( rc!=SQLITE_OK ) break;
          pgno = sLoc.aPgno[i-sLoc.iZero];
          iDbOff = (i64)(pgno-1) * szPage;

          if( iDbOff+szPage<=szDb ){
            iWalOff = walFrameOffset(i, szPage) + WAL_FRAME_HDRSIZE;
            rc = sqlite3OsRead(pWal->pWalFd, pBuf1, szPage, iWalOff);

            if( rc==SQLITE_OK ){
              rc = sqlite3OsRead(pWal->pDbFd, pBuf2, szPage, iDbOff);
            }

            if( rc!=SQLITE_OK || 0==memcmp(pBuf1, pBuf2, szPage) ){
              break;
            }
          }

          pInfo->nBackfillAttempted = i-1;
        }
      }

      sqlite3_free(pBuf1);
      sqlite3_free(pBuf2);
    }
    walUnlockExclusive(pWal, WAL_CKPT_LOCK, 1);
  }

  return rc;
}
#endif /* SQLITE_ENABLE_SNAPSHOT */

/*
** Begin a read transaction on the database.
**
** This routine used to be called sqlite3OpenSnapshot() and with good reason:
** it takes a snapshot of the state of the WAL and wal-index for the current
** instant in time.  The current thread will continue to use this snapshot.
** Other threads might append new content to the WAL and wal-index but
** that extra content is ignored by the current thread.
**
** If the database contents have changes since the previous read
** transaction, then *pChanged is set to 1 before returning.  The
** Pager layer will use this to know that its cache is stale and
** needs to be flushed.
*/
int sqlite3WalBeginReadTransaction(Wal *pWal, int *pChanged){
  int rc;                         /* Return code */
  int cnt = 0;                    /* Number of TryBeginRead attempts */

  assert( pWal->ckptLock==0 );

#ifdef SQLITE_ENABLE_SNAPSHOT
  int bChanged = 0;
  WalIndexHdr *pSnapshot = pWal->pSnapshot;
  if( pSnapshot ){
    if( memcmp(pSnapshot, &pWal->hdr, sizeof(WalIndexHdr))!=0 ){
      bChanged = 1;
    }

    /* It is possible that there is a checkpointer thread running 
    ** concurrent with this code. If this is the case, it may be that the
    ** checkpointer has already determined that it will checkpoint 
    ** snapshot X, where X is later in the wal file than pSnapshot, but 
    ** has not yet set the pInfo->nBackfillAttempted variable to indicate 
    ** its intent. To avoid the race condition this leads to, ensure that
    ** there is no checkpointer process by taking a shared CKPT lock 
    ** before checking pInfo->nBackfillAttempted.  */
    (void)walEnableBlocking(pWal);
    rc = walLockShared(pWal, WAL_CKPT_LOCK);
    walDisableBlocking(pWal);

    if( rc!=SQLITE_OK ){
      return rc;
    }
    pWal->ckptLock = 1;
  }
#endif

  do{
    rc = walTryBeginRead(pWal, pChanged, 0, ++cnt);
  }while( rc==WAL_RETRY );
  testcase( (rc&0xff)==SQLITE_BUSY );
  testcase( (rc&0xff)==SQLITE_IOERR );
  testcase( rc==SQLITE_PROTOCOL );
  testcase( rc==SQLITE_OK );

<<<<<<< HEAD
#ifdef SQLITE_ENABLE_SETLK_TIMEOUT
  /* If they were disabled earlier and the read-transaction has been
  ** successfully opened, re-enable blocking locks. This is because the
  ** connection may attempt to upgrade to a write-transaction, which does
  ** benefit from using blocking locks.  */
  if( rc==SQLITE_OK ){
    sqlite3OsFileControl(pWal->pDbFd, SQLITE_FCNTL_LOCK_TIMEOUT, (void*)&tmout);
  }
#endif

  pWal->nPriorFrame = pWal->hdr.mxFrame;
=======
>>>>>>> c795e3df
#ifdef SQLITE_ENABLE_SNAPSHOT
  if( rc==SQLITE_OK ){
    if( pSnapshot && memcmp(pSnapshot, &pWal->hdr, sizeof(WalIndexHdr))!=0 ){
      /* At this point the client has a lock on an aReadMark[] slot holding
      ** a value equal to or smaller than pSnapshot->mxFrame, but pWal->hdr
      ** is populated with the wal-index header corresponding to the head
      ** of the wal file. Verify that pSnapshot is still valid before
      ** continuing.  Reasons why pSnapshot might no longer be valid:
      **
      **    (1)  The WAL file has been reset since the snapshot was taken.
      **         In this case, the salt will have changed.
      **
      **    (2)  A checkpoint as been attempted that wrote frames past
      **         pSnapshot->mxFrame into the database file.  Note that the
      **         checkpoint need not have completed for this to cause problems.
      */
      volatile WalCkptInfo *pInfo = walCkptInfo(pWal);

      assert( pWal->readLock>0 || pWal->hdr.mxFrame==0 );
      assert( pInfo->aReadMark[pWal->readLock]<=pSnapshot->mxFrame );

      /* Check that the wal file has not been wrapped. Assuming that it has
      ** not, also check that no checkpointer has attempted to checkpoint any
      ** frames beyond pSnapshot->mxFrame. If either of these conditions are
      ** true, return SQLITE_ERROR_SNAPSHOT. Otherwise, overwrite pWal->hdr
      ** with *pSnapshot and set *pChanged as appropriate for opening the
      ** snapshot.  */
      if( !memcmp(pSnapshot->aSalt, pWal->hdr.aSalt, sizeof(pWal->hdr.aSalt))
       && pSnapshot->mxFrame>=pInfo->nBackfillAttempted
      ){
        assert( pWal->readLock>0 );
        memcpy(&pWal->hdr, pSnapshot, sizeof(WalIndexHdr));
        *pChanged = bChanged;
      }else{
        rc = SQLITE_ERROR_SNAPSHOT;
      }

      /* A client using a non-current snapshot may not ignore any frames
      ** from the start of the wal file. This is because, for a system
      ** where (minFrame < iSnapshot < maxFrame), a checkpointer may
      ** have omitted to checkpoint a frame earlier than minFrame in 
      ** the file because there exists a frame after iSnapshot that
      ** is the same database page.  */
      pWal->minFrame = 1;

      if( rc!=SQLITE_OK ){
        sqlite3WalEndReadTransaction(pWal);
      }
    }
  }

  /* Release the shared CKPT lock obtained above. */
  if( pWal->ckptLock ){
    assert( pSnapshot );
    walUnlockShared(pWal, WAL_CKPT_LOCK);
    pWal->ckptLock = 0;
  }
#endif
  return rc;
}

/*
** Finish with a read transaction.  All this does is release the
** read-lock.
*/
void sqlite3WalEndReadTransaction(Wal *pWal){
  sqlite3WalEndWriteTransaction(pWal);
  if( pWal->readLock>=0 ){
    walUnlockShared(pWal, WAL_READ_LOCK(pWal->readLock));
    pWal->readLock = -1;
  }
}

/*
** Search the wal file for page pgno. If found, set *piRead to the frame that
** contains the page. Otherwise, if pgno is not in the wal file, set *piRead
** to zero.
**
** Return SQLITE_OK if successful, or an error code if an error occurs. If an
** error does occur, the final value of *piRead is undefined.
*/
int sqlite3WalFindFrame(
  Wal *pWal,                      /* WAL handle */
  Pgno pgno,                      /* Database page number to read data for */
  u32 *piRead                     /* OUT: Frame number (or zero) */
){
  u32 iRead = 0;                  /* If !=0, WAL frame to return data from */
  u32 iLast = pWal->hdr.mxFrame;  /* Last page in WAL for this reader */
  int iHash;                      /* Used to loop through N hash tables */
  int iMinHash;

  /* This routine is only be called from within a read transaction. */
  assert( pWal->readLock>=0 || pWal->lockError );

  /* If the "last page" field of the wal-index header snapshot is 0, then
  ** no data will be read from the wal under any circumstances. Return early
  ** in this case as an optimization.  Likewise, if pWal->readLock==0, 
  ** then the WAL is ignored by the reader so return early, as if the 
  ** WAL were empty.
  */
  if( iLast==0 || (pWal->readLock==0 && pWal->bShmUnreliable==0) ){
    *piRead = 0;
    return SQLITE_OK;
  }

  /* Each iteration of the following for() loop searches one
  ** hash table (each hash table indexes up to HASHTABLE_NPAGE frames).
  **
  ** This code might run concurrently to the code in walIndexAppend()
  ** that adds entries to the wal-index (and possibly to this hash 
  ** table). This means the value just read from the hash 
  ** slot (aHash[iKey]) may have been added before or after the 
  ** current read transaction was opened. Values added after the
  ** read transaction was opened may have been written incorrectly -
  ** i.e. these slots may contain garbage data. However, we assume
  ** that any slots written before the current read transaction was
  ** opened remain unmodified.
  **
  ** For the reasons above, the if(...) condition featured in the inner
  ** loop of the following block is more stringent that would be required 
  ** if we had exclusive access to the hash-table:
  **
  **   (aPgno[iFrame]==pgno): 
  **     This condition filters out normal hash-table collisions.
  **
  **   (iFrame<=iLast): 
  **     This condition filters out entries that were added to the hash
  **     table after the current read-transaction had started.
  */
  iMinHash = walFramePage(pWal->minFrame);
  for(iHash=walFramePage(iLast); iHash>=iMinHash; iHash--){
    WalHashLoc sLoc;              /* Hash table location */
    int iKey;                     /* Hash slot index */
    int nCollide;                 /* Number of hash collisions remaining */
    int rc;                       /* Error code */

    rc = walHashGet(pWal, iHash, &sLoc);
    if( rc!=SQLITE_OK ){
      return rc;
    }
    nCollide = HASHTABLE_NSLOT;
    for(iKey=walHash(pgno); sLoc.aHash[iKey]; iKey=walNextHash(iKey)){
      u32 iH = sLoc.aHash[iKey];
      u32 iFrame = iH + sLoc.iZero;
      if( iFrame<=iLast && iFrame>=pWal->minFrame && sLoc.aPgno[iH]==pgno ){
        assert( iFrame>iRead || CORRUPT_DB );
        iRead = iFrame;
      }
      if( (nCollide--)==0 ){
        return SQLITE_CORRUPT_BKPT;
      }
    }
    if( iRead ) break;
  }

#ifdef SQLITE_ENABLE_EXPENSIVE_ASSERT
  /* If expensive assert() statements are available, do a linear search
  ** of the wal-index file content. Make sure the results agree with the
  ** result obtained using the hash indexes above.  */
  {
    u32 iRead2 = 0;
    u32 iTest;
    assert( pWal->bShmUnreliable || pWal->minFrame>0 );
    for(iTest=iLast; iTest>=pWal->minFrame && iTest>0; iTest--){
      if( walFramePgno(pWal, iTest)==pgno ){
        iRead2 = iTest;
        break;
      }
    }
    assert( iRead==iRead2 );
  }
#endif

  *piRead = iRead;
  return SQLITE_OK;
}

/*
** Read the contents of frame iRead from the wal file into buffer pOut
** (which is nOut bytes in size). Return SQLITE_OK if successful, or an
** error code otherwise.
*/
int sqlite3WalReadFrame(
  Wal *pWal,                      /* WAL handle */
  u32 iRead,                      /* Frame to read */
  int nOut,                       /* Size of buffer pOut in bytes */
  u8 *pOut                        /* Buffer to write page data to */
){
  int sz;
  i64 iOffset;
  sz = pWal->hdr.szPage;
  sz = (sz&0xfe00) + ((sz&0x0001)<<16);
  testcase( sz<=32768 );
  testcase( sz>=65536 );
  iOffset = walFrameOffset(iRead, sz) + WAL_FRAME_HDRSIZE;
  /* testcase( IS_BIG_INT(iOffset) ); // requires a 4GiB WAL */
  return sqlite3OsRead(pWal->pWalFd, pOut, (nOut>sz ? sz : nOut), iOffset);
}

/* 
** Return the size of the database in pages (or zero, if unknown).
*/
Pgno sqlite3WalDbsize(Wal *pWal){
  if( pWal && ALWAYS(pWal->readLock>=0) ){
    return pWal->hdr.nPage;
  }
  return 0;
}

/*
** Take the WRITER lock on the WAL file. Return SQLITE_OK if successful,
** or an SQLite error code otherwise. This routine does not invoke any
** busy-handler callbacks, that is done at a higher level.
*/
static int walWriteLock(Wal *pWal){
  int rc;

  /* Cannot start a write transaction without first holding a read lock */
  assert( pWal->readLock>=0 );
  assert( pWal->writeLock==0 );
  assert( pWal->iReCksum==0 );

  /* If this is a read-only connection, obtaining a write-lock is not
  ** possible. In this case return SQLITE_READONLY. Otherwise, attempt
  ** to grab the WRITER lock. Set Wal.writeLock to true and return
  ** SQLITE_OK if successful, or leave Wal.writeLock clear and return 
  ** an SQLite error code (possibly SQLITE_BUSY) otherwise. */
  if( pWal->readOnly ){
    rc = SQLITE_READONLY;
  }else{
    rc = walLockExclusive(pWal, WAL_WRITE_LOCK, 1);
    if( rc==SQLITE_OK ){
      pWal->writeLock = 1;
    }
  }

  return rc;
}

/* 
** This function starts a write transaction on the WAL.
**
** A read transaction must have already been started by a prior call
** to sqlite3WalBeginReadTransaction().
**
** If another thread or process has written into the database since
** the read transaction was started, then it is not possible for this
** thread to write as doing so would cause a fork.  So this routine
** returns SQLITE_BUSY in that case and no write transaction is started.
**
** There can only be a single writer active at a time.
*/
int sqlite3WalBeginWriteTransaction(Wal *pWal){
  int rc = walWriteLock(pWal);
  if( rc==SQLITE_OK ){
    /* If another connection has written to the database file since the
    ** time the read transaction on this connection was started, then
    ** the write is disallowed. Release the WRITER lock and return
    ** SQLITE_BUSY_SNAPSHOT in this case.  */
    if( memcmp(&pWal->hdr, (void *)walIndexHdr(pWal), sizeof(WalIndexHdr))!=0 ){
      walUnlockExclusive(pWal, WAL_WRITE_LOCK, 1);
      pWal->writeLock = 0;
      rc = SQLITE_BUSY_SNAPSHOT;
    }
  }
  return rc;
}

/*
** This function is called by a writer that has a read-lock on aReadmark[0]
** (pWal->readLock==0). This function relinquishes that lock and takes a
** lock on a different aReadmark[] slot. 
**
** SQLITE_OK is returned if successful, or an SQLite error code otherwise.
*/
static int walUpgradeReadlock(Wal *pWal){
  int cnt;
  int rc;
  assert( pWal->writeLock && pWal->readLock==0 );
  walUnlockShared(pWal, WAL_READ_LOCK(0));
  pWal->readLock = -1;
  cnt = 0;
  do{
    int notUsed;
    rc = walTryBeginRead(pWal, &notUsed, 1, ++cnt);
  }while( rc==WAL_RETRY );
  assert( (rc&0xff)!=SQLITE_BUSY ); /* BUSY not possible when useWal==1 */
  testcase( (rc&0xff)==SQLITE_IOERR );
  testcase( rc==SQLITE_PROTOCOL );
  testcase( rc==SQLITE_OK );
  return rc;
}

<<<<<<< HEAD
=======
#ifdef SQLITE_ENABLE_SETLK_TIMEOUT
  /* If the write-lock is already held, then it was obtained before the
  ** read-transaction was even opened, making this call a no-op.
  ** Return early. */
  if( pWal->writeLock ){
    assert( !memcmp(&pWal->hdr,(void *)walIndexHdr(pWal),sizeof(WalIndexHdr)) );
    return SQLITE_OK;
  }
#endif

  /* Cannot start a write transaction without first holding a read
  ** transaction. */
  assert( pWal->readLock>=0 );
  assert( pWal->writeLock==0 && pWal->iReCksum==0 );
>>>>>>> c795e3df

#ifndef SQLITE_OMIT_CONCURRENT
/* 
** This function is only ever called when committing a "BEGIN CONCURRENT"
** transaction. It may be assumed that no frames have been written to
** the wal file. The second parameter is a pointer to the in-memory 
** representation of page 1 of the database (which may or may not be
** dirty). The third is a bitvec with a bit set for each page in the
** database file that was read by the current concurrent transaction.
**
** This function performs three tasks:
**
**   1) It obtains the WRITER lock on the wal file,
**
**   2) It checks that there are no conflicts between the current
**      transaction and any transactions committed to the wal file since
**      it was opened, and
**
**   3) It ejects any non-dirty pages from the page-cache that have been
**      written by another client since the CONCURRENT transaction was started
**      (so as to avoid ending up with an inconsistent cache after the
**      current transaction is committed).
**
** If no error occurs and the caller may proceed with committing the 
** transaction, SQLITE_OK is returned. SQLITE_BUSY is returned if the WRITER
** lock cannot be obtained. Or, if the WRITER lock can be obtained but there
** are conflicts with a committed transaction, SQLITE_BUSY_SNAPSHOT. Finally,
** if an error (i.e. an OOM condition or IO error), an SQLite error code
** is returned.
*/
int sqlite3WalLockForCommit(
  Wal *pWal, 
  PgHdr *pPage1, 
  Bitvec *pAllRead, 
  Pgno *piConflict
){
  Pager *pPager = pPage1->pPager;
  int rc = walWriteLock(pWal);

  /* If the database has been modified since this transaction was started,
  ** check if it is still possible to commit. The transaction can be 
  ** committed if:
  **
  **   a) None of the pages in pList have been modified since the 
  **      transaction opened, and
  **
  **   b) The database schema cookie has not been modified since the
  **      transaction was started.
  */
  if( rc==SQLITE_OK ){
    WalIndexHdr head;

    if( walIndexLoadHdr(pWal, &head) ){
      /* This branch is taken if the wal-index header is corrupted. This 
      ** occurs if some other writer has crashed while committing a 
      ** transaction to this database since the current concurrent transaction
      ** was opened.  */
      rc = SQLITE_BUSY_SNAPSHOT;
    }else if( memcmp(&pWal->hdr, (void*)&head, sizeof(WalIndexHdr))!=0 ){
      int iHash;
      int iLastHash = walFramePage(head.mxFrame);
      u32 iFirst = pWal->hdr.mxFrame+1;     /* First wal frame to check */
      if( memcmp(pWal->hdr.aSalt, (u32*)head.aSalt, sizeof(u32)*2) ){
        assert( pWal->readLock==0 );
        iFirst = 1;
      }
      for(iHash=walFramePage(iFirst); iHash<=iLastHash; iHash++){
        WalHashLoc sLoc;

        rc = walHashGet(pWal, iHash, &sLoc);
        if( rc==SQLITE_OK ){
          u32 i, iMin, iMax;
          assert( head.mxFrame>=sLoc.iZero );
          iMin = (sLoc.iZero >= iFirst) ? 1 : (iFirst - sLoc.iZero);
          iMax = (iHash==0) ? HASHTABLE_NPAGE_ONE : HASHTABLE_NPAGE;
          if( iMax>(head.mxFrame-sLoc.iZero) ) iMax = (head.mxFrame-sLoc.iZero);
          for(i=iMin; rc==SQLITE_OK && i<=iMax; i++){
            PgHdr *pPg;
            if( sLoc.aPgno[i]==1 ){
              /* Check that the schema cookie has not been modified. If
              ** it has not, the commit can proceed. */
              u8 aNew[4];
              u8 *aOld = &((u8*)pPage1->pData)[40];
              int sz;
              i64 iOffset;
              sz = pWal->hdr.szPage;
              sz = (sz&0xfe00) + ((sz&0x0001)<<16);
              iOffset = walFrameOffset(i+sLoc.iZero, sz) + WAL_FRAME_HDRSIZE+40;
              rc = sqlite3OsRead(pWal->pWalFd, aNew, sizeof(aNew), iOffset);
              if( rc==SQLITE_OK && memcmp(aOld, aNew, sizeof(aNew)) ){
                rc = SQLITE_BUSY_SNAPSHOT;
              }
            }else if( sqlite3BitvecTestNotNull(pAllRead, sLoc.aPgno[i]) ){
              *piConflict = sLoc.aPgno[i];
              rc = SQLITE_BUSY_SNAPSHOT;
            }else if( (pPg = sqlite3PagerLookup(pPager, sLoc.aPgno[i])) ){
              /* Page aPgno[i], which is present in the pager cache, has been
              ** modified since the current CONCURRENT transaction was started.
              ** However it was not read by the current transaction, so is not
              ** a conflict. There are two possibilities: (a) the page was
              ** allocated at the of the file by the current transaction or 
              ** (b) was present in the cache at the start of the transaction.
              **
              ** For case (a), do nothing. This page will be moved within the
              ** database file by the commit code to avoid the conflict. The
              ** call to PagerUnref() is to release the reference grabbed by
              ** the sqlite3PagerLookup() above.  
              **
              ** In case (b), drop the page from the cache - otherwise
              ** following the snapshot upgrade the cache would be inconsistent
              ** with the database as stored on disk. */
              if( sqlite3PagerIswriteable(pPg) ){
                sqlite3PagerUnref(pPg);
              }else{
                sqlite3PcacheDrop(pPg);
              }
            }
          }
        }
        if( rc!=SQLITE_OK ) break;
      }
    }
  }

  pWal->nPriorFrame = pWal->hdr.mxFrame;
  return rc;
}

/* !defined(SQLITE_OMIT_CONCURRENT)
**
** This function is called as part of committing an CONCURRENT transaction.
** It is assumed that sqlite3WalLockForCommit() has already been successfully
** called and so (a) the WRITER lock is held and (b) it is known that the
** wal-index-header stored in shared memory is not corrupt.
**
** Before returning, this function upgrades the client so that it is 
** operating on the database snapshot currently at the head of the wal file
** (even if the CONCURRENT transaction ran against an older snapshot).
**
** SQLITE_OK is returned if successful, or an SQLite error code otherwise.
*/
int sqlite3WalUpgradeSnapshot(Wal *pWal){
  int rc = SQLITE_OK;
  assert( pWal->writeLock );
  memcpy(&pWal->hdr, (void*)walIndexHdr(pWal), sizeof(WalIndexHdr));

  /* If this client has its read-lock on slot aReadmark[0] and the entire
  ** wal has not been checkpointed, switch it to a different slot. Otherwise
  ** any reads performed between now and committing the transaction will
  ** read from the old snapshot - not the one just upgraded to.  */
  if( pWal->readLock==0 && pWal->hdr.mxFrame!=walCkptInfo(pWal)->nBackfill ){
    rc = walUpgradeReadlock(pWal);
  }
  return rc;
}
#endif   /* SQLITE_OMIT_CONCURRENT */

/*
** End a write transaction.  The commit has already been done.  This
** routine merely releases the lock.
*/
int sqlite3WalEndWriteTransaction(Wal *pWal){
  if( pWal->writeLock ){
    walUnlockExclusive(pWal, WAL_WRITE_LOCK, 1);
    pWal->writeLock = 0;
    pWal->iReCksum = 0;
    pWal->truncateOnCommit = 0;
  }
  return SQLITE_OK;
}

/*
** If any data has been written (but not committed) to the log file, this
** function moves the write-pointer back to the start of the transaction.
**
** Additionally, the callback function is invoked for each frame written
** to the WAL since the start of the transaction. If the callback returns
** other than SQLITE_OK, it is not invoked again and the error code is
** returned to the caller.
**
** Otherwise, if the callback function does not return an error, this
** function returns SQLITE_OK.
*/
int sqlite3WalUndo(
  Wal *pWal, 
  int (*xUndo)(void *, Pgno), 
  void *pUndoCtx,
  int bConcurrent                 /* True if this is a CONCURRENT transaction */
){
  int rc = SQLITE_OK;
  if( pWal->writeLock ){
    Pgno iMax = pWal->hdr.mxFrame;
    Pgno iFrame;
  
    /* Restore the clients cache of the wal-index header to the state it
    ** was in before the client began writing to the database. 
    */
    memcpy(&pWal->hdr, (void *)walIndexHdr(pWal), sizeof(WalIndexHdr));
#ifndef SQLITE_OMIT_CONCURRENT
    if( bConcurrent ){
      pWal->hdr.aCksum[0]++;
    }
#else
    UNUSED_PARAMETER(bConcurrent);
#endif

    for(iFrame=pWal->hdr.mxFrame+1; 
        ALWAYS(rc==SQLITE_OK) && iFrame<=iMax; 
        iFrame++
    ){
      /* This call cannot fail. Unless the page for which the page number
      ** is passed as the second argument is (a) in the cache and 
      ** (b) has an outstanding reference, then xUndo is either a no-op
      ** (if (a) is false) or simply expels the page from the cache (if (b)
      ** is false).
      **
      ** If the upper layer is doing a rollback, it is guaranteed that there
      ** are no outstanding references to any page other than page 1. And
      ** page 1 is never written to the log until the transaction is
      ** committed. As a result, the call to xUndo may not fail.
      */
      assert( walFramePgno(pWal, iFrame)!=1 );
      rc = xUndo(pUndoCtx, walFramePgno(pWal, iFrame));
    }
    if( iMax!=pWal->hdr.mxFrame ) walCleanupHash(pWal);
  }
  return rc;
}

/* 
** Argument aWalData must point to an array of WAL_SAVEPOINT_NDATA u32 
** values. This function populates the array with values required to 
** "rollback" the write position of the WAL handle back to the current 
** point in the event of a savepoint rollback (via WalSavepointUndo()).
*/
void sqlite3WalSavepoint(Wal *pWal, u32 *aWalData){
  aWalData[0] = pWal->hdr.mxFrame;
  aWalData[1] = pWal->hdr.aFrameCksum[0];
  aWalData[2] = pWal->hdr.aFrameCksum[1];
  aWalData[3] = pWal->nCkpt;
}

/* 
** Move the write position of the WAL back to the point identified by
** the values in the aWalData[] array. aWalData must point to an array
** of WAL_SAVEPOINT_NDATA u32 values that has been previously populated
** by a call to WalSavepoint().
*/
int sqlite3WalSavepointUndo(Wal *pWal, u32 *aWalData){
  int rc = SQLITE_OK;

  assert( pWal->writeLock || aWalData[0]==pWal->hdr.mxFrame );
  assert( aWalData[3]!=pWal->nCkpt || aWalData[0]<=pWal->hdr.mxFrame );

  if( aWalData[3]!=pWal->nCkpt ){
    /* This savepoint was opened immediately after the write-transaction
    ** was started. Right after that, the writer decided to wrap around
    ** to the start of the log. Update the savepoint values to match.
    */
    aWalData[0] = 0;
    aWalData[3] = pWal->nCkpt;
  }

  if( aWalData[0]<pWal->hdr.mxFrame ){
    pWal->hdr.mxFrame = aWalData[0];
    pWal->hdr.aFrameCksum[0] = aWalData[1];
    pWal->hdr.aFrameCksum[1] = aWalData[2];
    walCleanupHash(pWal);
  }

  return rc;
}

/*
** This function is called just before writing a set of frames to the log
** file (see sqlite3WalFrames()). It checks to see if, instead of appending
** to the current log file, it is possible to overwrite the start of the
** existing log file with the new frames (i.e. "reset" the log). If so,
** it sets pWal->hdr.mxFrame to 0. Otherwise, pWal->hdr.mxFrame is left
** unchanged.
**
** SQLITE_OK is returned if no error is encountered (regardless of whether
** or not pWal->hdr.mxFrame is modified). An SQLite error code is returned
** if an error occurs.
*/
static int walRestartLog(Wal *pWal){
  int rc = SQLITE_OK;

  if( pWal->readLock==0 ){
    volatile WalCkptInfo *pInfo = walCkptInfo(pWal);
    assert( pInfo->nBackfill==pWal->hdr.mxFrame );
    if( pInfo->nBackfill>0 ){
      u32 salt1;
      sqlite3FastRandomness(&pWal->sPrng, 4, &salt1);
      rc = walLockExclusive(pWal, WAL_READ_LOCK(1), WAL_NREADER-1);
      if( rc==SQLITE_OK ){
        /* If all readers are using WAL_READ_LOCK(0) (in other words if no
        ** readers are currently using the WAL), then the transactions
        ** frames will overwrite the start of the existing log. Update the
        ** wal-index header to reflect this.
        **
        ** In theory it would be Ok to update the cache of the header only
        ** at this point. But updating the actual wal-index header is also
        ** safe and means there is no special case for sqlite3WalUndo()
        ** to handle if this transaction is rolled back.  */
        walRestartHdr(pWal, salt1);
        walUnlockExclusive(pWal, WAL_READ_LOCK(1), WAL_NREADER-1);
        pWal->nPriorFrame = 0;
      }else if( rc!=SQLITE_BUSY ){
        return rc;
      }
    }

    /* Regardless of whether or not the wal file was restarted, change the
    ** read-lock held by this client to a slot other than aReadmark[0]. 
    ** Clients with a lock on aReadmark[0] read from the database file 
    ** only - never from the wal file. This means that if a writer holding
    ** a lock on aReadmark[0] were to commit a transaction but not close the
    ** read-transaction, subsequent read operations would read directly from
    ** the database file - ignoring the new pages just appended
    ** to the wal file. */
    rc = walUpgradeReadlock(pWal);
  }
  return rc;
}

/*
** Information about the current state of the WAL file and where
** the next fsync should occur - passed from sqlite3WalFrames() into
** walWriteToLog().
*/
typedef struct WalWriter {
  Wal *pWal;                   /* The complete WAL information */
  sqlite3_file *pFd;           /* The WAL file to which we write */
  sqlite3_int64 iSyncPoint;    /* Fsync at this offset */
  int syncFlags;               /* Flags for the fsync */
  int szPage;                  /* Size of one page */
} WalWriter;

/*
** Write iAmt bytes of content into the WAL file beginning at iOffset.
** Do a sync when crossing the p->iSyncPoint boundary.
**
** In other words, if iSyncPoint is in between iOffset and iOffset+iAmt,
** first write the part before iSyncPoint, then sync, then write the
** rest.
*/
static int walWriteToLog(
  WalWriter *p,              /* WAL to write to */
  void *pContent,            /* Content to be written */
  int iAmt,                  /* Number of bytes to write */
  sqlite3_int64 iOffset      /* Start writing at this offset */
){
  int rc;
  if( iOffset<p->iSyncPoint && iOffset+iAmt>=p->iSyncPoint ){
    int iFirstAmt = (int)(p->iSyncPoint - iOffset);
    rc = sqlite3OsWrite(p->pFd, pContent, iFirstAmt, iOffset);
    if( rc ) return rc;
    iOffset += iFirstAmt;
    iAmt -= iFirstAmt;
    pContent = (void*)(iFirstAmt + (char*)pContent);
    assert( WAL_SYNC_FLAGS(p->syncFlags)!=0 );
    rc = sqlite3OsSync(p->pFd, WAL_SYNC_FLAGS(p->syncFlags));
    if( iAmt==0 || rc ) return rc;
  }
  rc = sqlite3OsWrite(p->pFd, pContent, iAmt, iOffset);
  return rc;
}

/*
** Write out a single frame of the WAL
*/
static int walWriteOneFrame(
  WalWriter *p,               /* Where to write the frame */
  PgHdr *pPage,               /* The page of the frame to be written */
  int nTruncate,              /* The commit flag.  Usually 0.  >0 for commit */
  sqlite3_int64 iOffset       /* Byte offset at which to write */
){
  int rc;                         /* Result code from subfunctions */
  void *pData;                    /* Data actually written */
  u8 aFrame[WAL_FRAME_HDRSIZE];   /* Buffer to assemble frame-header in */
  pData = pPage->pData;
  walEncodeFrame(p->pWal, pPage->pgno, nTruncate, pData, aFrame);
  rc = walWriteToLog(p, aFrame, sizeof(aFrame), iOffset);
  if( rc ) return rc;
  /* Write the page data */
  rc = walWriteToLog(p, pData, p->szPage, iOffset+sizeof(aFrame));
  return rc;
}

/*
** This function is called as part of committing a transaction within which
** one or more frames have been overwritten. It updates the checksums for
** all frames written to the wal file by the current transaction starting
** with the earliest to have been overwritten.
**
** SQLITE_OK is returned if successful, or an SQLite error code otherwise.
*/
static int walRewriteChecksums(Wal *pWal, u32 iLast){
  const int szPage = pWal->szPage;/* Database page size */
  int rc = SQLITE_OK;             /* Return code */
  u8 *aBuf;                       /* Buffer to load data from wal file into */
  u8 aFrame[WAL_FRAME_HDRSIZE];   /* Buffer to assemble frame-headers in */
  u32 iRead;                      /* Next frame to read from wal file */
  i64 iCksumOff;

  aBuf = sqlite3_malloc(szPage + WAL_FRAME_HDRSIZE);
  if( aBuf==0 ) return SQLITE_NOMEM_BKPT;

  /* Find the checksum values to use as input for the recalculating the
  ** first checksum. If the first frame is frame 1 (implying that the current
  ** transaction restarted the wal file), these values must be read from the
  ** wal-file header. Otherwise, read them from the frame header of the
  ** previous frame.  */
  assert( pWal->iReCksum>0 );
  if( pWal->iReCksum==1 ){
    iCksumOff = 24;
  }else{
    iCksumOff = walFrameOffset(pWal->iReCksum-1, szPage) + 16;
  }
  rc = sqlite3OsRead(pWal->pWalFd, aBuf, sizeof(u32)*2, iCksumOff);
  pWal->hdr.aFrameCksum[0] = sqlite3Get4byte(aBuf);
  pWal->hdr.aFrameCksum[1] = sqlite3Get4byte(&aBuf[sizeof(u32)]);

  iRead = pWal->iReCksum;
  pWal->iReCksum = 0;
  for(; rc==SQLITE_OK && iRead<=iLast; iRead++){
    i64 iOff = walFrameOffset(iRead, szPage);
    rc = sqlite3OsRead(pWal->pWalFd, aBuf, szPage+WAL_FRAME_HDRSIZE, iOff);
    if( rc==SQLITE_OK ){
      u32 iPgno, nDbSize;
      iPgno = sqlite3Get4byte(aBuf);
      nDbSize = sqlite3Get4byte(&aBuf[4]);

      walEncodeFrame(pWal, iPgno, nDbSize, &aBuf[WAL_FRAME_HDRSIZE], aFrame);
      rc = sqlite3OsWrite(pWal->pWalFd, aFrame, sizeof(aFrame), iOff);
    }
  }

  sqlite3_free(aBuf);
  return rc;
}

/* 
** Write a set of frames to the log. The caller must hold the write-lock
** on the log file (obtained using sqlite3WalBeginWriteTransaction()).
*/
int sqlite3WalFrames(
  Wal *pWal,                      /* Wal handle to write to */
  int szPage,                     /* Database page-size in bytes */
  PgHdr *pList,                   /* List of dirty pages to write */
  Pgno nTruncate,                 /* Database size after this commit */
  int isCommit,                   /* True if this is a commit */
  int sync_flags                  /* Flags to pass to OsSync() (or 0) */
){
  int rc;                         /* Used to catch return codes */
  u32 iFrame;                     /* Next frame address */
  PgHdr *p;                       /* Iterator to run through pList with. */
  PgHdr *pLast = 0;               /* Last frame in list */
  int nExtra = 0;                 /* Number of extra copies of last page */
  int szFrame;                    /* The size of a single frame */
  i64 iOffset;                    /* Next byte to write in WAL file */
  WalWriter w;                    /* The writer */
  u32 iFirst = 0;                 /* First frame that may be overwritten */
  WalIndexHdr *pLive;             /* Pointer to shared header */

  assert( pList );
  assert( pWal->writeLock );

  /* If this frame set completes a transaction, then nTruncate>0.  If
  ** nTruncate==0 then this frame set does not complete the transaction. */
  assert( (isCommit!=0)==(nTruncate!=0) );

#if defined(SQLITE_TEST) && defined(SQLITE_DEBUG)
  { int cnt; for(cnt=0, p=pList; p; p=p->pDirty, cnt++){}
    WALTRACE(("WAL%p: frame write begin. %d frames. mxFrame=%d. %s\n",
              pWal, cnt, pWal->hdr.mxFrame, isCommit ? "Commit" : "Spill"));
  }
#endif

  pLive = (WalIndexHdr*)walIndexHdr(pWal);
  if( memcmp(&pWal->hdr, (void *)pLive, sizeof(WalIndexHdr))!=0 ){
    iFirst = pLive->mxFrame+1;
  }

  /* See if it is possible to write these frames into the start of the
  ** log file, instead of appending to it at pWal->hdr.mxFrame.
  */
  if( SQLITE_OK!=(rc = walRestartLog(pWal)) ){
    return rc;
  }

  /* If this is the first frame written into the log, write the WAL
  ** header to the start of the WAL file. See comments at the top of
  ** this source file for a description of the WAL header format.
  */
  iFrame = pWal->hdr.mxFrame;
  if( iFrame==0 ){
    u8 aWalHdr[WAL_HDRSIZE];      /* Buffer to assemble wal-header in */
    u32 aCksum[2];                /* Checksum for wal-header */

    sqlite3Put4byte(&aWalHdr[0], (WAL_MAGIC | SQLITE_BIGENDIAN));
    sqlite3Put4byte(&aWalHdr[4], WAL_MAX_VERSION);
    sqlite3Put4byte(&aWalHdr[8], szPage);
    sqlite3Put4byte(&aWalHdr[12], pWal->nCkpt);
    if( pWal->nCkpt==0 ) sqlite3FastRandomness(&pWal->sPrng, 8, pWal->hdr.aSalt);
    memcpy(&aWalHdr[16], pWal->hdr.aSalt, 8);
    walChecksumBytes(1, aWalHdr, WAL_HDRSIZE-2*4, 0, aCksum);
    sqlite3Put4byte(&aWalHdr[24], aCksum[0]);
    sqlite3Put4byte(&aWalHdr[28], aCksum[1]);
    
    pWal->szPage = szPage;
    pWal->hdr.bigEndCksum = SQLITE_BIGENDIAN;
    pWal->hdr.aFrameCksum[0] = aCksum[0];
    pWal->hdr.aFrameCksum[1] = aCksum[1];
    pWal->truncateOnCommit = 1;

    rc = sqlite3OsWrite(pWal->pWalFd, aWalHdr, sizeof(aWalHdr), 0);
    WALTRACE(("WAL%p: wal-header write %s\n", pWal, rc ? "failed" : "ok"));
    if( rc!=SQLITE_OK ){
      return rc;
    }

    /* Sync the header (unless SQLITE_IOCAP_SEQUENTIAL is true or unless
    ** all syncing is turned off by PRAGMA synchronous=OFF).  Otherwise
    ** an out-of-order write following a WAL restart could result in
    ** database corruption.  See the ticket:
    **
    **     https://sqlite.org/src/info/ff5be73dee
    */
    if( pWal->syncHeader ){
      rc = sqlite3OsSync(pWal->pWalFd, CKPT_SYNC_FLAGS(sync_flags));
      if( rc ) return rc;
    }
  }
  assert( (int)pWal->szPage==szPage );

  /* Setup information needed to write frames into the WAL */
  w.pWal = pWal;
  w.pFd = pWal->pWalFd;
  w.iSyncPoint = 0;
  w.syncFlags = sync_flags;
  w.szPage = szPage;
  iOffset = walFrameOffset(iFrame+1, szPage);
  szFrame = szPage + WAL_FRAME_HDRSIZE;

  /* Write all frames into the log file exactly once */
  for(p=pList; p; p=p->pDirty){
    int nDbSize;   /* 0 normally.  Positive == commit flag */

    /* Check if this page has already been written into the wal file by
    ** the current transaction. If so, overwrite the existing frame and
    ** set Wal.writeLock to WAL_WRITELOCK_RECKSUM - indicating that 
    ** checksums must be recomputed when the transaction is committed.  */
    if( iFirst && (p->pDirty || isCommit==0) ){
      u32 iWrite = 0;
      VVA_ONLY(rc =) sqlite3WalFindFrame(pWal, p->pgno, &iWrite);
      assert( rc==SQLITE_OK || iWrite==0 );
      if( iWrite>=iFirst ){
        i64 iOff = walFrameOffset(iWrite, szPage) + WAL_FRAME_HDRSIZE;
        void *pData;
        if( pWal->iReCksum==0 || iWrite<pWal->iReCksum ){
          pWal->iReCksum = iWrite;
        }
        pData = p->pData;
        rc = sqlite3OsWrite(pWal->pWalFd, pData, szPage, iOff);
        if( rc ) return rc;
        p->flags &= ~PGHDR_WAL_APPEND;
        continue;
      }
    }

    iFrame++;
    assert( iOffset==walFrameOffset(iFrame, szPage) );
    nDbSize = (isCommit && p->pDirty==0) ? nTruncate : 0;
    rc = walWriteOneFrame(&w, p, nDbSize, iOffset);
    if( rc ) return rc;
    pLast = p;
    iOffset += szFrame;
    p->flags |= PGHDR_WAL_APPEND;
  }


  /* Recalculate checksums within the wal file if required. */
  if( isCommit && pWal->iReCksum ){
    rc = walRewriteChecksums(pWal, iFrame);
    if( rc ) return rc;
  }

  /* If this is the end of a transaction, then we might need to pad
  ** the transaction and/or sync the WAL file.
  **
  ** Padding and syncing only occur if this set of frames complete a
  ** transaction and if PRAGMA synchronous=FULL.  If synchronous==NORMAL
  ** or synchronous==OFF, then no padding or syncing are needed.
  **
  ** If SQLITE_IOCAP_POWERSAFE_OVERWRITE is defined, then padding is not
  ** needed and only the sync is done.  If padding is needed, then the
  ** final frame is repeated (with its commit mark) until the next sector
  ** boundary is crossed.  Only the part of the WAL prior to the last
  ** sector boundary is synced; the part of the last frame that extends
  ** past the sector boundary is written after the sync.
  */
  if( isCommit && WAL_SYNC_FLAGS(sync_flags)!=0 ){
    int bSync = 1;
    if( pWal->padToSectorBoundary ){
      int sectorSize = sqlite3SectorSize(pWal->pWalFd);
      w.iSyncPoint = ((iOffset+sectorSize-1)/sectorSize)*sectorSize;
      bSync = (w.iSyncPoint==iOffset);
      testcase( bSync );
      while( iOffset<w.iSyncPoint ){
        rc = walWriteOneFrame(&w, pLast, nTruncate, iOffset);
        if( rc ) return rc;
        iOffset += szFrame;
        nExtra++;
        assert( pLast!=0 );
      }
    }
    if( bSync ){
      assert( rc==SQLITE_OK );
      rc = sqlite3OsSync(w.pFd, WAL_SYNC_FLAGS(sync_flags));
    }
  }

  /* If this frame set completes the first transaction in the WAL and
  ** if PRAGMA journal_size_limit is set, then truncate the WAL to the
  ** journal size limit, if possible.
  */
  if( isCommit && pWal->truncateOnCommit && pWal->mxWalSize>=0 ){
    i64 sz = pWal->mxWalSize;
    if( walFrameOffset(iFrame+nExtra+1, szPage)>pWal->mxWalSize ){
      sz = walFrameOffset(iFrame+nExtra+1, szPage);
    }
    walLimitSize(pWal, sz);
    pWal->truncateOnCommit = 0;
  }

  /* Append data to the wal-index. It is not necessary to lock the 
  ** wal-index to do this as the SQLITE_SHM_WRITE lock held on the wal-index
  ** guarantees that there are no other writers, and no data that may
  ** be in use by existing readers is being overwritten.
  */
  iFrame = pWal->hdr.mxFrame;
  for(p=pList; p && rc==SQLITE_OK; p=p->pDirty){
    if( (p->flags & PGHDR_WAL_APPEND)==0 ) continue;
    iFrame++;
    rc = walIndexAppend(pWal, iFrame, p->pgno);
  }
  assert( pLast!=0 || nExtra==0 );
  while( rc==SQLITE_OK && nExtra>0 ){
    iFrame++;
    nExtra--;
    rc = walIndexAppend(pWal, iFrame, pLast->pgno);
  }

  if( rc==SQLITE_OK ){
    /* Update the private copy of the header. */
    pWal->hdr.szPage = (u16)((szPage&0xff00) | (szPage>>16));
    testcase( szPage<=32768 );
    testcase( szPage>=65536 );
    pWal->hdr.mxFrame = iFrame;
    if( isCommit ){
      pWal->hdr.iChange++;
      pWal->hdr.nPage = nTruncate;
    }
    /* If this is a commit, update the wal-index header too. */
    if( isCommit ){
      walIndexWriteHdr(pWal);
      pWal->iCallback = iFrame;
    }
  }

  WALTRACE(("WAL%p: frame write %s\n", pWal, rc ? "failed" : "ok"));
  return rc;
}

/* 
** This routine is called to implement sqlite3_wal_checkpoint() and
** related interfaces.
**
** Obtain a CHECKPOINT lock and then backfill as much information as
** we can from WAL into the database.
**
** If parameter xBusy is not NULL, it is a pointer to a busy-handler
** callback. In this case this function runs a blocking checkpoint.
*/
int sqlite3WalCheckpoint(
  Wal *pWal,                      /* Wal connection */
  sqlite3 *db,                    /* Check this handle's interrupt flag */
  int eMode,                      /* PASSIVE, FULL, RESTART, or TRUNCATE */
  int (*xBusy)(void*),            /* Function to call when busy */
  void *pBusyArg,                 /* Context argument for xBusyHandler */
  int sync_flags,                 /* Flags to sync db file with (or 0) */
  int nBuf,                       /* Size of temporary buffer */
  u8 *zBuf,                       /* Temporary buffer to use */
  int *pnLog,                     /* OUT: Number of frames in WAL */
  int *pnCkpt                     /* OUT: Number of backfilled frames in WAL */
){
  int rc;                         /* Return code */
  int isChanged = 0;              /* True if a new wal-index header is loaded */
  int eMode2 = eMode;             /* Mode to pass to walCheckpoint() */
  int (*xBusy2)(void*) = xBusy;   /* Busy handler for eMode2 */

  assert( pWal->ckptLock==0 );
  assert( pWal->writeLock==0 );

  /* EVIDENCE-OF: R-62920-47450 The busy-handler callback is never invoked
  ** in the SQLITE_CHECKPOINT_PASSIVE mode. */
  assert( eMode!=SQLITE_CHECKPOINT_PASSIVE || xBusy==0 );

  if( pWal->readOnly ) return SQLITE_READONLY;
  WALTRACE(("WAL%p: checkpoint begins\n", pWal));

  /* Enable blocking locks, if possible. If blocking locks are successfully
  ** enabled, set xBusy2=0 so that the busy-handler is never invoked. */
  sqlite3WalDb(pWal, db);
  (void)walEnableBlocking(pWal);

  /* IMPLEMENTATION-OF: R-62028-47212 All calls obtain an exclusive 
  ** "checkpoint" lock on the database file.
  ** EVIDENCE-OF: R-10421-19736 If any other process is running a
  ** checkpoint operation at the same time, the lock cannot be obtained and
  ** SQLITE_BUSY is returned.
  ** EVIDENCE-OF: R-53820-33897 Even if there is a busy-handler configured,
  ** it will not be invoked in this case.
  */
  rc = walLockExclusive(pWal, WAL_CKPT_LOCK, 1);
  testcase( rc==SQLITE_BUSY );
  testcase( rc!=SQLITE_OK && xBusy2!=0 );
  if( rc==SQLITE_OK ){
    pWal->ckptLock = 1;

    /* IMPLEMENTATION-OF: R-59782-36818 The SQLITE_CHECKPOINT_FULL, RESTART and
    ** TRUNCATE modes also obtain the exclusive "writer" lock on the database
    ** file.
    **
    ** EVIDENCE-OF: R-60642-04082 If the writer lock cannot be obtained
    ** immediately, and a busy-handler is configured, it is invoked and the
    ** writer lock retried until either the busy-handler returns 0 or the
    ** lock is successfully obtained.
    */
    if( eMode!=SQLITE_CHECKPOINT_PASSIVE ){
      rc = walBusyLock(pWal, xBusy2, pBusyArg, WAL_WRITE_LOCK, 1);
      if( rc==SQLITE_OK ){
        pWal->writeLock = 1;
      }else if( rc==SQLITE_BUSY ){
        eMode2 = SQLITE_CHECKPOINT_PASSIVE;
        xBusy2 = 0;
        rc = SQLITE_OK;
      }
    }
  }


  /* Read the wal-index header. */
  if( rc==SQLITE_OK ){
    walDisableBlocking(pWal);
    rc = walIndexReadHdr(pWal, &isChanged);
    (void)walEnableBlocking(pWal);
    if( isChanged && pWal->pDbFd->pMethods->iVersion>=3 ){
      sqlite3OsUnfetch(pWal->pDbFd, 0, 0);
    }
  }

  /* Copy data from the log to the database file. */
  if( rc==SQLITE_OK ){
    if( pWal->hdr.mxFrame && walPagesize(pWal)!=nBuf ){
      rc = SQLITE_CORRUPT_BKPT;
    }else{
      rc = walCheckpoint(pWal, db, eMode2, xBusy2, pBusyArg, sync_flags, zBuf);
    }

    /* If no error occurred, set the output variables. */
    if( rc==SQLITE_OK || rc==SQLITE_BUSY ){
      if( pnLog ) *pnLog = (int)pWal->hdr.mxFrame;
      if( pnCkpt ) *pnCkpt = (int)(walCkptInfo(pWal)->nBackfill);
    }
  }

  if( isChanged ){
    /* If a new wal-index header was loaded before the checkpoint was 
    ** performed, then the pager-cache associated with pWal is now
    ** out of date. So zero the cached wal-index header to ensure that
    ** next time the pager opens a snapshot on this database it knows that
    ** the cache needs to be reset.
    */
    memset(&pWal->hdr, 0, sizeof(WalIndexHdr));
  }

  walDisableBlocking(pWal);
  sqlite3WalDb(pWal, 0);

  /* Release the locks. */
  sqlite3WalEndWriteTransaction(pWal);
  if( pWal->ckptLock ){
    walUnlockExclusive(pWal, WAL_CKPT_LOCK, 1);
    pWal->ckptLock = 0;
  }
  WALTRACE(("WAL%p: checkpoint %s\n", pWal, rc ? "failed" : "ok"));
#ifdef SQLITE_ENABLE_SETLK_TIMEOUT
  if( rc==SQLITE_BUSY_TIMEOUT ) rc = SQLITE_BUSY;
#endif
  return (rc==SQLITE_OK && eMode!=eMode2 ? SQLITE_BUSY : rc);
}

/* Return the value to pass to a sqlite3_wal_hook callback, the
** number of frames in the WAL at the point of the last commit since
** sqlite3WalCallback() was called.  If no commits have occurred since
** the last call, then return 0.
*/
int sqlite3WalCallback(Wal *pWal){
  u32 ret = 0;
  if( pWal ){
    ret = pWal->iCallback;
    pWal->iCallback = 0;
  }
  return (int)ret;
}

/*
** This function is called to change the WAL subsystem into or out
** of locking_mode=EXCLUSIVE.
**
** If op is zero, then attempt to change from locking_mode=EXCLUSIVE
** into locking_mode=NORMAL.  This means that we must acquire a lock
** on the pWal->readLock byte.  If the WAL is already in locking_mode=NORMAL
** or if the acquisition of the lock fails, then return 0.  If the
** transition out of exclusive-mode is successful, return 1.  This
** operation must occur while the pager is still holding the exclusive
** lock on the main database file.
**
** If op is one, then change from locking_mode=NORMAL into 
** locking_mode=EXCLUSIVE.  This means that the pWal->readLock must
** be released.  Return 1 if the transition is made and 0 if the
** WAL is already in exclusive-locking mode - meaning that this
** routine is a no-op.  The pager must already hold the exclusive lock
** on the main database file before invoking this operation.
**
** If op is negative, then do a dry-run of the op==1 case but do
** not actually change anything. The pager uses this to see if it
** should acquire the database exclusive lock prior to invoking
** the op==1 case.
*/
int sqlite3WalExclusiveMode(Wal *pWal, int op){
  int rc;
  assert( pWal->writeLock==0 );
  assert( pWal->exclusiveMode!=WAL_HEAPMEMORY_MODE || op==-1 );

  /* pWal->readLock is usually set, but might be -1 if there was a 
  ** prior error while attempting to acquire are read-lock. This cannot 
  ** happen if the connection is actually in exclusive mode (as no xShmLock
  ** locks are taken in this case). Nor should the pager attempt to
  ** upgrade to exclusive-mode following such an error.
  */
  assert( pWal->readLock>=0 || pWal->lockError );
  assert( pWal->readLock>=0 || (op<=0 && pWal->exclusiveMode==0) );

  if( op==0 ){
    if( pWal->exclusiveMode!=WAL_NORMAL_MODE ){
      pWal->exclusiveMode = WAL_NORMAL_MODE;
      if( walLockShared(pWal, WAL_READ_LOCK(pWal->readLock))!=SQLITE_OK ){
        pWal->exclusiveMode = WAL_EXCLUSIVE_MODE;
      }
      rc = pWal->exclusiveMode==WAL_NORMAL_MODE;
    }else{
      /* Already in locking_mode=NORMAL */
      rc = 0;
    }
  }else if( op>0 ){
    assert( pWal->exclusiveMode==WAL_NORMAL_MODE );
    assert( pWal->readLock>=0 );
    walUnlockShared(pWal, WAL_READ_LOCK(pWal->readLock));
    pWal->exclusiveMode = WAL_EXCLUSIVE_MODE;
    rc = 1;
  }else{
    rc = pWal->exclusiveMode==WAL_NORMAL_MODE;
  }
  return rc;
}

/* 
** Return true if the argument is non-NULL and the WAL module is using
** heap-memory for the wal-index. Otherwise, if the argument is NULL or the
** WAL module is using shared-memory, return false. 
*/
int sqlite3WalHeapMemory(Wal *pWal){
  return (pWal && pWal->exclusiveMode==WAL_HEAPMEMORY_MODE );
}

#ifdef SQLITE_ENABLE_SNAPSHOT
/* Create a snapshot object.  The content of a snapshot is opaque to
** every other subsystem, so the WAL module can put whatever it needs
** in the object.
*/
int sqlite3WalSnapshotGet(Wal *pWal, sqlite3_snapshot **ppSnapshot){
  int rc = SQLITE_OK;
  WalIndexHdr *pRet;
  static const u32 aZero[4] = { 0, 0, 0, 0 };

  assert( pWal->readLock>=0 && pWal->writeLock==0 );

  if( memcmp(&pWal->hdr.aFrameCksum[0],aZero,16)==0 ){
    *ppSnapshot = 0;
    return SQLITE_ERROR;
  }
  pRet = (WalIndexHdr*)sqlite3_malloc(sizeof(WalIndexHdr));
  if( pRet==0 ){
    rc = SQLITE_NOMEM_BKPT;
  }else{
    memcpy(pRet, &pWal->hdr, sizeof(WalIndexHdr));
    *ppSnapshot = (sqlite3_snapshot*)pRet;
  }

  return rc;
}

/* Try to open on pSnapshot when the next read-transaction starts
*/
void sqlite3WalSnapshotOpen(
  Wal *pWal, 
  sqlite3_snapshot *pSnapshot
){
  pWal->pSnapshot = (WalIndexHdr*)pSnapshot;
}

/* 
** Return a +ve value if snapshot p1 is newer than p2. A -ve value if
** p1 is older than p2 and zero if p1 and p2 are the same snapshot.
*/
int sqlite3_snapshot_cmp(sqlite3_snapshot *p1, sqlite3_snapshot *p2){
  WalIndexHdr *pHdr1 = (WalIndexHdr*)p1;
  WalIndexHdr *pHdr2 = (WalIndexHdr*)p2;

  /* aSalt[0] is a copy of the value stored in the wal file header. It
  ** is incremented each time the wal file is restarted.  */
  if( pHdr1->aSalt[0]<pHdr2->aSalt[0] ) return -1;
  if( pHdr1->aSalt[0]>pHdr2->aSalt[0] ) return +1;
  if( pHdr1->mxFrame<pHdr2->mxFrame ) return -1;
  if( pHdr1->mxFrame>pHdr2->mxFrame ) return +1;
  return 0;
}

/*
** The caller currently has a read transaction open on the database.
** This function takes a SHARED lock on the CHECKPOINTER slot and then
** checks if the snapshot passed as the second argument is still 
** available. If so, SQLITE_OK is returned.
**
** If the snapshot is not available, SQLITE_ERROR is returned. Or, if
** the CHECKPOINTER lock cannot be obtained, SQLITE_BUSY. If any error
** occurs (any value other than SQLITE_OK is returned), the CHECKPOINTER
** lock is released before returning.
*/
int sqlite3WalSnapshotCheck(Wal *pWal, sqlite3_snapshot *pSnapshot){
  int rc;
  rc = walLockShared(pWal, WAL_CKPT_LOCK);
  if( rc==SQLITE_OK ){
    WalIndexHdr *pNew = (WalIndexHdr*)pSnapshot;
    if( memcmp(pNew->aSalt, pWal->hdr.aSalt, sizeof(pWal->hdr.aSalt))
     || pNew->mxFrame<walCkptInfo(pWal)->nBackfillAttempted
    ){
      rc = SQLITE_ERROR_SNAPSHOT;
      walUnlockShared(pWal, WAL_CKPT_LOCK);
    }
  }
  return rc;
}

/*
** Release a lock obtained by an earlier successful call to
** sqlite3WalSnapshotCheck().
*/
void sqlite3WalSnapshotUnlock(Wal *pWal){
  assert( pWal );
  walUnlockShared(pWal, WAL_CKPT_LOCK);
}


#endif /* SQLITE_ENABLE_SNAPSHOT */

#ifdef SQLITE_ENABLE_ZIPVFS
/*
** If the argument is not NULL, it points to a Wal object that holds a
** read-lock. This function returns the database page-size if it is known,
** or zero if it is not (or if pWal is NULL).
*/
int sqlite3WalFramesize(Wal *pWal){
  assert( pWal==0 || pWal->readLock>=0 );
  return (pWal ? pWal->szPage : 0);
}
#endif

/* Return the sqlite3_file object for the WAL file
*/
sqlite3_file *sqlite3WalFile(Wal *pWal){
  return pWal->pWalFd;
}

/* 
** Return the values required by sqlite3_wal_info().
*/
int sqlite3WalInfo(Wal *pWal, u32 *pnPrior, u32 *pnFrame){
  int rc = SQLITE_OK;
  if( pWal ){
    *pnFrame = pWal->hdr.mxFrame;
    *pnPrior = pWal->nPriorFrame;
  }
  return rc;
}

#endif /* #ifndef SQLITE_OMIT_WAL */<|MERGE_RESOLUTION|>--- conflicted
+++ resolved
@@ -2898,20 +2898,7 @@
   testcase( rc==SQLITE_PROTOCOL );
   testcase( rc==SQLITE_OK );
 
-<<<<<<< HEAD
-#ifdef SQLITE_ENABLE_SETLK_TIMEOUT
-  /* If they were disabled earlier and the read-transaction has been
-  ** successfully opened, re-enable blocking locks. This is because the
-  ** connection may attempt to upgrade to a write-transaction, which does
-  ** benefit from using blocking locks.  */
-  if( rc==SQLITE_OK ){
-    sqlite3OsFileControl(pWal->pDbFd, SQLITE_FCNTL_LOCK_TIMEOUT, (void*)&tmout);
-  }
-#endif
-
   pWal->nPriorFrame = pWal->hdr.mxFrame;
-=======
->>>>>>> c795e3df
 #ifdef SQLITE_ENABLE_SNAPSHOT
   if( rc==SQLITE_OK ){
     if( pSnapshot && memcmp(pSnapshot, &pWal->hdr, sizeof(WalIndexHdr))!=0 ){
@@ -3165,7 +3152,19 @@
 ** There can only be a single writer active at a time.
 */
 int sqlite3WalBeginWriteTransaction(Wal *pWal){
-  int rc = walWriteLock(pWal);
+  int rc;
+
+#ifdef SQLITE_ENABLE_SETLK_TIMEOUT
+  /* If the write-lock is already held, then it was obtained before the
+  ** read-transaction was even opened, making this call a no-op.
+  ** Return early. */
+  if( pWal->writeLock ){
+    assert( !memcmp(&pWal->hdr,(void *)walIndexHdr(pWal),sizeof(WalIndexHdr)) );
+    return SQLITE_OK;
+  }
+#endif
+  
+  rc = walWriteLock(pWal);
   if( rc==SQLITE_OK ){
     /* If another connection has written to the database file since the
     ** time the read transaction on this connection was started, then
@@ -3205,23 +3204,6 @@
   return rc;
 }
 
-<<<<<<< HEAD
-=======
-#ifdef SQLITE_ENABLE_SETLK_TIMEOUT
-  /* If the write-lock is already held, then it was obtained before the
-  ** read-transaction was even opened, making this call a no-op.
-  ** Return early. */
-  if( pWal->writeLock ){
-    assert( !memcmp(&pWal->hdr,(void *)walIndexHdr(pWal),sizeof(WalIndexHdr)) );
-    return SQLITE_OK;
-  }
-#endif
-
-  /* Cannot start a write transaction without first holding a read
-  ** transaction. */
-  assert( pWal->readLock>=0 );
-  assert( pWal->writeLock==0 && pWal->iReCksum==0 );
->>>>>>> c795e3df
 
 #ifndef SQLITE_OMIT_CONCURRENT
 /* 
