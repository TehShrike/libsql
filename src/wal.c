/*
** 2010 February 1
**
** The author disclaims copyright to this source code.  In place of
** a legal notice, here is a blessing:
**
**    May you do good and not evil.
**    May you find forgiveness for yourself and forgive others.
**    May you share freely, never taking more than you give.
**
*************************************************************************
**
** This file contains the implementation of a write-ahead log (WAL) used in 
** "journal_mode=WAL" mode.
**
** WRITE-AHEAD LOG (WAL) FILE FORMAT
**
** A WAL file consists of a header followed by zero or more "frames".
** Each frame records the revised content of a single page from the
** database file.  All changes to the database are recorded by writing
** frames into the WAL.  Transactions commit when a frame is written that
** contains a commit marker.  A single WAL can and usually does record 
** multiple transactions.  Periodically, the content of the WAL is
** transferred back into the database file in an operation called a
** "checkpoint".
**
** A single WAL file can be used multiple times.  In other words, the
** WAL can fill up with frames and then be checkpointed and then new
** frames can overwrite the old ones.  A WAL always grows from beginning
** toward the end.  Checksums and counters attached to each frame are
** used to determine which frames within the WAL are valid and which
** are leftovers from prior checkpoints.
**
** The WAL header is 32 bytes in size and consists of the following eight
** big-endian 32-bit unsigned integer values:
**
**     0: Magic number.  0x377f0682 or 0x377f0683
**     4: File format version.  Currently 3007000
**     8: Database page size.  Example: 1024
**    12: Checkpoint sequence number
**    16: Salt-1, random integer incremented with each checkpoint
**    20: Salt-2, a different random integer changing with each ckpt
**    24: Checksum-1 (first part of checksum for first 24 bytes of header).
**    28: Checksum-2 (second part of checksum for first 24 bytes of header).
**
** Immediately following the wal-header are zero or more frames. Each
** frame consists of a 24-byte frame-header followed by a <page-size> bytes
** of page data. The frame-header is six big-endian 32-bit unsigned 
** integer values, as follows:
**
**     0: Page number.
**     4: For commit records, the size of the database image in pages 
**        after the commit. For all other records, zero.
**     8: Salt-1 (copied from the header)
**    12: Salt-2 (copied from the header)
**    16: Checksum-1.
**    20: Checksum-2.
**
** A frame is considered valid if and only if the following conditions are
** true:
**
**    (1) The salt-1 and salt-2 values in the frame-header match
**        salt values in the wal-header
**
**    (2) The checksum values in the final 8 bytes of the frame-header
**        exactly match the checksum computed consecutively on the
**        WAL header and the first 8 bytes and the content of all frames
**        up to and including the current frame.
**
** The checksum is computed using 32-bit big-endian integers if the
** magic number in the first 4 bytes of the WAL is 0x377f0683 and it
** is computed using little-endian if the magic number is 0x377f0682.
** The checksum values are always stored in the frame header in a
** big-endian format regardless of which byte order is used to compute
** the checksum.  The checksum is computed by interpreting the input as
** an even number of unsigned 32-bit integers: x[0] through x[N].  The
** algorithm used for the checksum is as follows:
** 
**   for i from 0 to n-1 step 2:
**     s0 += x[i] + s1;
**     s1 += x[i+1] + s0;
**   endfor
**
** Note that s0 and s1 are both weighted checksums using fibonacci weights
** in reverse order (the largest fibonacci weight occurs on the first element
** of the sequence being summed.)  The s1 value spans all 32-bit 
** terms of the sequence whereas s0 omits the final term.
**
** On a checkpoint, the WAL is first VFS.xSync-ed, then valid content of the
** WAL is transferred into the database, then the database is VFS.xSync-ed.
** The VFS.xSync operations serve as write barriers - all writes launched
** before the xSync must complete before any write that launches after the
** xSync begins.
**
** After each checkpoint, the salt-1 value is incremented and the salt-2
** value is randomized.  This prevents old and new frames in the WAL from
** being considered valid at the same time and being checkpointing together
** following a crash.
**
** READER ALGORITHM
**
** To read a page from the database (call it page number P), a reader
** first checks the WAL to see if it contains page P.  If so, then the
** last valid instance of page P that is followed by a commit frame
** or is a commit frame itself becomes the value read.  If the WAL
** contains no copies of page P that are valid and which are a commit
** frame or are followed by a commit frame, then page P is read from
** the database file.
**
** To start a read transaction, the reader records the index of the last
** valid frame in the WAL.  The reader uses this recorded "mxFrame" value
** for all subsequent read operations.  New transactions can be appended
** to the WAL, but as long as the reader uses its original mxFrame value
** and ignores the newly appended content, it will see a consistent snapshot
** of the database from a single point in time.  This technique allows
** multiple concurrent readers to view different versions of the database
** content simultaneously.
**
** The reader algorithm in the previous paragraphs works correctly, but 
** because frames for page P can appear anywhere within the WAL, the
** reader has to scan the entire WAL looking for page P frames.  If the
** WAL is large (multiple megabytes is typical) that scan can be slow,
** and read performance suffers.  To overcome this problem, a separate
** data structure called the wal-index is maintained to expedite the
** search for frames of a particular page.
** 
** WAL-INDEX FORMAT
**
** Conceptually, the wal-index is shared memory, though VFS implementations
** might choose to implement the wal-index using a mmapped file.  Because
** the wal-index is shared memory, SQLite does not support journal_mode=WAL 
** on a network filesystem.  All users of the database must be able to
** share memory.
**
** In the default unix and windows implementation, the wal-index is a mmapped
** file whose name is the database name with a "-shm" suffix added.  For that
** reason, the wal-index is sometimes called the "shm" file.
**
** The wal-index is transient.  After a crash, the wal-index can (and should
** be) reconstructed from the original WAL file.  In fact, the VFS is required
** to either truncate or zero the header of the wal-index when the last
** connection to it closes.  Because the wal-index is transient, it can
** use an architecture-specific format; it does not have to be cross-platform.
** Hence, unlike the database and WAL file formats which store all values
** as big endian, the wal-index can store multi-byte values in the native
** byte order of the host computer.
**
** The purpose of the wal-index is to answer this question quickly:  Given
** a page number P and a maximum frame index M, return the index of the 
** last frame in the wal before frame M for page P in the WAL, or return
** NULL if there are no frames for page P in the WAL prior to M.
**
** The wal-index consists of a header region, followed by an one or
** more index blocks.  
**
** The wal-index header contains the total number of frames within the WAL
** in the mxFrame field.
**
** Each index block except for the first contains information on 
** HASHTABLE_NPAGE frames. The first index block contains information on
** HASHTABLE_NPAGE_ONE frames. The values of HASHTABLE_NPAGE_ONE and 
** HASHTABLE_NPAGE are selected so that together the wal-index header and
** first index block are the same size as all other index blocks in the
** wal-index.
**
** Each index block contains two sections, a page-mapping that contains the
** database page number associated with each wal frame, and a hash-table 
** that allows readers to query an index block for a specific page number.
** The page-mapping is an array of HASHTABLE_NPAGE (or HASHTABLE_NPAGE_ONE
** for the first index block) 32-bit page numbers. The first entry in the 
** first index-block contains the database page number corresponding to the
** first frame in the WAL file. The first entry in the second index block
** in the WAL file corresponds to the (HASHTABLE_NPAGE_ONE+1)th frame in
** the log, and so on.
**
** The last index block in a wal-index usually contains less than the full
** complement of HASHTABLE_NPAGE (or HASHTABLE_NPAGE_ONE) page-numbers,
** depending on the contents of the WAL file. This does not change the
** allocated size of the page-mapping array - the page-mapping array merely
** contains unused entries.
**
** Even without using the hash table, the last frame for page P
** can be found by scanning the page-mapping sections of each index block
** starting with the last index block and moving toward the first, and
** within each index block, starting at the end and moving toward the
** beginning.  The first entry that equals P corresponds to the frame
** holding the content for that page.
**
** The hash table consists of HASHTABLE_NSLOT 16-bit unsigned integers.
** HASHTABLE_NSLOT = 2*HASHTABLE_NPAGE, and there is one entry in the
** hash table for each page number in the mapping section, so the hash 
** table is never more than half full.  The expected number of collisions 
** prior to finding a match is 1.  Each entry of the hash table is an
** 1-based index of an entry in the mapping section of the same
** index block.   Let K be the 1-based index of the largest entry in
** the mapping section.  (For index blocks other than the last, K will
** always be exactly HASHTABLE_NPAGE (4096) and for the last index block
** K will be (mxFrame%HASHTABLE_NPAGE).)  Unused slots of the hash table
** contain a value of 0.
**
** To look for page P in the hash table, first compute a hash iKey on
** P as follows:
**
**      iKey = (P * 383) % HASHTABLE_NSLOT
**
** Then start scanning entries of the hash table, starting with iKey
** (wrapping around to the beginning when the end of the hash table is
** reached) until an unused hash slot is found. Let the first unused slot
** be at index iUnused.  (iUnused might be less than iKey if there was
** wrap-around.) Because the hash table is never more than half full,
** the search is guaranteed to eventually hit an unused entry.  Let 
** iMax be the value between iKey and iUnused, closest to iUnused,
** where aHash[iMax]==P.  If there is no iMax entry (if there exists
** no hash slot such that aHash[i]==p) then page P is not in the
** current index block.  Otherwise the iMax-th mapping entry of the
** current index block corresponds to the last entry that references 
** page P.
**
** A hash search begins with the last index block and moves toward the
** first index block, looking for entries corresponding to page P.  On
** average, only two or three slots in each index block need to be
** examined in order to either find the last entry for page P, or to
** establish that no such entry exists in the block.  Each index block
** holds over 4000 entries.  So two or three index blocks are sufficient
** to cover a typical 10 megabyte WAL file, assuming 1K pages.  8 or 10
** comparisons (on average) suffice to either locate a frame in the
** WAL or to establish that the frame does not exist in the WAL.  This
** is much faster than scanning the entire 10MB WAL.
**
** Note that entries are added in order of increasing K.  Hence, one
** reader might be using some value K0 and a second reader that started
** at a later time (after additional transactions were added to the WAL
** and to the wal-index) might be using a different value K1, where K1>K0.
** Both readers can use the same hash table and mapping section to get
** the correct result.  There may be entries in the hash table with
** K>K0, but to the first reader those entries will appear to be unused
** slots in the hash table and so the first reader will get an answer as
** if no values greater than K0 had ever been inserted into the hash table
** in the first place - which is what reader one wants.  Meanwhile, the
** second reader using K1 will see additional values that were inserted
** later, which is exactly what reader two wants.  
**
** When a rollback occurs, the value of K is decreased. Hash table entries
** that correspond to frames greater than the new K value are removed
** from the hash table at this point.
*/

/*
** WAL2 NOTES
**
** This file also contains the implementation of "wal2" mode - activated
** using "PRAGMA journal_mode = wal2". Wal2 mode is very similar to wal
** mode, except that it uses two wal files instead of one. Under some
** circumstances, wal2 mode provides more concurrency than legacy wal 
** mode.
**
** THE PROBLEM WAL2 SOLVES:
**
** In legacy wal mode, if a writer wishes to write to the database while
** a checkpoint is ongoing, it may append frames to the existing wal file.
** This means that after the checkpoint has finished, the wal file consists
** of a large block of checkpointed frames, followed by a block of
** uncheckpointed frames. In a deployment that features a high volume of
** write traffic, this may mean that the wal file is never completely
** checkpointed. And so grows indefinitely.
**
** An alternative is to use "PRAGMA wal_checkpoint=RESTART" or similar to
** force a complete checkpoint of the wal file. But this must:
**
**   1) Wait on all existing readers to finish,
**   2) Wait on any existing writer, and then block all new writers,
**   3) Do the checkpoint,
**   4) Wait on any new readers that started during steps 2 and 3. Writers
**      are still blocked during this step.
**
** This means that in order to avoid the wal file growing indefinitely 
** in a busy system, writers must periodically pause to allow a checkpoint
** to complete. In a system with long running readers, such pauses may be
** for a non-trivial amount of time.
**
** OVERVIEW OF SOLUTION
**
** Wal2 mode uses two wal files. After writers have grown the first wal 
** file to a pre-configured size, they begin appending transactions to 
** the second wal file. Once all existing readers are reading snapshots
** new enough to include the entire first wal file, a checkpointer can
** checkpoint it.
**
** Meanwhile, writers are writing transactions to the second wal file.
** Once that wal file has grown larger than the pre-configured size, each
** new writer checks if:
**
**    * the first wal file has been checkpointed, and if so, if
**    * there are no readers still reading from the first wal file (once
**      it has been checkpointed, new readers read only from the second
**      wal file).
**
** If both these conditions are true, the writer may switch back to the
** first wal file. Eventually, a checkpointer can checkpoint the second
** wal file, and so on.
**
** The wal file that writers are currently appending to (the one they
** don't have to check the above two criteria before writing to) is called
** the "current" wal file.
**
** The first wal file takes the same name as the wal file in legacy wal
** mode systems - "<db>-wal". The second is named "<db>-wal2".
**
** CHECKPOINTS
**
** The "pre-configured size" mentioned above is the value set by 
** "PRAGMA journal_size_limit". Or, if journal_size_limit is not set, 
** 1000 pages.
**
** There is only a single type of checkpoint in wal2 mode (no "truncate",
** "restart" etc.), and it always checkpoints the entire contents of a single
** wal file. A wal file cannot be checkpointed until after a writer has written
** the first transaction into the other wal file and all readers are reading a
** snapshot that includes at least one transaction from the other wal file.
**
** The wal-hook, if one is registered, is invoked after a write-transaction
** is committed, just as it is in legacy wal mode. The integer parameter
** passed to the wal-hook is the total number of uncheckpointed frames in both
** wal files. Except, the parameter is set to zero if there is no frames 
** that may be checkpointed. This happens in two scenarios:
**
**   1. The "other" wal file (the one that the writer did not just append to)
**      is completely empty, or
**
**   2. The "other" wal file (the one that the writer did not just append to)
**      has already been checkpointed.
**
**
** WAL FILE FORMAT
**
** The file format used for each wal file in wal2 mode is the same as for
** legacy wal mode.  Except, the file format field is set to 3021000 
** instead of 3007000.
**
** WAL-INDEX FORMAT
**
** The wal-index format is also very similar. Even though there are two
** wal files, there is still a single wal-index shared-memory area (*-shm
** file with the default unix or win32 VFS). The wal-index header is the
** same size, with the following exceptions it has the same format:
**
**   * The version field is set to 3021000 instead of 3007000.
**
**   * An unused 32-bit field in the legacy wal-index header is
**     now used to store (a) a single bit indicating which of the
**     two wal files writers should append to and (b) the number
**     of frames in the second wal file (31 bits).
**
** The first hash table in the wal-index contains entries corresponding
** to the first HASHTABLE_NPAGE_ONE frames stored in the first wal file.
** The second hash table in the wal-index contains entries indexing the
** first HASHTABLE_NPAGE frames in the second wal file. The third hash
** table contains the next HASHTABLE_NPAGE frames in the first wal file,
** and so on.
**
** LOCKS
**
** Read-locks are simpler than for legacy wal mode. There are no locking
** slots that contain frame numbers. Instead, there are four distinct
** combinations of read locks a reader may hold:
**
**   WAL_LOCK_PART1:       "part" lock on first wal, none of second.
**   WAL_LOCK_PART1_FULL2: "part" lock on first wal, "full" of second.
**   WAL_LOCK_PART2: no lock on first wal, "part" lock on second.
**   WAL_LOCK_PART2_FULL1: "full" lock on first wal, "part" lock on second.
**
** When a reader reads the wal-index header as part of opening a read
** transaction, it takes a "part" lock on the current wal file. "Part" 
** because the wal file may grow while the read transaction is active, in 
** which case the reader would be reading only part of the wal file. 
** A part lock prevents a checkpointer from checkpointing the wal file 
** on which it is held.
**
** If there is data in the non-current wal file that has not been 
** checkpointed, the reader takes a "full" lock on that wal file. A 
** "full" lock indicates that the reader is using the entire wal file.
** A full lock prevents a writer from overwriting the wal file on which
** it is held, but does not prevent a checkpointer from checkpointing 
** it.
**
** There is still a single WRITER and a single CHECKPOINTER lock. The
** recovery procedure still takes the same exclusive lock on the entire
** range of SQLITE_SHM_NLOCK shm-locks. This works because the read-locks
** above use four of the six read-locking slots used by legacy wal mode.
**
** STARTUP/RECOVERY
**
** The read and write version fields of the database header in a wal2
** database are set to 0x03, instead of 0x02 as in legacy wal mode.
**
** The wal file format used in wal2 mode is the same as the format used
** in legacy wal mode. However, in order to support recovery, there are two
** differences in the way wal file header fields are populated, as follows:
**
**   * When the first wal file is first created, the "nCkpt" field in
**     the wal file header is set to 0. Thereafter, each time the writer
**     switches wal file, it sets the nCkpt field in the new wal file
**     header to ((nCkpt0 + 1) & 0x0F), where nCkpt0 is the value in
**     the previous wal file header. This means that the first wal file
**     always has an even value in the nCkpt field, and the second wal
**     file always has an odd value.
**
**   * When a writer switches wal file, it sets the salt values in the
**     new wal file to a copy of the checksum for the final frame in
**     the previous wal file.
**
** Recovery proceeds as follows:
**
** 1. Each wal file is recovered separately. Except, if the first wal 
**    file does not exist or is zero bytes in size, the second wal file
**    is truncated to zero bytes before it is "recovered".
**
** 2. If both wal files contain valid headers, then the nCkpt fields
**    are compared to see which of the two wal files is older. If the
**    salt keys in the second wal file match the final frame checksum 
**    in the older wal file, then both wal files are used. Otherwise,
**    the newer wal file is ignored.
**
** 3. Or, if only one or neither of the wal files has a valid header, 
**    then only a single or no wal files are recovered into the 
**    reconstructed wal-index.
**
** Refer to header comments for walIndexRecover() for further details.
*/

#ifndef SQLITE_OMIT_WAL

#include "wal.h"

/*
** Trace output macros
*/
#if defined(SQLITE_TEST) && defined(SQLITE_DEBUG)
int sqlite3WalTrace = 0;
# define WALTRACE(X)  if(sqlite3WalTrace) sqlite3DebugPrintf X
#else
# define WALTRACE(X)
#endif

/*
** Both the wal-file and the wal-index contain version fields 
** indicating the current version of the system. If a client
** reads the header of a wal file (as part of recovery), or the
** wal-index (as part of opening a read transaction) and (a) the
** header checksum is correct but (b) the version field is not
** recognized, the operation fails with SQLITE_CANTOPEN.
**
** Currently, clients support both version-1 ("journal_mode=wal") and
** version-2 ("journal_mode=wal2"). Legacy clients may support version-1
** only.
*/
#define WAL_VERSION1 3007000      /* For "journal_mode=wal" */
#define WAL_VERSION2 3021000      /* For "journal_mode=wal2" */

/*
** Index numbers for various locking bytes.   WAL_NREADER is the number
** of available reader locks and should be at least 3.  The default
** is SQLITE_SHM_NLOCK==8 and  WAL_NREADER==5.
**
** Technically, the various VFSes are free to implement these locks however
** they see fit.  However, compatibility is encouraged so that VFSes can
** interoperate.  The standard implemention used on both unix and windows
** is for the index number to indicate a byte offset into the
** WalCkptInfo.aLock[] array in the wal-index header.  In other words, all
** locks are on the shm file.  The WALINDEX_LOCK_OFFSET constant (which
** should be 120) is the location in the shm file for the first locking
** byte.
*/
#define WAL_WRITE_LOCK         0
#define WAL_ALL_BUT_WRITE      1
#define WAL_CKPT_LOCK          1
#define WAL_RECOVER_LOCK       2
#define WAL_READ_LOCK(I)       (3+(I))
#define WAL_NREADER            (SQLITE_SHM_NLOCK-3)

/*
** Values that may be stored in Wal.readLock in wal2 mode.
**
** In wal mode, the Wal.readLock member is set to -1 when no read-lock
** is held, or else is the index of the read-mark on which a lock is
** held.
**
** In wal2 mode, a value of -1 still indicates that no read-lock is held.
** And a non-zero value still represents the index of the read-mark on
** which a lock is held. There are two differences:
**
**   1. wal2 mode never uses read-mark 0.
**
**   2. locks on each read-mark have a different interpretation, as 
**      indicated by the symbolic names below.
*/
#define WAL_LOCK_NONE        -1
#define WAL_LOCK_PART1        1
#define WAL_LOCK_PART1_FULL2  2
#define WAL_LOCK_PART2_FULL1  3
#define WAL_LOCK_PART2        4

/* 
** This constant is used in wal2 mode only.
**
** In wal2 mode, when committing a transaction, if the current wal file 
** is sufficiently large and there are no conflicting locks held, the
** writer writes the new transaction into the start of the other wal
** file. Usually, "sufficiently large" is defined by the value configured
** using "PRAGMA journal_size_limit". However, if no such value has been
** configured, sufficiently large defaults to WAL_DEFAULT_WALSIZE frames.
*/
#define WAL_DEFAULT_WALSIZE 1000

/* Object declarations */
typedef struct WalIndexHdr WalIndexHdr;
typedef struct WalIterator WalIterator;
typedef struct WalCkptInfo WalCkptInfo;


/*
** The following object holds a copy of the wal-index header content.
**
** The actual header in the wal-index consists of two copies of this
** object followed by one instance of the WalCkptInfo object.
** For all versions of SQLite through 3.10.0 and probably beyond,
** the locking bytes (WalCkptInfo.aLock) start at offset 120 and
** the total header size is 136 bytes.
**
** The szPage value can be any power of 2 between 512 and 32768, inclusive.
** Or it can be 1 to represent a 65536-byte page.  The latter case was
** added in 3.7.1 when support for 64K pages was added.  
**
** WAL2 mode notes: Member variable mxFrame2 is only used in wal2 mode
** (when iVersion is set to WAL_VERSION2). The lower 31 bits store
** the maximum frame number in file *-wal2. The most significant bit
** is a flag - set if clients are currently appending to *-wal2, clear
** otherwise.
*/
struct WalIndexHdr {
  u32 iVersion;                   /* Wal-index version */
  u32 mxFrame2;                   /* See "WAL2 mode notes" above */
  u32 iChange;                    /* Counter incremented each transaction */
  u8 isInit;                      /* 1 when initialized */
  u8 bigEndCksum;                 /* True if checksums in WAL are big-endian */
  u16 szPage;                     /* Database page size in bytes. 1==64K */
  u32 mxFrame;                    /* Index of last valid frame in each WAL */
  u32 nPage;                      /* Size of database in pages */
  u32 aFrameCksum[2];             /* Checksum of last frame in log */
  u32 aSalt[2];                   /* Two salt values copied from WAL header */
  u32 aCksum[2];                  /* Checksum over all prior fields */
};

/*
** The following macros and functions are get/set methods for the maximum
** frame numbers and current wal file values stored in the WalIndexHdr
** structure. These are helpful because of the unorthodox way in which
** the values are stored in wal2 mode (see above). They are equivalent
** to functions with the following signatures.
**
**   u32  walidxGetMxFrame(WalIndexHdr*, int iWal);          // get mxFrame
**   void walidxSetMxFrame(WalIndexHdr*, int iWal, u32 val); // set mxFrame
**   int  walidxGetFile(WalIndexHdr*)                        // get file
**   void walidxSetFile(WalIndexHdr*, int val);              // set file
*/
#define walidxGetMxFrame(pHdr, iWal) \
  ((iWal) ? ((pHdr)->mxFrame2 & 0x7FFFFFFF) : (pHdr)->mxFrame)

static void walidxSetMxFrame(WalIndexHdr *pHdr, int iWal, u32 mxFrame){
  if( iWal ){
    pHdr->mxFrame2 = (pHdr->mxFrame2 & 0x80000000) | mxFrame;
  }else{
    pHdr->mxFrame = mxFrame;
  }
  assert( walidxGetMxFrame(pHdr, iWal)==mxFrame );
}

#define walidxGetFile(pHdr) ((pHdr)->mxFrame2 >> 31)

#define walidxSetFile(pHdr, iWal) (                                   \
    (pHdr)->mxFrame2 = ((pHdr)->mxFrame2 & 0x7FFFFFFF) | ((iWal)<<31) \
)

/*
** Argument is a pointer to a Wal structure. Return true if the current
** cache of the wal-index header indicates "journal_mode=wal2" mode, or
** false otherwise.
*/
#define isWalMode2(pWal) ((pWal)->hdr.iVersion==WAL_VERSION2)

/*
** A copy of the following object occurs in the wal-index immediately
** following the second copy of the WalIndexHdr.  This object stores
** information used by checkpoint.
**
** nBackfill is the number of frames in the WAL that have been written
** back into the database. (We call the act of moving content from WAL to
** database "backfilling".)  The nBackfill number is never greater than
** WalIndexHdr.mxFrame.  nBackfill can only be increased by threads
** holding the WAL_CKPT_LOCK lock (which includes a recovery thread).
** However, a WAL_WRITE_LOCK thread can move the value of nBackfill from
** mxFrame back to zero when the WAL is reset.
**
** nBackfillAttempted is the largest value of nBackfill that a checkpoint
** has attempted to achieve.  Normally nBackfill==nBackfillAtempted, however
** the nBackfillAttempted is set before any backfilling is done and the
** nBackfill is only set after all backfilling completes.  So if a checkpoint
** crashes, nBackfillAttempted might be larger than nBackfill.  The
** WalIndexHdr.mxFrame must never be less than nBackfillAttempted.
**
** The aLock[] field is a set of bytes used for locking.  These bytes should
** never be read or written.
**
** There is one entry in aReadMark[] for each reader lock.  If a reader
** holds read-lock K, then the value in aReadMark[K] is no greater than
** the mxFrame for that reader.  The value READMARK_NOT_USED (0xffffffff)
** for any aReadMark[] means that entry is unused.  aReadMark[0] is 
** a special case; its value is never used and it exists as a place-holder
** to avoid having to offset aReadMark[] indexs by one.  Readers holding
** WAL_READ_LOCK(0) always ignore the entire WAL and read all content
** directly from the database.
**
** The value of aReadMark[K] may only be changed by a thread that
** is holding an exclusive lock on WAL_READ_LOCK(K).  Thus, the value of
** aReadMark[K] cannot changed while there is a reader is using that mark
** since the reader will be holding a shared lock on WAL_READ_LOCK(K).
**
** The checkpointer may only transfer frames from WAL to database where
** the frame numbers are less than or equal to every aReadMark[] that is
** in use (that is, every aReadMark[j] for which there is a corresponding
** WAL_READ_LOCK(j)).  New readers (usually) pick the aReadMark[] with the
** largest value and will increase an unused aReadMark[] to mxFrame if there
** is not already an aReadMark[] equal to mxFrame.  The exception to the
** previous sentence is when nBackfill equals mxFrame (meaning that everything
** in the WAL has been backfilled into the database) then new readers
** will choose aReadMark[0] which has value 0 and hence such reader will
** get all their all content directly from the database file and ignore 
** the WAL.
**
** Writers normally append new frames to the end of the WAL.  However,
** if nBackfill equals mxFrame (meaning that all WAL content has been
** written back into the database) and if no readers are using the WAL
** (in other words, if there are no WAL_READ_LOCK(i) where i>0) then
** the writer will first "reset" the WAL back to the beginning and start
** writing new content beginning at frame 1.
**
** We assume that 32-bit loads are atomic and so no locks are needed in
** order to read from any aReadMark[] entries.
*/
struct WalCkptInfo {
  u32 nBackfill;                  /* Number of WAL frames backfilled into DB */
  u32 aReadMark[WAL_NREADER];     /* Reader marks */
  u8 aLock[SQLITE_SHM_NLOCK];     /* Reserved space for locks */
  u32 nBackfillAttempted;         /* WAL frames perhaps written, or maybe not */
  u32 notUsed0;                   /* Available for future enhancements */
};
#define READMARK_NOT_USED  0xffffffff


/* A block of WALINDEX_LOCK_RESERVED bytes beginning at
** WALINDEX_LOCK_OFFSET is reserved for locks. Since some systems
** only support mandatory file-locks, we do not read or write data
** from the region of the file on which locks are applied.
*/
#define WALINDEX_LOCK_OFFSET (sizeof(WalIndexHdr)*2+offsetof(WalCkptInfo,aLock))
#define WALINDEX_HDR_SIZE    (sizeof(WalIndexHdr)*2+sizeof(WalCkptInfo))

/* Size of header before each frame in wal */
#define WAL_FRAME_HDRSIZE 24

/* Size of write ahead log header, including checksum. */
#define WAL_HDRSIZE 32

/* WAL magic value. Either this value, or the same value with the least
** significant bit also set (WAL_MAGIC | 0x00000001) is stored in 32-bit
** big-endian format in the first 4 bytes of a WAL file.
**
** If the LSB is set, then the checksums for each frame within the WAL
** file are calculated by treating all data as an array of 32-bit 
** big-endian words. Otherwise, they are calculated by interpreting 
** all data as 32-bit little-endian words.
*/
#define WAL_MAGIC 0x377f0682

/*
** Return the offset of frame iFrame in the write-ahead log file, 
** assuming a database page size of szPage bytes. The offset returned
** is to the start of the write-ahead log frame-header.
*/
#define walFrameOffset(iFrame, szPage) (                               \
  WAL_HDRSIZE + ((iFrame)-1)*(i64)((szPage)+WAL_FRAME_HDRSIZE)         \
)

/*
** An open write-ahead log file is represented by an instance of the
** following object.
*/
struct Wal {
  sqlite3_vfs *pVfs;         /* The VFS used to create pDbFd */
  sqlite3_file *pDbFd;       /* File handle for the database file */
  sqlite3_file *apWalFd[2];  /* File handle for "*-wal" and "*-wal2" */
  u32 iCallback;             /* Value to pass to log callback (or 0) */
  i64 mxWalSize;             /* Truncate WAL to this size upon reset */
  int nWiData;               /* Size of array apWiData */
  int szFirstBlock;          /* Size of first block written to WAL file */
  volatile u32 **apWiData;   /* Pointer to wal-index content in memory */
  u32 szPage;                /* Database page size */
  i16 readLock;              /* Which read lock is being held.  -1 for none */
  u8 syncFlags;              /* Flags to use to sync header writes */
  u8 exclusiveMode;          /* Non-zero if connection is in exclusive mode */
  u8 writeLock;              /* True if in a write transaction */
  u8 ckptLock;               /* True if holding a checkpoint lock */
  u8 readOnly;               /* WAL_RDWR, WAL_RDONLY, or WAL_SHM_RDONLY */
  u8 truncateOnCommit;       /* True to truncate WAL file on commit */
  u8 syncHeader;             /* Fsync the WAL header if true */
  u8 padToSectorBoundary;    /* Pad transactions out to the next sector */
  u8 bShmUnreliable;         /* SHM content is read-only and unreliable */
  WalIndexHdr hdr;           /* Wal-index header for current transaction */
  u32 minFrame;              /* Ignore wal frames before this one */
  u32 iReCksum;              /* On commit, recalculate checksums from here */
  const char *zWalName;      /* Name of WAL file */
  char *zWalName2;           /* Name of second WAL file */
  u32 nCkpt;                 /* Checkpoint sequence counter in the wal-header */
#ifdef SQLITE_DEBUG
  u8 lockError;              /* True if a locking error has occurred */
#endif
#ifdef SQLITE_ENABLE_SNAPSHOT
  WalIndexHdr *pSnapshot;    /* Start transaction here if not NULL */
#endif
  int bWal2;                 /* bWal2 flag passed to WalOpen() */
#ifdef SQLITE_ENABLE_SETLK_TIMEOUT
  sqlite3 *db;
#endif
};

/*
** Candidate values for Wal.exclusiveMode.
*/
#define WAL_NORMAL_MODE     0
#define WAL_EXCLUSIVE_MODE  1     
#define WAL_HEAPMEMORY_MODE 2

/*
** Possible values for WAL.readOnly
*/
#define WAL_RDWR        0    /* Normal read/write connection */
#define WAL_RDONLY      1    /* The WAL file is readonly */
#define WAL_SHM_RDONLY  2    /* The SHM file is readonly */

/*
** Each page of the wal-index mapping contains a hash-table made up of
** an array of HASHTABLE_NSLOT elements of the following type.
*/
typedef u16 ht_slot;

/*
** This structure is used to implement an iterator that loops through
** all frames in the WAL in database page order. Where two or more frames
** correspond to the same database page, the iterator visits only the 
** frame most recently written to the WAL (in other words, the frame with
** the largest index).
**
** The internals of this structure are only accessed by:
**
**   walIteratorInit() - Create a new iterator,
**   walIteratorNext() - Step an iterator,
**   walIteratorFree() - Free an iterator.
**
** This functionality is used by the checkpoint code (see walCheckpoint()).
*/
struct WalIterator {
  u32 iPrior;                     /* Last result returned from the iterator */
  int nSegment;                   /* Number of entries in aSegment[] */
  struct WalSegment {
    int iNext;                    /* Next slot in aIndex[] not yet returned */
    ht_slot *aIndex;              /* i0, i1, i2... such that aPgno[iN] ascend */
    u32 *aPgno;                   /* Array of page numbers. */
    int nEntry;                   /* Nr. of entries in aPgno[] and aIndex[] */
    int iZero;                    /* Frame number associated with aPgno[0] */
  } aSegment[1];                  /* One for every 32KB page in the wal-index */
};

/*
** Define the parameters of the hash tables in the wal-index file. There
** is a hash-table following every HASHTABLE_NPAGE page numbers in the
** wal-index.
**
** Changing any of these constants will alter the wal-index format and
** create incompatibilities.
*/
#define HASHTABLE_NPAGE      4096                 /* Must be power of 2 */
#define HASHTABLE_HASH_1     383                  /* Should be prime */
#define HASHTABLE_NSLOT      (HASHTABLE_NPAGE*2)  /* Must be a power of 2 */

/* 
** The block of page numbers associated with the first hash-table in a
** wal-index is smaller than usual. This is so that there is a complete
** hash-table on each aligned 32KB page of the wal-index.
*/
#define HASHTABLE_NPAGE_ONE  (HASHTABLE_NPAGE - (WALINDEX_HDR_SIZE/sizeof(u32)))

/* The wal-index is divided into pages of WALINDEX_PGSZ bytes each. */
#define WALINDEX_PGSZ   (                                         \
    sizeof(ht_slot)*HASHTABLE_NSLOT + HASHTABLE_NPAGE*sizeof(u32) \
)

/*
** Obtain a pointer to the iPage'th page of the wal-index. The wal-index
** is broken into pages of WALINDEX_PGSZ bytes. Wal-index pages are
** numbered from zero.
**
** If the wal-index is currently smaller the iPage pages then the size
** of the wal-index might be increased, but only if it is safe to do
** so.  It is safe to enlarge the wal-index if pWal->writeLock is true
** or pWal->exclusiveMode==WAL_HEAPMEMORY_MODE.
**
** If this call is successful, *ppPage is set to point to the wal-index
** page and SQLITE_OK is returned. If an error (an OOM or VFS error) occurs,
** then an SQLite error code is returned and *ppPage is set to 0.
*/
static SQLITE_NOINLINE int walIndexPageRealloc(
  Wal *pWal,               /* The WAL context */
  int iPage,               /* The page we seek */
  volatile u32 **ppPage    /* Write the page pointer here */
){
  int rc = SQLITE_OK;

  /* Enlarge the pWal->apWiData[] array if required */
  if( pWal->nWiData<=iPage ){
    sqlite3_int64 nByte = sizeof(u32*)*(iPage+1);
    volatile u32 **apNew;
    apNew = (volatile u32 **)sqlite3Realloc((void *)pWal->apWiData, nByte);
    if( !apNew ){
      *ppPage = 0;
      return SQLITE_NOMEM_BKPT;
    }
    memset((void*)&apNew[pWal->nWiData], 0,
           sizeof(u32*)*(iPage+1-pWal->nWiData));
    pWal->apWiData = apNew;
    pWal->nWiData = iPage+1;
  }

  /* Request a pointer to the required page from the VFS */
  assert( pWal->apWiData[iPage]==0 );
  if( pWal->exclusiveMode==WAL_HEAPMEMORY_MODE ){
    pWal->apWiData[iPage] = (u32 volatile *)sqlite3MallocZero(WALINDEX_PGSZ);
    if( !pWal->apWiData[iPage] ) rc = SQLITE_NOMEM_BKPT;
  }else{
    rc = sqlite3OsShmMap(pWal->pDbFd, iPage, WALINDEX_PGSZ, 
        pWal->writeLock, (void volatile **)&pWal->apWiData[iPage]
    );
    assert( pWal->apWiData[iPage]!=0 || rc!=SQLITE_OK || pWal->writeLock==0 );
    testcase( pWal->apWiData[iPage]==0 && rc==SQLITE_OK );
    if( rc==SQLITE_OK ){
      if( iPage>0 && sqlite3FaultSim(600) ) rc = SQLITE_NOMEM;
    }else if( (rc&0xff)==SQLITE_READONLY ){
      pWal->readOnly |= WAL_SHM_RDONLY;
      if( rc==SQLITE_READONLY ){
        rc = SQLITE_OK;
      }
    }
  }

  *ppPage = pWal->apWiData[iPage];
  assert( iPage==0 || *ppPage || rc!=SQLITE_OK );
  return rc;
}
static int walIndexPage(
  Wal *pWal,               /* The WAL context */
  int iPage,               /* The page we seek */
  volatile u32 **ppPage    /* Write the page pointer here */
){
  if( pWal->nWiData<=iPage || (*ppPage = pWal->apWiData[iPage])==0 ){
    return walIndexPageRealloc(pWal, iPage, ppPage);
  }
  return SQLITE_OK;
}

/*
** Return a pointer to the WalCkptInfo structure in the wal-index.
*/
static volatile WalCkptInfo *walCkptInfo(Wal *pWal){
  assert( pWal->nWiData>0 && pWal->apWiData[0] );
  return (volatile WalCkptInfo*)&(pWal->apWiData[0][sizeof(WalIndexHdr)/2]);
}

/*
** Return a pointer to the WalIndexHdr structure in the wal-index.
*/
static volatile WalIndexHdr *walIndexHdr(Wal *pWal){
  assert( pWal->nWiData>0 && pWal->apWiData[0] );
  return (volatile WalIndexHdr*)pWal->apWiData[0];
}

/*
** The argument to this macro must be of type u32. On a little-endian
** architecture, it returns the u32 value that results from interpreting
** the 4 bytes as a big-endian value. On a big-endian architecture, it
** returns the value that would be produced by interpreting the 4 bytes
** of the input value as a little-endian integer.
*/
#define BYTESWAP32(x) ( \
    (((x)&0x000000FF)<<24) + (((x)&0x0000FF00)<<8)  \
  + (((x)&0x00FF0000)>>8)  + (((x)&0xFF000000)>>24) \
)

/*
** Generate or extend an 8 byte checksum based on the data in 
** array aByte[] and the initial values of aIn[0] and aIn[1] (or
** initial values of 0 and 0 if aIn==NULL).
**
** The checksum is written back into aOut[] before returning.
**
** nByte must be a positive multiple of 8.
*/
static void walChecksumBytes(
  int nativeCksum, /* True for native byte-order, false for non-native */
  u8 *a,           /* Content to be checksummed */
  int nByte,       /* Bytes of content in a[].  Must be a multiple of 8. */
  const u32 *aIn,  /* Initial checksum value input */
  u32 *aOut        /* OUT: Final checksum value output */
){
  u32 s1, s2;
  u32 *aData = (u32 *)a;
  u32 *aEnd = (u32 *)&a[nByte];

  if( aIn ){
    s1 = aIn[0];
    s2 = aIn[1];
  }else{
    s1 = s2 = 0;
  }

  assert( nByte>=8 );
  assert( (nByte&0x00000007)==0 );
  assert( nByte<=65536 );

  if( nativeCksum ){
    do {
      s1 += *aData++ + s2;
      s2 += *aData++ + s1;
    }while( aData<aEnd );
  }else{
    do {
      s1 += BYTESWAP32(aData[0]) + s2;
      s2 += BYTESWAP32(aData[1]) + s1;
      aData += 2;
    }while( aData<aEnd );
  }

  aOut[0] = s1;
  aOut[1] = s2;
}

/*
** If there is the possibility of concurrent access to the SHM file
** from multiple threads and/or processes, then do a memory barrier.
*/
static void walShmBarrier(Wal *pWal){
  if( pWal->exclusiveMode!=WAL_HEAPMEMORY_MODE ){
    sqlite3OsShmBarrier(pWal->pDbFd);
  }
}

/*
** Add the SQLITE_NO_TSAN as part of the return-type of a function
** definition as a hint that the function contains constructs that
** might give false-positive TSAN warnings.
**
** See tag-20200519-1.
*/
#if defined(__clang__) && !defined(SQLITE_NO_TSAN)
# define SQLITE_NO_TSAN __attribute__((no_sanitize_thread))
#else
# define SQLITE_NO_TSAN
#endif

/*
** Write the header information in pWal->hdr into the wal-index.
**
** The checksum on pWal->hdr is updated before it is written.
*/
static SQLITE_NO_TSAN void walIndexWriteHdr(Wal *pWal){
  volatile WalIndexHdr *aHdr = walIndexHdr(pWal);
  const int nCksum = offsetof(WalIndexHdr, aCksum);

  assert( pWal->writeLock );
  pWal->hdr.isInit = 1;
  assert( pWal->hdr.iVersion==WAL_VERSION1||pWal->hdr.iVersion==WAL_VERSION2 );
  walChecksumBytes(1, (u8*)&pWal->hdr, nCksum, 0, pWal->hdr.aCksum);
  /* Possible TSAN false-positive.  See tag-20200519-1 */
  memcpy((void*)&aHdr[1], (const void*)&pWal->hdr, sizeof(WalIndexHdr));
  walShmBarrier(pWal);
  memcpy((void*)&aHdr[0], (const void*)&pWal->hdr, sizeof(WalIndexHdr));
}

/*
** This function encodes a single frame header and writes it to a buffer
** supplied by the caller. A frame-header is made up of a series of 
** 4-byte big-endian integers, as follows:
**
**     0: Page number.
**     4: For commit records, the size of the database image in pages 
**        after the commit. For all other records, zero.
**     8: Salt-1 (copied from the wal-header)
**    12: Salt-2 (copied from the wal-header)
**    16: Checksum-1.
**    20: Checksum-2.
*/
static void walEncodeFrame(
  Wal *pWal,                      /* The write-ahead log */
  u32 iPage,                      /* Database page number for frame */
  u32 nTruncate,                  /* New db size (or 0 for non-commit frames) */
  u8 *aData,                      /* Pointer to page data */
  u8 *aFrame                      /* OUT: Write encoded frame here */
){
  int nativeCksum;                /* True for native byte-order checksums */
  u32 *aCksum = pWal->hdr.aFrameCksum;
  assert( WAL_FRAME_HDRSIZE==24 );
  sqlite3Put4byte(&aFrame[0], iPage);
  sqlite3Put4byte(&aFrame[4], nTruncate);
  if( pWal->iReCksum==0 ){
    memcpy(&aFrame[8], pWal->hdr.aSalt, 8);

    nativeCksum = (pWal->hdr.bigEndCksum==SQLITE_BIGENDIAN);
    walChecksumBytes(nativeCksum, aFrame, 8, aCksum, aCksum);
    walChecksumBytes(nativeCksum, aData, pWal->szPage, aCksum, aCksum);

    sqlite3Put4byte(&aFrame[16], aCksum[0]);
    sqlite3Put4byte(&aFrame[20], aCksum[1]);
  }else{
    memset(&aFrame[8], 0, 16);
  }
}

/*
** Check to see if the frame with header in aFrame[] and content
** in aData[] is valid.  If it is a valid frame, fill *piPage and
** *pnTruncate and return true.  Return if the frame is not valid.
*/
static int walDecodeFrame(
  Wal *pWal,                      /* The write-ahead log */
  u32 *piPage,                    /* OUT: Database page number for frame */
  u32 *pnTruncate,                /* OUT: New db size (or 0 if not commit) */
  u8 *aData,                      /* Pointer to page data (for checksum) */
  u8 *aFrame                      /* Frame data */
){
  int nativeCksum;                /* True for native byte-order checksums */
  u32 *aCksum = pWal->hdr.aFrameCksum;
  u32 pgno;                       /* Page number of the frame */
  assert( WAL_FRAME_HDRSIZE==24 );

  /* A frame is only valid if the salt values in the frame-header
  ** match the salt values in the wal-header. 
  */
  if( memcmp(&pWal->hdr.aSalt, &aFrame[8], 8)!=0 ){
    return 0;
  }

  /* A frame is only valid if the page number is creater than zero.
  */
  pgno = sqlite3Get4byte(&aFrame[0]);
  if( pgno==0 ){
    return 0;
  }

  /* A frame is only valid if a checksum of the WAL header,
  ** all prior frames, the first 16 bytes of this frame-header, 
  ** and the frame-data matches the checksum in the last 8 
  ** bytes of this frame-header.
  */
  nativeCksum = (pWal->hdr.bigEndCksum==SQLITE_BIGENDIAN);
  walChecksumBytes(nativeCksum, aFrame, 8, aCksum, aCksum);
  walChecksumBytes(nativeCksum, aData, pWal->szPage, aCksum, aCksum);
  if( aCksum[0]!=sqlite3Get4byte(&aFrame[16]) 
   || aCksum[1]!=sqlite3Get4byte(&aFrame[20]) 
  ){
    /* Checksum failed. */
    return 0;
  }

  /* If we reach this point, the frame is valid.  Return the page number
  ** and the new database size.
  */
  *piPage = pgno;
  *pnTruncate = sqlite3Get4byte(&aFrame[4]);
  return 1;
}


#if defined(SQLITE_TEST) && defined(SQLITE_DEBUG)
/*
** Names of locks.  This routine is used to provide debugging output and is not
** a part of an ordinary build.
*/
static const char *walLockName(int lockIdx){
  if( lockIdx==WAL_WRITE_LOCK ){
    return "WRITE-LOCK";
  }else if( lockIdx==WAL_CKPT_LOCK ){
    return "CKPT-LOCK";
  }else if( lockIdx==WAL_RECOVER_LOCK ){
    return "RECOVER-LOCK";
  }else{
    static char zName[15];
    sqlite3_snprintf(sizeof(zName), zName, "READ-LOCK[%d]",
                     lockIdx-WAL_READ_LOCK(0));
    return zName;
  }
}
#endif /*defined(SQLITE_TEST) || defined(SQLITE_DEBUG) */
    

/*
** Set or release locks on the WAL.  Locks are either shared or exclusive.
** A lock cannot be moved directly between shared and exclusive - it must go
** through the unlocked state first.
**
** In locking_mode=EXCLUSIVE, all of these routines become no-ops.
*/
static int walLockShared(Wal *pWal, int lockIdx){
  int rc;
  if( pWal->exclusiveMode ) return SQLITE_OK;
  rc = sqlite3OsShmLock(pWal->pDbFd, lockIdx, 1,
                        SQLITE_SHM_LOCK | SQLITE_SHM_SHARED);
  WALTRACE(("WAL%p: acquire SHARED-%s %s\n", pWal,
            walLockName(lockIdx), rc ? "failed" : "ok"));
  VVA_ONLY( pWal->lockError = (u8)(rc!=SQLITE_OK && (rc&0xFF)!=SQLITE_BUSY); )
  return rc;
}
static void walUnlockShared(Wal *pWal, int lockIdx){
  if( pWal->exclusiveMode ) return;
  (void)sqlite3OsShmLock(pWal->pDbFd, lockIdx, 1,
                         SQLITE_SHM_UNLOCK | SQLITE_SHM_SHARED);
  WALTRACE(("WAL%p: release SHARED-%s\n", pWal, walLockName(lockIdx)));
}
static int walLockExclusive(Wal *pWal, int lockIdx, int n){
  int rc;
  if( pWal->exclusiveMode ) return SQLITE_OK;
  rc = sqlite3OsShmLock(pWal->pDbFd, lockIdx, n,
                        SQLITE_SHM_LOCK | SQLITE_SHM_EXCLUSIVE);
  WALTRACE(("WAL%p: acquire EXCLUSIVE-%s cnt=%d %s\n", pWal,
            walLockName(lockIdx), n, rc ? "failed" : "ok"));
  VVA_ONLY( pWal->lockError = (u8)(rc!=SQLITE_OK && (rc&0xFF)!=SQLITE_BUSY); )
  return rc;
}
static void walUnlockExclusive(Wal *pWal, int lockIdx, int n){
  if( pWal->exclusiveMode ) return;
  (void)sqlite3OsShmLock(pWal->pDbFd, lockIdx, n,
                         SQLITE_SHM_UNLOCK | SQLITE_SHM_EXCLUSIVE);
  WALTRACE(("WAL%p: release EXCLUSIVE-%s cnt=%d\n", pWal,
             walLockName(lockIdx), n));
}

/*
** Compute a hash on a page number.  The resulting hash value must land
** between 0 and (HASHTABLE_NSLOT-1).  The walHashNext() function advances
** the hash to the next value in the event of a collision.
*/
static int walHash(u32 iPage){
  assert( iPage>0 );
  assert( (HASHTABLE_NSLOT & (HASHTABLE_NSLOT-1))==0 );
  return (iPage*HASHTABLE_HASH_1) & (HASHTABLE_NSLOT-1);
}
static int walNextHash(int iPriorHash){
  return (iPriorHash+1)&(HASHTABLE_NSLOT-1);
}

/*
** An instance of the WalHashLoc object is used to describe the location
** of a page hash table in the wal-index.  This becomes the return value
** from walHashGet().
*/
typedef struct WalHashLoc WalHashLoc;
struct WalHashLoc {
  volatile ht_slot *aHash;  /* Start of the wal-index hash table */
  volatile u32 *aPgno;      /* aPgno[1] is the page of first frame indexed */
  u32 iZero;                /* One less than the frame number of first indexed*/
};

/* 
** Return pointers to the hash table and page number array stored on
** page iHash of the wal-index. The wal-index is broken into 32KB pages
** numbered starting from 0.
**
** Set output variable pLoc->aHash to point to the start of the hash table
** in the wal-index file. Set pLoc->iZero to one less than the frame 
** number of the first frame indexed by this hash table. If a
** slot in the hash table is set to N, it refers to frame number 
** (pLoc->iZero+N) in the log.
**
** Finally, set pLoc->aPgno so that pLoc->aPgno[1] is the page number of the
** first frame indexed by the hash table, frame (pLoc->iZero+1).
*/
static int walHashGet(
  Wal *pWal,                      /* WAL handle */
  int iHash,                      /* Find the iHash'th table */
  WalHashLoc *pLoc                /* OUT: Hash table location */
){
  int rc;                         /* Return code */

  rc = walIndexPage(pWal, iHash, &pLoc->aPgno);
  assert( rc==SQLITE_OK || iHash>0 );

  if( rc==SQLITE_OK ){
    pLoc->aHash = (volatile ht_slot *)&pLoc->aPgno[HASHTABLE_NPAGE];
    if( iHash==0 ){
      pLoc->aPgno = &pLoc->aPgno[WALINDEX_HDR_SIZE/sizeof(u32)];
      pLoc->iZero = 0;
    }else{
      pLoc->iZero = HASHTABLE_NPAGE_ONE + (iHash-1)*HASHTABLE_NPAGE;
    }
    pLoc->aPgno = &pLoc->aPgno[-1];
  }
  return rc;
}

static u32 walExternalEncode(int iWal, u32 iFrame){
  u32 iRet;
  if( iWal ){
    iRet = HASHTABLE_NPAGE_ONE + iFrame;
    iRet += ((iFrame-1) / HASHTABLE_NPAGE) * HASHTABLE_NPAGE;
  }else{
    iRet = iFrame;
    iFrame += HASHTABLE_NPAGE - HASHTABLE_NPAGE_ONE;
    iRet += ((iFrame-1) / HASHTABLE_NPAGE) * HASHTABLE_NPAGE;
  }
  return iRet;
}

/*
** Parameter iExternal is an external frame identifier. This function
** transforms it to a wal file number (0 or 1) and frame number within
** this wal file (reported via output parameter *piRead).
*/
static int walExternalDecode(u32 iExternal, u32 *piRead){
  int iHash = (iExternal+HASHTABLE_NPAGE-HASHTABLE_NPAGE_ONE-1)/HASHTABLE_NPAGE;

  if( 0==(iHash & 0x01) ){
    /* A frame in wal file 0 */
    *piRead = (iExternal <= HASHTABLE_NPAGE_ONE) ? iExternal :
      iExternal - (iHash/2) * HASHTABLE_NPAGE;
    return 0;
  }

  *piRead = iExternal - HASHTABLE_NPAGE_ONE - ((iHash-1)/2) * HASHTABLE_NPAGE;
  return 1;
}

/*
** Return the number of the wal-index page that contains the hash-table
** and page-number array that contain entries corresponding to WAL frame
** iFrame. The wal-index is broken up into 32KB pages. Wal-index pages 
** are numbered starting from 0.
*/
static int walFramePage(u32 iFrame){
  int iHash = (iFrame+HASHTABLE_NPAGE-HASHTABLE_NPAGE_ONE-1) / HASHTABLE_NPAGE;
  assert( (iHash==0 || iFrame>HASHTABLE_NPAGE_ONE)
       && (iHash>=1 || iFrame<=HASHTABLE_NPAGE_ONE)
       && (iHash<=1 || iFrame>(HASHTABLE_NPAGE_ONE+HASHTABLE_NPAGE))
       && (iHash>=2 || iFrame<=HASHTABLE_NPAGE_ONE+HASHTABLE_NPAGE)
       && (iHash<=2 || iFrame>(HASHTABLE_NPAGE_ONE+2*HASHTABLE_NPAGE))
  );
  assert( iHash>=0 );
  return iHash;
}

/*
** Return the index of the hash-table corresponding to frame iFrame of wal
** file iWal.
*/
static int walFramePage2(int iWal, u32 iFrame){
  int iRet;
  assert( iWal==0 || iWal==1 );
  assert( iFrame>0 );
  if( iWal==0 ){
    iRet = 2*((iFrame+HASHTABLE_NPAGE-HASHTABLE_NPAGE_ONE-1)/HASHTABLE_NPAGE);
  }else{
    iRet = 1 + 2 * ((iFrame-1) / HASHTABLE_NPAGE);
  }
  return iRet;
}

/*
** Return the page number associated with frame iFrame in this WAL.
*/
static u32 walFramePgno(Wal *pWal, u32 iFrame){
  int iHash = walFramePage(iFrame);
  if( iHash==0 ){
    return pWal->apWiData[0][WALINDEX_HDR_SIZE/sizeof(u32) + iFrame - 1];
  }
  return pWal->apWiData[iHash][(iFrame-1-HASHTABLE_NPAGE_ONE)%HASHTABLE_NPAGE];
}

static u32 walFramePgno2(Wal *pWal, int iWal, u32 iFrame){
  return walFramePgno(pWal, walExternalEncode(iWal, iFrame));
}

/*
** Remove entries from the hash table that point to WAL slots greater
** than pWal->hdr.mxFrame.
**
** This function is called whenever pWal->hdr.mxFrame is decreased due
** to a rollback or savepoint.
**
** At most only the hash table containing pWal->hdr.mxFrame needs to be
** updated.  Any later hash tables will be automatically cleared when
** pWal->hdr.mxFrame advances to the point where those hash tables are
** actually needed.
*/
static void walCleanupHash(Wal *pWal){
  WalHashLoc sLoc;                /* Hash table location */
  int iLimit = 0;                 /* Zero values greater than this */
  int nByte;                      /* Number of bytes to zero in aPgno[] */
  int i;                          /* Used to iterate through aHash[] */
  int rc;                         /* Return code form walHashGet() */
  int iWal = walidxGetFile(&pWal->hdr);
  u32 mxFrame = walidxGetMxFrame(&pWal->hdr, iWal);

  u32 iExternal;
  if( isWalMode2(pWal) ){
    iExternal = walExternalEncode(iWal, mxFrame);
  }else{
    assert( iWal==0 );
    iExternal = mxFrame;
  }

  assert( pWal->writeLock );
  testcase( mxFrame==HASHTABLE_NPAGE_ONE-1 );
  testcase( mxFrame==HASHTABLE_NPAGE_ONE );
  testcase( mxFrame==HASHTABLE_NPAGE_ONE+1 );

  if( mxFrame==0 ) return;

  /* Obtain pointers to the hash-table and page-number array containing 
  ** the entry that corresponds to frame pWal->hdr.mxFrame. It is guaranteed
  ** that the page said hash-table and array reside on is already mapped.(1)
  */
  assert( pWal->nWiData>walFramePage(iExternal) );
  assert( pWal->apWiData[walFramePage(iExternal)] );
  rc = walHashGet(pWal, walFramePage(iExternal), &sLoc);
  if( NEVER(rc) ) return; /* Defense-in-depth, in case (1) above is wrong */

  /* Zero all hash-table entries that correspond to frame numbers greater
  ** than pWal->hdr.mxFrame.
  */
  iLimit = iExternal - sLoc.iZero;
  assert( iLimit>0 );
  for(i=0; i<HASHTABLE_NSLOT; i++){
    if( sLoc.aHash[i]>iLimit ){
      sLoc.aHash[i] = 0;
    }
  }
  
  /* Zero the entries in the aPgno array that correspond to frames with
  ** frame numbers greater than pWal->hdr.mxFrame.  */
  nByte = (int)((char *)sLoc.aHash - (char *)&sLoc.aPgno[iLimit+1]);
  memset((void *)&sLoc.aPgno[iLimit+1], 0, nByte);

#ifdef SQLITE_ENABLE_EXPENSIVE_ASSERT
  /* Verify that the every entry in the mapping region is still reachable
  ** via the hash table even after the cleanup.
  */
  if( iLimit ){
    int j;           /* Loop counter */
    int iKey;        /* Hash key */
    for(j=1; j<=iLimit; j++){
      for(iKey=walHash(sLoc.aPgno[j]);sLoc.aHash[iKey];iKey=walNextHash(iKey)){
        if( sLoc.aHash[iKey]==j ) break;
      }
      assert( sLoc.aHash[iKey]==j );
    }
  }
#endif /* SQLITE_ENABLE_EXPENSIVE_ASSERT */
}

/*
** Set an entry in the wal-index that will map database page number
** pPage into WAL frame iFrame.
*/
static int walIndexAppend(Wal *pWal, int iWal, u32 iFrame, u32 iPage){
  int rc;                         /* Return code */
  WalHashLoc sLoc;                /* Wal-index hash table location */
  u32 iExternal;
  
  if( isWalMode2(pWal) ){
    iExternal = walExternalEncode(iWal, iFrame);
  }else{
    assert( iWal==0 );
    iExternal = iFrame;
  }

  rc = walHashGet(pWal, walFramePage(iExternal), &sLoc);

  /* Assuming the wal-index file was successfully mapped, populate the
  ** page number array and hash table entry.
  */
  if( rc==SQLITE_OK ){
    int iKey;                     /* Hash table key */
    int idx;                      /* Value to write to hash-table slot */
    int nCollide;                 /* Number of hash collisions */

    idx = iExternal - sLoc.iZero;
    assert( idx <= HASHTABLE_NSLOT/2 + 1 );
    
    /* If this is the first entry to be added to this hash-table, zero the
    ** entire hash table and aPgno[] array before proceeding. 
    */
    if( idx==1 ){
      int nByte = (int)((u8 *)&sLoc.aHash[HASHTABLE_NSLOT]
                               - (u8 *)&sLoc.aPgno[1]);
      memset((void*)&sLoc.aPgno[1], 0, nByte);
    }

    /* If the entry in aPgno[] is already set, then the previous writer
    ** must have exited unexpectedly in the middle of a transaction (after
    ** writing one or more dirty pages to the WAL to free up memory). 
    ** Remove the remnants of that writers uncommitted transaction from 
    ** the hash-table before writing any new entries.
    */
    if( sLoc.aPgno[idx] ){
      walCleanupHash(pWal);
      assert( !sLoc.aPgno[idx] );
    }

    /* Write the aPgno[] array entry and the hash-table slot. */
    nCollide = idx;
    for(iKey=walHash(iPage); sLoc.aHash[iKey]; iKey=walNextHash(iKey)){
      if( (nCollide--)==0 ) return SQLITE_CORRUPT_BKPT;
    }
    sLoc.aPgno[idx] = iPage;
    AtomicStore(&sLoc.aHash[iKey], (ht_slot)idx);

#ifdef SQLITE_ENABLE_EXPENSIVE_ASSERT
    /* Verify that the number of entries in the hash table exactly equals
    ** the number of entries in the mapping region.
    */
    {
      int i;           /* Loop counter */
      int nEntry = 0;  /* Number of entries in the hash table */
      for(i=0; i<HASHTABLE_NSLOT; i++){ if( sLoc.aHash[i] ) nEntry++; }
      assert( nEntry==idx );
    }

    /* Verify that the every entry in the mapping region is reachable
    ** via the hash table.  This turns out to be a really, really expensive
    ** thing to check, so only do this occasionally - not on every
    ** iteration.
    */
    if( (idx&0x3ff)==0 ){
      int i;           /* Loop counter */
      for(i=1; i<=idx; i++){
        for(iKey=walHash(sLoc.aPgno[i]);
            sLoc.aHash[iKey];
            iKey=walNextHash(iKey)){
          if( sLoc.aHash[iKey]==i ) break;
        }
        assert( sLoc.aHash[iKey]==i );
      }
    }
#endif /* SQLITE_ENABLE_EXPENSIVE_ASSERT */
  }


  return rc;
}

/*
** Recover a single wal file - *-wal if iWal==0, or *-wal2 if iWal==1.
*/
static int walIndexRecoverOne(Wal *pWal, int iWal, u32 *pnCkpt, int *pbZero){
  i64 nSize;                      /* Size of log file */
  u32 aFrameCksum[2] = {0, 0};
  int rc;
  sqlite3_file *pWalFd = pWal->apWalFd[iWal];

  assert( iWal==0 || iWal==1 );

  memset(&pWal->hdr, 0, sizeof(WalIndexHdr));
  sqlite3_randomness(8, pWal->hdr.aSalt);

  rc = sqlite3OsFileSize(pWalFd, &nSize);
  if( rc==SQLITE_OK ){
    if( nSize>WAL_HDRSIZE ){
      u8 aBuf[WAL_HDRSIZE];         /* Buffer to load WAL header into */
      u32 *aPrivate = 0;            /* Heap copy of *-shm pg being populated */
      u8 *aFrame = 0;               /* Malloc'd buffer to load entire frame */
      int szFrame;                  /* Number of bytes in buffer aFrame[] */
      u8 *aData;                    /* Pointer to data part of aFrame buffer */
      int szPage;                   /* Page size according to the log */
      u32 magic;                    /* Magic value read from WAL header */
      u32 version;                  /* Magic value read from WAL header */
      int isValid;                  /* True if this frame is valid */
      int iPg;                      /* Current 32KB wal-index page */
      int iLastFrame;               /* Last frame in wal, based on size alone */
      int iLastPg;                  /* Last shm page used by this wal */
  
      /* Read in the WAL header. */
      rc = sqlite3OsRead(pWalFd, aBuf, WAL_HDRSIZE, 0);
      if( rc!=SQLITE_OK ){
        return rc;
      }
  
      /* If the database page size is not a power of two, or is greater than
      ** SQLITE_MAX_PAGE_SIZE, conclude that the WAL file contains no valid 
      ** data. Similarly, if the 'magic' value is invalid, ignore the whole
      ** WAL file.
      */
      magic = sqlite3Get4byte(&aBuf[0]);
      szPage = sqlite3Get4byte(&aBuf[8]);
      if( (magic&0xFFFFFFFE)!=WAL_MAGIC 
       || szPage&(szPage-1) 
       || szPage>SQLITE_MAX_PAGE_SIZE 
       || szPage<512 
      ){
        return SQLITE_OK;
      }
      pWal->hdr.bigEndCksum = (u8)(magic&0x00000001);
      pWal->szPage = szPage;
  
      /* Verify that the WAL header checksum is correct */
      walChecksumBytes(pWal->hdr.bigEndCksum==SQLITE_BIGENDIAN, 
          aBuf, WAL_HDRSIZE-2*4, 0, pWal->hdr.aFrameCksum
      );
      if( pWal->hdr.aFrameCksum[0]!=sqlite3Get4byte(&aBuf[24])
       || pWal->hdr.aFrameCksum[1]!=sqlite3Get4byte(&aBuf[28])
      ){
        return SQLITE_OK;
      }
  
      memcpy(&pWal->hdr.aSalt, &aBuf[16], 8);
      *pnCkpt = sqlite3Get4byte(&aBuf[12]);
  
      /* Verify that the version number on the WAL format is one that
      ** are able to understand */
      version = sqlite3Get4byte(&aBuf[4]);
      if( version!=WAL_VERSION1 && version!=WAL_VERSION2 ){
        return SQLITE_CANTOPEN_BKPT;
      }
      pWal->hdr.iVersion = version;
  
      /* Malloc a buffer to read frames into. */
      szFrame = szPage + WAL_FRAME_HDRSIZE;
      aFrame = (u8 *)sqlite3_malloc64(szFrame + WALINDEX_PGSZ);
      if( !aFrame ){
        return SQLITE_NOMEM_BKPT;
      }
      aData = &aFrame[WAL_FRAME_HDRSIZE];
      aPrivate = (u32*)&aData[szPage];
  
      /* Read all frames from the log file. */
      iLastFrame = (nSize - WAL_HDRSIZE) / szFrame;
      if( version==WAL_VERSION2 ){
        iLastPg = walFramePage2(iWal, iLastFrame);
      }else{
        iLastPg = walFramePage(iLastFrame);
      }
      for(iPg=iWal; iPg<=iLastPg; iPg+=(version==WAL_VERSION2 ? 2 : 1)){
        u32 *aShare;
        int iFrame;                 /* Index of last frame read */
        int iLast;
        int iFirst;
        int nHdr, nHdr32;

        rc = walIndexPage(pWal, iPg, (volatile u32**)&aShare);
        if( rc ) break;
        pWal->apWiData[iPg] = aPrivate;

        if( iWal ){
          assert( version==WAL_VERSION2 );
          iFirst = 1 + (iPg/2)*HASHTABLE_NPAGE;
          iLast = iFirst + HASHTABLE_NPAGE - 1;
        }else{
          int i2 = (version==WAL_VERSION2) ? (iPg/2) : iPg;
          iLast = HASHTABLE_NPAGE_ONE+i2*HASHTABLE_NPAGE;
          iFirst = 1 + (i2==0?0:HASHTABLE_NPAGE_ONE+(i2-1)*HASHTABLE_NPAGE);
        }
        iLast = MIN(iLast, iLastFrame);

        for(iFrame=iFirst; iFrame<=iLast; iFrame++){
          i64 iOffset = walFrameOffset(iFrame, szPage);
          u32 pgno;                 /* Database page number for frame */
          u32 nTruncate;            /* dbsize field from frame header */

          /* Read and decode the next log frame. */
          rc = sqlite3OsRead(pWalFd, aFrame, szFrame, iOffset);
          if( rc!=SQLITE_OK ) break;
          isValid = walDecodeFrame(pWal, &pgno, &nTruncate, aData, aFrame);
          if( !isValid ) break;
          rc = walIndexAppend(pWal, iWal, iFrame, pgno);
          if( NEVER(rc!=SQLITE_OK) ) break;
  
          /* If nTruncate is non-zero, this is a commit record. */
          if( nTruncate ){
            pWal->hdr.mxFrame = iFrame;
            pWal->hdr.nPage = nTruncate;
            pWal->hdr.szPage = (u16)((szPage&0xff00) | (szPage>>16));
            testcase( szPage<=32768 );
            testcase( szPage>=65536 );
            aFrameCksum[0] = pWal->hdr.aFrameCksum[0];
            aFrameCksum[1] = pWal->hdr.aFrameCksum[1];
          }
        }
        pWal->apWiData[iPg] = aShare;
        nHdr = (iPg==0 ? WALINDEX_HDR_SIZE : 0);
        nHdr32 = nHdr / sizeof(u32);
        memcpy(&aShare[nHdr32], &aPrivate[nHdr32], WALINDEX_PGSZ-nHdr);
        if( iFrame<=iLast ) break;
      }
  
      sqlite3_free(aFrame);
    }else if( pbZero ){
      *pbZero = 1;
    }
  }

  pWal->hdr.aFrameCksum[0] = aFrameCksum[0];
  pWal->hdr.aFrameCksum[1] = aFrameCksum[1];

  return rc;
}

static int walOpenWal2(Wal *pWal){
  int rc = SQLITE_OK;
  if( !isOpen(pWal->apWalFd[1]) ){
    int f = (SQLITE_OPEN_READWRITE|SQLITE_OPEN_CREATE|SQLITE_OPEN_WAL);
    rc = sqlite3OsOpen(pWal->pVfs, pWal->zWalName2, pWal->apWalFd[1], f, &f);
  }
  return rc;
}

static int walTruncateWal2(Wal *pWal){
  int bIs;
  int rc;
  assert( !isOpen(pWal->apWalFd[1]) );
  rc = sqlite3OsAccess(pWal->pVfs, pWal->zWalName2, SQLITE_ACCESS_EXISTS, &bIs);
  if( rc==SQLITE_OK && bIs ){
    rc = walOpenWal2(pWal);
    if( rc==SQLITE_OK ){
      rc = sqlite3OsTruncate(pWal->apWalFd[1], 0);
      sqlite3OsClose(pWal->apWalFd[1]);
    }
  }
  return rc;
}

/*
** Recover the wal-index by reading the write-ahead log file. 
**
** This routine first tries to establish an exclusive lock on the
** wal-index to prevent other threads/processes from doing anything
** with the WAL or wal-index while recovery is running.  The
** WAL_RECOVER_LOCK is also held so that other threads will know
** that this thread is running recovery.  If unable to establish
** the necessary locks, this routine returns SQLITE_BUSY.
*/
static int walIndexRecover(Wal *pWal){
  int rc;                         /* Return Code */
  int iLock;                      /* Lock offset to lock for checkpoint */
  u32 nCkpt1 = 0xFFFFFFFF;
  u32 nCkpt2 = 0xFFFFFFFF;
  int bZero = 0;
  WalIndexHdr hdr;

  /* Obtain an exclusive lock on all byte in the locking range not already
  ** locked by the caller. The caller is guaranteed to have locked the
  ** WAL_WRITE_LOCK byte, and may have also locked the WAL_CKPT_LOCK byte.
  ** If successful, the same bytes that are locked here are unlocked before
  ** this function returns.
  */
  assert( pWal->ckptLock==1 || pWal->ckptLock==0 );
  assert( WAL_ALL_BUT_WRITE==WAL_WRITE_LOCK+1 );
  assert( WAL_CKPT_LOCK==WAL_ALL_BUT_WRITE );
  assert( pWal->writeLock );
  iLock = WAL_ALL_BUT_WRITE + pWal->ckptLock;
  rc = walLockExclusive(pWal, iLock, WAL_READ_LOCK(0)-iLock);
  if( rc ){
    return rc;
  }

  WALTRACE(("WAL%p: recovery begin...\n", pWal));

  /* Recover the *-wal file. If a valid version-1 header is recovered
  ** from it, do not open the *-wal2 file. Even if it exists.
  **
  ** Otherwise, if the *-wal2 file exists or if the "wal2" flag was 
  ** specified when sqlite3WalOpen() was called, open and recover
  ** the *-wal2 file. Except, if the *-wal file was zero bytes in size,
  ** truncate the *-wal2 to zero bytes in size.
  **
  ** After this block has run, if the *-wal2 file is open the system
  ** starts up in VERSION2 mode. In this case pWal->hdr contains the 
  ** wal-index header considering only *-wal2. Stack variable hdr
  ** contains the wal-index header considering only *-wal. The hash 
  ** tables are populated for both.  
  **
  ** Or, if the *-wal2 file is not open, start up in VERSION1 mode.
  ** pWal->hdr is already populated.
  */
  rc = walIndexRecoverOne(pWal, 0, &nCkpt1, &bZero);
  assert( pWal->hdr.iVersion==0 
      || pWal->hdr.iVersion==WAL_VERSION1 
      || pWal->hdr.iVersion==WAL_VERSION2 
  );
  if( rc==SQLITE_OK && bZero ){
    rc = walTruncateWal2(pWal);
  }
  if( rc==SQLITE_OK && pWal->hdr.iVersion!=WAL_VERSION1 ){
    int bOpen = 1;
    sqlite3_vfs *pVfs = pWal->pVfs;
    if( pWal->hdr.iVersion==0 && pWal->bWal2==0 ){
      rc = sqlite3OsAccess(pVfs, pWal->zWalName2, SQLITE_ACCESS_EXISTS, &bOpen);
    }
    if( rc==SQLITE_OK && bOpen ){
      rc = walOpenWal2(pWal);
      if( rc==SQLITE_OK ){
        hdr = pWal->hdr;
        rc = walIndexRecoverOne(pWal, 1, &nCkpt2, 0);
      }
<<<<<<< HEAD
=======
      pWal->apWiData[iPg] = aShare;
      nHdr = (iPg==0 ? WALINDEX_HDR_SIZE : 0);
      nHdr32 = nHdr / sizeof(u32);
#ifndef SQLITE_SAFER_WALINDEX_RECOVERY
      /* Memcpy() should work fine here, on all reasonable implementations.
      ** Technically, memcpy() might change the destination to some
      ** intermediate value before setting to the final value, and that might
      ** cause a concurrent reader to malfunction.  Memcpy() is allowed to
      ** do that, according to the spec, but no memcpy() implementation that
      ** we know of actually does that, which is why we say that memcpy()
      ** is safe for this.  Memcpy() is certainly a lot faster.
      */
      memcpy(&aShare[nHdr32], &aPrivate[nHdr32], WALINDEX_PGSZ-nHdr);
#else
      /* In the event that some platform is found for which memcpy()
      ** changes the destination to some intermediate value before
      ** setting the final value, this alternative copy routine is
      ** provided.
      */
      {
        int i;
        for(i=nHdr32; i<WALINDEX_PGSZ/sizeof(u32); i++){
          if( aShare[i]!=aPrivate[i] ){
            /* Atomic memory operations are not required here because if
            ** the value needs to be changed, that means it is not being
            ** accessed concurrently. */
            aShare[i] = aPrivate[i];
          }
        }
      }
#endif
      if( iFrame<=iLast ) break;
>>>>>>> 47eb561c
    }
  }

  if( rc==SQLITE_OK ){
    volatile WalCkptInfo *pInfo;

    if( isOpen(pWal->apWalFd[1]) ){
      /* The case where *-wal2 may follow *-wal */
      if( nCkpt2<=0x0F && nCkpt2==nCkpt1+1 ){
        if( sqlite3Get4byte((u8*)(&pWal->hdr.aSalt[0]))==hdr.aFrameCksum[0]
         && sqlite3Get4byte((u8*)(&pWal->hdr.aSalt[1]))==hdr.aFrameCksum[1]
        ){
          walidxSetFile(&pWal->hdr, 1);
          walidxSetMxFrame(&pWal->hdr, 1, pWal->hdr.mxFrame);
          walidxSetMxFrame(&pWal->hdr, 0, hdr.mxFrame);
        }else{
          pWal->hdr = hdr;
        }
      }else

      /* When *-wal may follow *-wal2 */
      if( (nCkpt2==0x0F && nCkpt1==0) || (nCkpt2<0x0F && nCkpt2==nCkpt1-1) ){
        if( sqlite3Get4byte((u8*)(&hdr.aSalt[0]))==pWal->hdr.aFrameCksum[0]
         && sqlite3Get4byte((u8*)(&hdr.aSalt[1]))==pWal->hdr.aFrameCksum[1]
        ){
          SWAP(WalIndexHdr, pWal->hdr, hdr);
          walidxSetMxFrame(&pWal->hdr, 1, hdr.mxFrame);
        }else{
          walidxSetFile(&pWal->hdr, 1);
          walidxSetMxFrame(&pWal->hdr, 1, pWal->hdr.mxFrame);
          walidxSetMxFrame(&pWal->hdr, 0, 0);
        }
      }else

      /* Fallback */
      if( nCkpt1<=nCkpt2 ){
        pWal->hdr = hdr;
      }else{
        walidxSetFile(&pWal->hdr, 1);
        walidxSetMxFrame(&pWal->hdr, 1, pWal->hdr.mxFrame);
        walidxSetMxFrame(&pWal->hdr, 0, 0);
      }
      pWal->hdr.iVersion = WAL_VERSION2;
    }else{
      pWal->hdr.iVersion = WAL_VERSION1;
    }

    walIndexWriteHdr(pWal);

    /* Reset the checkpoint-header. This is safe because this thread is 
    ** currently holding locks that exclude all other writers and 
    ** checkpointers. Then set the values of read-mark slots 1 through N.
    */
    pInfo = walCkptInfo(pWal);
    memset((void*)pInfo, 0, sizeof(WalCkptInfo));
    if( 0==isWalMode2(pWal) ){
      int i;
      pInfo->nBackfillAttempted = pWal->hdr.mxFrame;
      pInfo->aReadMark[0] = 0;
      for(i=1; i<WAL_NREADER; i++){
        rc = walLockExclusive(pWal, WAL_READ_LOCK(i), 1);
        if( rc==SQLITE_OK ){
          if( i==1 && pWal->hdr.mxFrame ){
            pInfo->aReadMark[i] = pWal->hdr.mxFrame;
          }else{
            pInfo->aReadMark[i] = READMARK_NOT_USED;
          }
          walUnlockExclusive(pWal, WAL_READ_LOCK(i), 1);
        }else if( rc!=SQLITE_BUSY ){
          break;
        }
      }
    }

    /* If more than one frame was recovered from the log file, report an
    ** event via sqlite3_log(). This is to help with identifying performance
    ** problems caused by applications routinely shutting down without
    ** checkpointing the log file.  */
    if( pWal->hdr.nPage ){
      if( isWalMode2(pWal) ){
        sqlite3_log(SQLITE_NOTICE_RECOVER_WAL,
            "recovered (%d,%d) frames from WAL files %s[2] (wal2 mode)",
            walidxGetMxFrame(&pWal->hdr, 0), walidxGetMxFrame(&pWal->hdr, 1), 
            pWal->zWalName
        );
      }else{
        sqlite3_log(SQLITE_NOTICE_RECOVER_WAL,
            "recovered %d frames from WAL file %s",
            pWal->hdr.mxFrame, pWal->zWalName
        );
      }
    }
  }

  WALTRACE(("WAL%p: recovery %s\n", pWal, rc ? "failed" : "ok"));
  walUnlockExclusive(pWal, iLock, WAL_READ_LOCK(0)-iLock);
  return rc;
}

/*
** Close an open wal-index and wal files.
*/
static void walIndexClose(Wal *pWal, int isDelete){
  if( pWal->exclusiveMode==WAL_HEAPMEMORY_MODE || pWal->bShmUnreliable ){
    int i;
    for(i=0; i<pWal->nWiData; i++){
      sqlite3_free((void *)pWal->apWiData[i]);
      pWal->apWiData[i] = 0;
    }
  }
  if( pWal->exclusiveMode!=WAL_HEAPMEMORY_MODE ){
    sqlite3OsShmUnmap(pWal->pDbFd, isDelete);
  }
  sqlite3OsClose(pWal->apWalFd[0]);
  sqlite3OsClose(pWal->apWalFd[1]);
}

/* 
** Open a connection to the WAL file zWalName. The database file must 
** already be opened on connection pDbFd. The buffer that zWalName points
** to must remain valid for the lifetime of the returned Wal* handle.
**
** A SHARED lock should be held on the database file when this function
** is called. The purpose of this SHARED lock is to prevent any other
** client from unlinking the WAL or wal-index file. If another process
** were to do this just after this client opened one of these files, the
** system would be badly broken.
**
** If the log file is successfully opened, SQLITE_OK is returned and 
** *ppWal is set to point to a new WAL handle. If an error occurs,
** an SQLite error code is returned and *ppWal is left unmodified.
*/
int sqlite3WalOpen(
  sqlite3_vfs *pVfs,              /* vfs module to open wal and wal-index */
  sqlite3_file *pDbFd,            /* The open database file */
  const char *zWalName,           /* Name of the WAL file */
  int bNoShm,                     /* True to run in heap-memory mode */
  i64 mxWalSize,                  /* Truncate WAL to this size on reset */
  int bWal2,                      /* True to open in wal2 mode */
  Wal **ppWal                     /* OUT: Allocated Wal handle */
){
  int rc;                         /* Return Code */
  Wal *pRet;                      /* Object to allocate and return */
  int flags;                      /* Flags passed to OsOpen() */
  int nWalName;                   /* Length of zWalName in bytes */
  int nByte;                      /* Bytes of space to allocate */

  assert( zWalName && zWalName[0] );
  assert( pDbFd );

  /* In the amalgamation, the os_unix.c and os_win.c source files come before
  ** this source file.  Verify that the #defines of the locking byte offsets
  ** in os_unix.c and os_win.c agree with the WALINDEX_LOCK_OFFSET value.
  ** For that matter, if the lock offset ever changes from its initial design
  ** value of 120, we need to know that so there is an assert() to check it.
  */
  assert( 120==WALINDEX_LOCK_OFFSET );
  assert( 136==WALINDEX_HDR_SIZE );
#ifdef WIN_SHM_BASE
  assert( WIN_SHM_BASE==WALINDEX_LOCK_OFFSET );
#endif
#ifdef UNIX_SHM_BASE
  assert( UNIX_SHM_BASE==WALINDEX_LOCK_OFFSET );
#endif

  nWalName = sqlite3Strlen30(zWalName);
  nByte = sizeof(Wal) + pVfs->szOsFile*2 + nWalName+2;

  /* Allocate an instance of struct Wal to return. */
  *ppWal = 0;
  pRet = (Wal*)sqlite3MallocZero(nByte);
  if( !pRet ){
    return SQLITE_NOMEM_BKPT;
  }

  pRet->pVfs = pVfs;
  pRet->apWalFd[0] = (sqlite3_file*)((char*)pRet+sizeof(Wal));
  pRet->apWalFd[1] = (sqlite3_file*)((char*)pRet+sizeof(Wal)+pVfs->szOsFile);
  pRet->pDbFd = pDbFd;
  pRet->readLock = WAL_LOCK_NONE;
  pRet->mxWalSize = mxWalSize;
  pRet->zWalName = zWalName;
  pRet->syncHeader = 1;
  pRet->padToSectorBoundary = 1;
  pRet->exclusiveMode = (bNoShm ? WAL_HEAPMEMORY_MODE: WAL_NORMAL_MODE);
  pRet->bWal2 = bWal2;

  pRet->zWalName2 = (char*)pRet + sizeof(Wal) + 2*pVfs->szOsFile;
  memcpy(pRet->zWalName2, zWalName, nWalName);
  pRet->zWalName2[nWalName] = '2';
  pRet->zWalName2[nWalName+1] = '\0';

  /* Open a file handle on the first write-ahead log file. */
  flags = (SQLITE_OPEN_READWRITE|SQLITE_OPEN_CREATE|SQLITE_OPEN_WAL);
  rc = sqlite3OsOpen(pVfs, zWalName, pRet->apWalFd[0], flags, &flags);
  if( rc==SQLITE_OK && flags&SQLITE_OPEN_READONLY ){
    pRet->readOnly = WAL_RDONLY;
  }

  if( rc!=SQLITE_OK ){
    walIndexClose(pRet, 0);
    sqlite3_free(pRet);
  }else{
    int iDC = sqlite3OsDeviceCharacteristics(pDbFd);
    if( iDC & SQLITE_IOCAP_SEQUENTIAL ){ pRet->syncHeader = 0; }
    if( iDC & SQLITE_IOCAP_POWERSAFE_OVERWRITE ){
      pRet->padToSectorBoundary = 0;
    }
    *ppWal = pRet;
    WALTRACE(("WAL%d: opened\n", pRet));
  }
  return rc;
}

/*
** Change the size to which the WAL file is trucated on each reset.
*/
void sqlite3WalLimit(Wal *pWal, i64 iLimit){
  if( pWal ) pWal->mxWalSize = iLimit;
}

/*
** Find the smallest page number out of all pages held in the WAL that
** has not been returned by any prior invocation of this method on the
** same WalIterator object.   Write into *piFrame the frame index where
** that page was last written into the WAL.  Write into *piPage the page
** number.
**
** Return 0 on success.  If there are no pages in the WAL with a page
** number larger than *piPage, then return 1.
*/
static int walIteratorNext(
  WalIterator *p,               /* Iterator */
  u32 *piPage,                  /* OUT: The page number of the next page */
  u32 *piFrame                  /* OUT: Wal frame index of next page */
){
  u32 iMin;                     /* Result pgno must be greater than iMin */
  u32 iRet = 0xFFFFFFFF;        /* 0xffffffff is never a valid page number */
  int i;                        /* For looping through segments */

  iMin = p->iPrior;
  assert( iMin<0xffffffff );
  for(i=p->nSegment-1; i>=0; i--){
    struct WalSegment *pSegment = &p->aSegment[i];
    while( pSegment->iNext<pSegment->nEntry ){
      u32 iPg = pSegment->aPgno[pSegment->aIndex[pSegment->iNext]];
      if( iPg>iMin ){
        if( iPg<iRet ){
          iRet = iPg;
          *piFrame = pSegment->iZero + pSegment->aIndex[pSegment->iNext];
        }
        break;
      }
      pSegment->iNext++;
    }
  }

  *piPage = p->iPrior = iRet;
  return (iRet==0xFFFFFFFF);
}

/*
** This function merges two sorted lists into a single sorted list.
**
** aLeft[] and aRight[] are arrays of indices.  The sort key is
** aContent[aLeft[]] and aContent[aRight[]].  Upon entry, the following
** is guaranteed for all J<K:
**
**        aContent[aLeft[J]] < aContent[aLeft[K]]
**        aContent[aRight[J]] < aContent[aRight[K]]
**
** This routine overwrites aRight[] with a new (probably longer) sequence
** of indices such that the aRight[] contains every index that appears in
** either aLeft[] or the old aRight[] and such that the second condition
** above is still met.
**
** The aContent[aLeft[X]] values will be unique for all X.  And the
** aContent[aRight[X]] values will be unique too.  But there might be
** one or more combinations of X and Y such that
**
**      aLeft[X]!=aRight[Y]  &&  aContent[aLeft[X]] == aContent[aRight[Y]]
**
** When that happens, omit the aLeft[X] and use the aRight[Y] index.
*/
static void walMerge(
  const u32 *aContent,            /* Pages in wal - keys for the sort */
  ht_slot *aLeft,                 /* IN: Left hand input list */
  int nLeft,                      /* IN: Elements in array *paLeft */
  ht_slot **paRight,              /* IN/OUT: Right hand input list */
  int *pnRight,                   /* IN/OUT: Elements in *paRight */
  ht_slot *aTmp                   /* Temporary buffer */
){
  int iLeft = 0;                  /* Current index in aLeft */
  int iRight = 0;                 /* Current index in aRight */
  int iOut = 0;                   /* Current index in output buffer */
  int nRight = *pnRight;
  ht_slot *aRight = *paRight;

  assert( nLeft>0 && nRight>0 );
  while( iRight<nRight || iLeft<nLeft ){
    ht_slot logpage;
    Pgno dbpage;

    if( (iLeft<nLeft) 
     && (iRight>=nRight || aContent[aLeft[iLeft]]<aContent[aRight[iRight]])
    ){
      logpage = aLeft[iLeft++];
    }else{
      logpage = aRight[iRight++];
    }
    dbpage = aContent[logpage];

    aTmp[iOut++] = logpage;
    if( iLeft<nLeft && aContent[aLeft[iLeft]]==dbpage ) iLeft++;

    assert( iLeft>=nLeft || aContent[aLeft[iLeft]]>dbpage );
    assert( iRight>=nRight || aContent[aRight[iRight]]>dbpage );
  }

  *paRight = aLeft;
  *pnRight = iOut;
  memcpy(aLeft, aTmp, sizeof(aTmp[0])*iOut);
}

/*
** Sort the elements in list aList using aContent[] as the sort key.
** Remove elements with duplicate keys, preferring to keep the
** larger aList[] values.
**
** The aList[] entries are indices into aContent[].  The values in
** aList[] are to be sorted so that for all J<K:
**
**      aContent[aList[J]] < aContent[aList[K]]
**
** For any X and Y such that
**
**      aContent[aList[X]] == aContent[aList[Y]]
**
** Keep the larger of the two values aList[X] and aList[Y] and discard
** the smaller.
*/
static void walMergesort(
  const u32 *aContent,            /* Pages in wal */
  ht_slot *aBuffer,               /* Buffer of at least *pnList items to use */
  ht_slot *aList,                 /* IN/OUT: List to sort */
  int *pnList                     /* IN/OUT: Number of elements in aList[] */
){
  struct Sublist {
    int nList;                    /* Number of elements in aList */
    ht_slot *aList;               /* Pointer to sub-list content */
  };

  const int nList = *pnList;      /* Size of input list */
  int nMerge = 0;                 /* Number of elements in list aMerge */
  ht_slot *aMerge = 0;            /* List to be merged */
  int iList;                      /* Index into input list */
  u32 iSub = 0;                   /* Index into aSub array */
  struct Sublist aSub[13];        /* Array of sub-lists */

  memset(aSub, 0, sizeof(aSub));
  assert( nList<=HASHTABLE_NPAGE && nList>0 );
  assert( HASHTABLE_NPAGE==(1<<(ArraySize(aSub)-1)) );

  for(iList=0; iList<nList; iList++){
    nMerge = 1;
    aMerge = &aList[iList];
    for(iSub=0; iList & (1<<iSub); iSub++){
      struct Sublist *p;
      assert( iSub<ArraySize(aSub) );
      p = &aSub[iSub];
      assert( p->aList && p->nList<=(1<<iSub) );
      assert( p->aList==&aList[iList&~((2<<iSub)-1)] );
      walMerge(aContent, p->aList, p->nList, &aMerge, &nMerge, aBuffer);
    }
    aSub[iSub].aList = aMerge;
    aSub[iSub].nList = nMerge;
  }

  for(iSub++; iSub<ArraySize(aSub); iSub++){
    if( nList & (1<<iSub) ){
      struct Sublist *p;
      assert( iSub<ArraySize(aSub) );
      p = &aSub[iSub];
      assert( p->nList<=(1<<iSub) );
      assert( p->aList==&aList[nList&~((2<<iSub)-1)] );
      walMerge(aContent, p->aList, p->nList, &aMerge, &nMerge, aBuffer);
    }
  }
  assert( aMerge==aList );
  *pnList = nMerge;

#ifdef SQLITE_DEBUG
  {
    int i;
    for(i=1; i<*pnList; i++){
      assert( aContent[aList[i]] > aContent[aList[i-1]] );
    }
  }
#endif
}

/* 
** Free an iterator allocated by walIteratorInit().
*/
static void walIteratorFree(WalIterator *p){
  sqlite3_free(p);
}

/*
** Construct a WalInterator object that can be used to loop over all 
** pages in wal file iWal following frame nBackfill in ascending order. Frames
** nBackfill or earlier may be included - excluding them is an optimization
** only. The caller must hold the checkpoint lock.
**
** On success, make *pp point to the newly allocated WalIterator object
** and return SQLITE_OK. Otherwise, return an error code. If this routine
** returns an error, the final value of *pp is undefined.
**
** The calling routine should invoke walIteratorFree() to destroy the
** WalIterator object when it has finished with it.
*/
static int walIteratorInit(
  Wal *pWal, 
  int iWal, 
  u32 nBackfill, 
  WalIterator **pp
){
  WalIterator *p;                 /* Return value */
  int nSegment;                   /* Number of segments to merge */
  u32 iLast;                      /* Last frame in log */
  sqlite3_int64 nByte;            /* Number of bytes to allocate */
  int i;                          /* Iterator variable */
  int iLastSeg;                   /* Last hash table to iterate though */
  ht_slot *aTmp;                  /* Temp space used by merge-sort */
  int rc = SQLITE_OK;             /* Return Code */
  int iMode = isWalMode2(pWal) ? 2 : 1;

  assert( isWalMode2(pWal) || iWal==0 );
  assert( 0==isWalMode2(pWal) || nBackfill==0 );

  /* This routine only runs while holding the checkpoint lock. And
  ** it only runs if there is actually content in the log (mxFrame>0).
  */
  iLast = walidxGetMxFrame(&pWal->hdr, iWal);
  assert( pWal->ckptLock && iLast>0 );

  if( iMode==2 ){
    iLastSeg = walFramePage2(iWal, iLast);
  }else{
    iLastSeg = walFramePage(iLast);
  }
  nSegment = 1 + (iLastSeg/iMode);

  /* Allocate space for the WalIterator object. */
  nByte = sizeof(WalIterator) 
        + (nSegment-1)*sizeof(struct WalSegment)
        + iLast*sizeof(ht_slot);
  p = (WalIterator *)sqlite3_malloc64(nByte);
  if( !p ){
    return SQLITE_NOMEM_BKPT;
  }
  memset(p, 0, nByte);
  p->nSegment = nSegment;

  /* Allocate temporary space used by the merge-sort routine. This block
  ** of memory will be freed before this function returns.
  */
  aTmp = (ht_slot *)sqlite3_malloc64(
      sizeof(ht_slot) * (iLast>HASHTABLE_NPAGE?HASHTABLE_NPAGE:iLast)
  );
  if( !aTmp ){
    rc = SQLITE_NOMEM_BKPT;
  }

  i = iMode==2 ? iWal : walFramePage(nBackfill+1);
  for(; rc==SQLITE_OK && i<=iLastSeg; i+=iMode){
    WalHashLoc sLoc;

    rc = walHashGet(pWal, i, &sLoc);
    if( rc==SQLITE_OK ){
      int j;                      /* Counter variable */
      int nEntry;                 /* Number of entries in this segment */
      ht_slot *aIndex;            /* Sorted index for this segment */
      u32 iZero;

      if( iMode==2 ){
        walExternalDecode(sLoc.iZero+1, &iZero);
        iZero--;
        assert( iZero==0 || i>=2 );
      }else{
        iZero = sLoc.iZero;
      }

      sLoc.aPgno++;
      if( i==iLastSeg ){
        nEntry = (int)(iLast - iZero);
      }else{
        nEntry = (int)((u32*)sLoc.aHash - (u32*)sLoc.aPgno);
      }
      aIndex = &((ht_slot *)&p->aSegment[p->nSegment])[iZero];
      iZero++;
  
      for(j=0; j<nEntry; j++){
        aIndex[j] = (ht_slot)j;
      }
      walMergesort((u32*)sLoc.aPgno, aTmp, aIndex, &nEntry);
      p->aSegment[i/iMode].iZero = iZero;
      p->aSegment[i/iMode].nEntry = nEntry;
      p->aSegment[i/iMode].aIndex = aIndex;
      p->aSegment[i/iMode].aPgno = (u32*)sLoc.aPgno;
    }
  }
  sqlite3_free(aTmp);

  if( rc!=SQLITE_OK ){
    walIteratorFree(p);
    p = 0;
  }
  *pp = p;
  return rc;
}

#ifdef SQLITE_ENABLE_SETLK_TIMEOUT
/*
** Attempt to enable blocking locks. Blocking locks are enabled only if (a)
** they are supported by the VFS, and (b) the database handle is configured 
** with a busy-timeout. Return 1 if blocking locks are successfully enabled, 
** or 0 otherwise.
*/
static int walEnableBlocking(Wal *pWal){
  int res = 0;
  if( pWal->db ){
    int tmout = pWal->db->busyTimeout;
    if( tmout ){
      int rc;
      rc = sqlite3OsFileControl(
          pWal->pDbFd, SQLITE_FCNTL_LOCK_TIMEOUT, (void*)&tmout
      );
      res = (rc==SQLITE_OK);
    }
  }
  return res;
}

/*
** Disable blocking locks.
*/
static void walDisableBlocking(Wal *pWal){
  int tmout = 0;
  sqlite3OsFileControl(pWal->pDbFd, SQLITE_FCNTL_LOCK_TIMEOUT, (void*)&tmout);
}

/*
** If parameter bLock is true, attempt to enable blocking locks, take
** the WRITER lock, and then disable blocking locks. If blocking locks
** cannot be enabled, no attempt to obtain the WRITER lock is made. Return 
** an SQLite error code if an error occurs, or SQLITE_OK otherwise. It is not
** an error if blocking locks can not be enabled.
**
** If the bLock parameter is false and the WRITER lock is held, release it.
*/
int sqlite3WalWriteLock(Wal *pWal, int bLock){
  int rc = SQLITE_OK;
  assert( pWal->readLock<0 || bLock==0 );
  if( bLock ){
    assert( pWal->db );
    if( walEnableBlocking(pWal) ){
      rc = walLockExclusive(pWal, WAL_WRITE_LOCK, 1);
      if( rc==SQLITE_OK ){
        pWal->writeLock = 1;
      }
      walDisableBlocking(pWal);
    }
  }else if( pWal->writeLock ){
    walUnlockExclusive(pWal, WAL_WRITE_LOCK, 1);
    pWal->writeLock = 0;
  }
  return rc;
}

/*
** Set the database handle used to determine if blocking locks are required.
*/
void sqlite3WalDb(Wal *pWal, sqlite3 *db){
  pWal->db = db;
}

/*
** Take an exclusive WRITE lock. Blocking if so configured.
*/
static int walLockWriter(Wal *pWal){
  int rc;
  walEnableBlocking(pWal);
  rc = walLockExclusive(pWal, WAL_WRITE_LOCK, 1);
  walDisableBlocking(pWal);
  return rc;
}
#else
# define walEnableBlocking(x) 0
# define walDisableBlocking(x)
# define walLockWriter(pWal) walLockExclusive((pWal), WAL_WRITE_LOCK, 1)
# define sqlite3WalDb(pWal, db)
#endif   /* ifdef SQLITE_ENABLE_SETLK_TIMEOUT */


/*
** Attempt to obtain the exclusive WAL lock defined by parameters lockIdx and
** n. If the attempt fails and parameter xBusy is not NULL, then it is a
** busy-handler function. Invoke it and retry the lock until either the
** lock is successfully obtained or the busy-handler returns 0.
*/
static int walBusyLock(
  Wal *pWal,                      /* WAL connection */
  int (*xBusy)(void*),            /* Function to call when busy */
  void *pBusyArg,                 /* Context argument for xBusyHandler */
  int lockIdx,                    /* Offset of first byte to lock */
  int n                           /* Number of bytes to lock */
){
  int rc;
  do {
    rc = walLockExclusive(pWal, lockIdx, n);
  }while( xBusy && rc==SQLITE_BUSY && xBusy(pBusyArg) );
#ifdef SQLITE_ENABLE_SETLK_TIMEOUT
  if( rc==SQLITE_BUSY_TIMEOUT ){
    walDisableBlocking(pWal);
    rc = SQLITE_BUSY;
  }
#endif
  return rc;
}

/*
** The cache of the wal-index header must be valid to call this function.
** Return the page-size in bytes used by the database.
*/
static int walPagesize(Wal *pWal){
  return (pWal->hdr.szPage&0xfe00) + ((pWal->hdr.szPage&0x0001)<<16);
}

/*
** The following is guaranteed when this function is called:
**
**   a) the WRITER lock is held,
**   b) the entire log file has been checkpointed, and
**   c) any existing readers are reading exclusively from the database
**      file - there are no readers that may attempt to read a frame from
**      the log file.
**
** This function updates the shared-memory structures so that the next
** client to write to the database (which may be this one) does so by
** writing frames into the start of the log file.
**
** The value of parameter salt1 is used as the aSalt[1] value in the 
** new wal-index header. It should be passed a pseudo-random value (i.e. 
** one obtained from sqlite3_randomness()).
*/
static void walRestartHdr(Wal *pWal, u32 salt1){
  volatile WalCkptInfo *pInfo = walCkptInfo(pWal);
  int i;                          /* Loop counter */
  u32 *aSalt = pWal->hdr.aSalt;   /* Big-endian salt values */
  assert( isWalMode2(pWal)==0 );
  pWal->nCkpt++;
  pWal->hdr.mxFrame = 0;
  sqlite3Put4byte((u8*)&aSalt[0], 1 + sqlite3Get4byte((u8*)&aSalt[0]));
  memcpy(&pWal->hdr.aSalt[1], &salt1, 4);
  walIndexWriteHdr(pWal);
  AtomicStore(&pInfo->nBackfill, 0);
  pInfo->nBackfillAttempted = 0;
  pInfo->aReadMark[1] = 0;
  for(i=2; i<WAL_NREADER; i++) pInfo->aReadMark[i] = READMARK_NOT_USED;
  assert( pInfo->aReadMark[0]==0 );
}

/*
** This function is used in wal2 mode.
**
** This function is called when writer pWal is just about to start 
** writing out frames. Parameter iApp is the current wal file. The "other" wal
** file (wal file !iApp) has been fully checkpointed. This function returns
** SQLITE_OK if there are no readers preventing the writer from switching to
** the other wal file. Or SQLITE_BUSY if there are.
*/
static int wal2RestartOk(Wal *pWal, int iApp){
  /* The other wal file (wal file !iApp) can be overwritten if there
  ** are no readers reading from it - no "full" or "partial" locks.
  ** Technically speaking it is not possible for any reader to hold
  ** a "part" lock, as this would have prevented the file from being
  ** checkpointed. But checking anyway doesn't hurt. The following
  ** is equivalent to:
  **
  **   if( iApp==0 ) eLock = WAL_LOCK_PART1_FULL2;
  **   if( iApp==1 ) eLock = WAL_LOCK_PART1;
  */
  int eLock = 1 + (iApp==0);

  assert( WAL_LOCK_PART1==1 );
  assert( WAL_LOCK_PART1_FULL2==2 );
  assert( WAL_LOCK_PART2_FULL1==3 );
  assert( WAL_LOCK_PART2==4 );

  assert( iApp!=0 || eLock==WAL_LOCK_PART1_FULL2 );
  assert( iApp!=1 || eLock==WAL_LOCK_PART1 );

  return walLockExclusive(pWal, WAL_READ_LOCK(eLock), 3);
}
static void wal2RestartFinished(Wal *pWal, int iApp){
  walUnlockExclusive(pWal, WAL_READ_LOCK(1 + (iApp==0)), 3);
}

/*
** This function is used in wal2 mode.
**
** This function is called when a checkpointer wishes to checkpoint wal
** file iCkpt. It takes the required lock and, if successful, returns
** SQLITE_OK. Otherwise, an SQLite error code (e.g. SQLITE_BUSY). If this
** function returns SQLITE_OK, it is the responsibility of the caller
** to invoke wal2CheckpointFinished() to release the lock.
*/
static int wal2CheckpointOk(Wal *pWal, int iCkpt){
  int eLock = 1 + (iCkpt*2);

  assert( WAL_LOCK_PART1==1 );
  assert( WAL_LOCK_PART1_FULL2==2 );
  assert( WAL_LOCK_PART2_FULL1==3 );
  assert( WAL_LOCK_PART2==4 );

  assert( iCkpt!=0 || eLock==WAL_LOCK_PART1 );
  assert( iCkpt!=1 || eLock==WAL_LOCK_PART2_FULL1 );

  return walLockExclusive(pWal, WAL_READ_LOCK(eLock), 2);
}
static void wal2CheckpointFinished(Wal *pWal, int iCkpt){
  walUnlockExclusive(pWal, WAL_READ_LOCK(1 + (iCkpt*2)), 2);
}

/*
** Copy as much content as we can from the WAL back into the database file
** in response to an sqlite3_wal_checkpoint() request or the equivalent.
**
** The amount of information copies from WAL to database might be limited
** by active readers.  This routine will never overwrite a database page
** that a concurrent reader might be using.
**
** All I/O barrier operations (a.k.a fsyncs) occur in this routine when
** SQLite is in WAL-mode in synchronous=NORMAL.  That means that if 
** checkpoints are always run by a background thread or background 
** process, foreground threads will never block on a lengthy fsync call.
**
** Fsync is called on the WAL before writing content out of the WAL and
** into the database.  This ensures that if the new content is persistent
** in the WAL and can be recovered following a power-loss or hard reset.
**
** Fsync is also called on the database file if (and only if) the entire
** WAL content is copied into the database file.  This second fsync makes
** it safe to delete the WAL since the new content will persist in the
** database file.
**
** This routine uses and updates the nBackfill field of the wal-index header.
** This is the only routine that will increase the value of nBackfill.  
** (A WAL reset or recovery will revert nBackfill to zero, but not increase
** its value.)
**
** The caller must be holding sufficient locks to ensure that no other
** checkpoint is running (in any other thread or process) at the same
** time.
*/
static int walCheckpoint(
  Wal *pWal,                      /* Wal connection */
  sqlite3 *db,                    /* Check for interrupts on this handle */
  int eMode,                      /* One of PASSIVE, FULL or RESTART */
  int (*xBusy)(void*),            /* Function to call when busy */
  void *pBusyArg,                 /* Context argument for xBusyHandler */
  int sync_flags,                 /* Flags for OsSync() (or 0) */
  u8 *zBuf                        /* Temporary buffer to use */
){
  int rc = SQLITE_OK;             /* Return code */
  int szPage;                     /* Database page-size */
  WalIterator *pIter = 0;         /* Wal iterator context */
  u32 iDbpage = 0;                /* Next database page to write */
  u32 iFrame = 0;                 /* Wal frame containing data for iDbpage */
  u32 mxSafeFrame;                /* Max frame that can be backfilled */
  u32 mxPage;                     /* Max database page to write */
  int i;                          /* Loop counter */
  volatile WalCkptInfo *pInfo;    /* The checkpoint status information */
  int bWal2 = isWalMode2(pWal);   /* True for wal2 connections */
  int iCkpt = bWal2 ? !walidxGetFile(&pWal->hdr) : 0;

  mxSafeFrame = walidxGetMxFrame(&pWal->hdr, iCkpt);
  szPage = walPagesize(pWal);
  testcase( szPage<=32768 );
  testcase( szPage>=65536 );
  pInfo = walCkptInfo(pWal);
  if( (bWal2==1 && pInfo->nBackfill==0 && mxSafeFrame) 
   || (bWal2==0 && pInfo->nBackfill<mxSafeFrame)
  ){
    sqlite3_file *pWalFd = pWal->apWalFd[iCkpt];
    mxPage = pWal->hdr.nPage;

    /* If this is a wal2 system, check for a reader holding a lock 
    ** preventing this checkpoint operation. If one is found, return
    ** early.  */
    if( bWal2 ){
      rc = wal2CheckpointOk(pWal, iCkpt);
      if( rc!=SQLITE_OK ) return rc;
    }

    /* EVIDENCE-OF: R-62920-47450 The busy-handler callback is never invoked
    ** in the SQLITE_CHECKPOINT_PASSIVE mode. */
    assert( eMode!=SQLITE_CHECKPOINT_PASSIVE || xBusy==0 );

    /* If this is a wal system (not wal2), compute in mxSafeFrame the index 
    ** of the last frame of the WAL that is safe to write into the database.
    ** Frames beyond mxSafeFrame might overwrite database pages that are in 
    ** use by active readers and thus cannot be backfilled from the WAL.
    */
    if( bWal2==0 ){
      mxSafeFrame = pWal->hdr.mxFrame;
      mxPage = pWal->hdr.nPage;
      for(i=1; i<WAL_NREADER; i++){
        u32 y = AtomicLoad(pInfo->aReadMark+i);
        if( mxSafeFrame>y ){
          assert( y<=pWal->hdr.mxFrame );
          rc = walBusyLock(pWal, xBusy, pBusyArg, WAL_READ_LOCK(i), 1);
          if( rc==SQLITE_OK ){
            u32 iMark = (i==1 ? mxSafeFrame : READMARK_NOT_USED);
            AtomicStore(pInfo->aReadMark+i, iMark);
            walUnlockExclusive(pWal, WAL_READ_LOCK(i), 1);
          }else if( rc==SQLITE_BUSY ){
            mxSafeFrame = y;
            xBusy = 0;
          }else{
            goto walcheckpoint_out;
          }
        }
      }
    }

    /* Allocate the iterator */
    if( bWal2 || pInfo->nBackfill<mxSafeFrame ){
      assert( bWal2==0 || pInfo->nBackfill==0 );
      rc = walIteratorInit(pWal, iCkpt, pInfo->nBackfill, &pIter);
      assert( rc==SQLITE_OK || pIter==0 );
    }

    if( pIter && (bWal2 
     || (rc = walBusyLock(pWal, xBusy, pBusyArg,WAL_READ_LOCK(0),1))==SQLITE_OK
    )){
      u32 nBackfill = pInfo->nBackfill;

      assert( bWal2==0 || nBackfill==0 );
      pInfo->nBackfillAttempted = mxSafeFrame;

      /* Sync the wal file being checkpointed to disk */
      rc = sqlite3OsSync(pWalFd, CKPT_SYNC_FLAGS(sync_flags));

      /* If the database may grow as a result of this checkpoint, hint
      ** about the eventual size of the db file to the VFS layer.  */
      if( rc==SQLITE_OK ){
        i64 nReq = ((i64)mxPage * szPage);
        i64 nSize;                    /* Current size of database file */
        sqlite3OsFileControl(pWal->pDbFd, SQLITE_FCNTL_CKPT_START, 0);
        rc = sqlite3OsFileSize(pWal->pDbFd, &nSize);
        if( rc==SQLITE_OK && nSize<nReq ){
          if( (nSize+(i64)pWal->hdr.mxFrame*szPage)<nReq ){
            /* If the size of the final database is larger than the current
            ** database plus the amount of data in the wal file, then there
            ** must be corruption somewhere.  */
            rc = SQLITE_CORRUPT_BKPT;
          }else{
            sqlite3OsFileControlHint(pWal->pDbFd, SQLITE_FCNTL_SIZE_HINT,&nReq);
          }
        }

<<<<<<< HEAD
=======
      }

>>>>>>> 47eb561c
      /* Iterate through the contents of the WAL, copying data to the db file */
      while( rc==SQLITE_OK && 0==walIteratorNext(pIter, &iDbpage, &iFrame) ){
        i64 iOffset;

        assert( bWal2==1 || walFramePgno(pWal, iFrame)==iDbpage );
        assert( bWal2==0 || walFramePgno2(pWal, iCkpt, iFrame)==iDbpage );

        if( AtomicLoad(&db->u1.isInterrupted) ){
          rc = db->mallocFailed ? SQLITE_NOMEM_BKPT : SQLITE_INTERRUPT;
          break;
        }
        if( iFrame<=nBackfill || iFrame>mxSafeFrame || iDbpage>mxPage ){
          assert( bWal2==0 || iDbpage>mxPage );
          continue;
        }
        iOffset = walFrameOffset(iFrame, szPage) + WAL_FRAME_HDRSIZE;
        WALTRACE(("WAL%p: checkpoint frame %d of wal %d to db page %d\n",
              pWal, (int)iFrame, iCkpt, (int)iDbpage
        ));
        /* testcase( IS_BIG_INT(iOffset) ); // requires a 4GiB WAL file */
        rc = sqlite3OsRead(pWalFd, zBuf, szPage, iOffset);
        if( rc!=SQLITE_OK ) break;
        iOffset = (iDbpage-1)*(i64)szPage;
        testcase( IS_BIG_INT(iOffset) );
        rc = sqlite3OsWrite(pWal->pDbFd, zBuf, szPage, iOffset);
        if( rc!=SQLITE_OK ) break;
      }
      sqlite3OsFileControl(pWal->pDbFd, SQLITE_FCNTL_CKPT_DONE, 0);

      /* If work was actually accomplished, truncate the db file, sync the wal
      ** file and set WalCkptInfo.nBackfill to indicate so. */
      if( rc==SQLITE_OK && (bWal2 || mxSafeFrame==walIndexHdr(pWal)->mxFrame) ){
        if( !bWal2 ){
          i64 szDb = pWal->hdr.nPage*(i64)szPage;
          testcase( IS_BIG_INT(szDb) );
          rc = sqlite3OsTruncate(pWal->pDbFd, szDb);
        }
        if( rc==SQLITE_OK ){
          rc = sqlite3OsSync(pWal->pDbFd, CKPT_SYNC_FLAGS(sync_flags));
        }
      }
      if( rc==SQLITE_OK ){
        AtomicStore(&pInfo->nBackfill, (bWal2 ? 1 : mxSafeFrame));
      }

      /* Release the reader lock held while backfilling */
      if( bWal2==0 ){
        walUnlockExclusive(pWal, WAL_READ_LOCK(0), 1);
      }
    }

    if( rc==SQLITE_BUSY ){
      /* Reset the return code so as not to report a checkpoint failure
      ** just because there are active readers.  */
      rc = SQLITE_OK;
    }
    if( bWal2 ) wal2CheckpointFinished(pWal, iCkpt);
  }

  /* If this is an SQLITE_CHECKPOINT_RESTART or TRUNCATE operation, and the
  ** entire wal file has been copied into the database file, then block 
  ** until all readers have finished using the wal file. This ensures that 
  ** the next process to write to the database restarts the wal file.
  */
  if( bWal2==0 && rc==SQLITE_OK && eMode!=SQLITE_CHECKPOINT_PASSIVE ){
    assert( pWal->writeLock );
    if( pInfo->nBackfill<pWal->hdr.mxFrame ){
      rc = SQLITE_BUSY;
    }else if( eMode>=SQLITE_CHECKPOINT_RESTART ){
      u32 salt1;
      sqlite3_randomness(4, &salt1);
      assert( pInfo->nBackfill==pWal->hdr.mxFrame );
      rc = walBusyLock(pWal, xBusy, pBusyArg, WAL_READ_LOCK(1), WAL_NREADER-1);
      if( rc==SQLITE_OK ){
        if( eMode==SQLITE_CHECKPOINT_TRUNCATE ){
          /* IMPLEMENTATION-OF: R-44699-57140 This mode works the same way as
          ** SQLITE_CHECKPOINT_RESTART with the addition that it also
          ** truncates the log file to zero bytes just prior to a
          ** successful return.
          **
          ** In theory, it might be safe to do this without updating the
          ** wal-index header in shared memory, as all subsequent reader or
          ** writer clients should see that the entire log file has been
          ** checkpointed and behave accordingly. This seems unsafe though,
          ** as it would leave the system in a state where the contents of
          ** the wal-index header do not match the contents of the 
          ** file-system. To avoid this, update the wal-index header to
          ** indicate that the log file contains zero valid frames.  */
          walRestartHdr(pWal, salt1);
          rc = sqlite3OsTruncate(pWal->apWalFd[0], 0);
        }
        walUnlockExclusive(pWal, WAL_READ_LOCK(1), WAL_NREADER-1);
      }
    }
  }

 walcheckpoint_out:
  walIteratorFree(pIter);
  return rc;
}

/*
** If the WAL file is currently larger than nMax bytes in size, truncate
** it to exactly nMax bytes. If an error occurs while doing so, ignore it.
*/
static void walLimitSize(Wal *pWal, i64 nMax){
  if( isWalMode2(pWal)==0 ){
    i64 sz;
    int rx;
    sqlite3BeginBenignMalloc();
    rx = sqlite3OsFileSize(pWal->apWalFd[0], &sz);
    if( rx==SQLITE_OK && (sz > nMax ) ){
      rx = sqlite3OsTruncate(pWal->apWalFd[0], nMax);
    }
    sqlite3EndBenignMalloc();
    if( rx ){
      sqlite3_log(rx, "cannot limit WAL size: %s", pWal->zWalName);
    }
  }
}

/*
** Close a connection to a log file.
*/
int sqlite3WalClose(
  Wal *pWal,                      /* Wal to close */
  sqlite3 *db,                    /* For interrupt flag */
  int sync_flags,                 /* Flags to pass to OsSync() (or 0) */
  int nBuf,
  u8 *zBuf                        /* Buffer of at least nBuf bytes */
){
  int rc = SQLITE_OK;
  if( pWal ){
    int isDelete = 0;             /* True to unlink wal and wal-index files */

    /* If an EXCLUSIVE lock can be obtained on the database file (using the
    ** ordinary, rollback-mode locking methods, this guarantees that the
    ** connection associated with this log file is the only connection to
    ** the database. In this case checkpoint the database and unlink both
    ** the wal and wal-index files.
    **
    ** The EXCLUSIVE lock is not released before returning.
    */
    if( zBuf!=0
     && SQLITE_OK==(rc = sqlite3OsLock(pWal->pDbFd, SQLITE_LOCK_EXCLUSIVE))
    ){
      int i;
      if( pWal->exclusiveMode==WAL_NORMAL_MODE ){
        pWal->exclusiveMode = WAL_EXCLUSIVE_MODE;
      }
      for(i=0; rc==SQLITE_OK && i<2; i++){
        rc = sqlite3WalCheckpoint(pWal, db, 
            SQLITE_CHECKPOINT_PASSIVE, 0, 0, sync_flags, nBuf, zBuf, 0, 0
        );
        if( rc==SQLITE_OK ){
          int bPersist = -1;
          sqlite3OsFileControlHint(
              pWal->pDbFd, SQLITE_FCNTL_PERSIST_WAL, &bPersist
          );
          if( bPersist!=1 ){
            /* Try to delete the WAL file if the checkpoint completed and
            ** fsyned (rc==SQLITE_OK) and if we are not in persistent-wal
            ** mode (!bPersist) */
            isDelete = 1;
          }else if( pWal->mxWalSize>=0 ){
            /* Try to truncate the WAL file to zero bytes if the checkpoint
            ** completed and fsynced (rc==SQLITE_OK) and we are in persistent
            ** WAL mode (bPersist) and if the PRAGMA journal_size_limit is a
            ** non-negative value (pWal->mxWalSize>=0).  Note that we truncate
            ** to zero bytes as truncating to the journal_size_limit might
            ** leave a corrupt WAL file on disk. */
            walLimitSize(pWal, 0);
          }
        }

        if( isWalMode2(pWal)==0 ) break;

        walCkptInfo(pWal)->nBackfill = 0;
        walidxSetFile(&pWal->hdr, !walidxGetFile(&pWal->hdr));
        pWal->writeLock = 1;
        walIndexWriteHdr(pWal);
        pWal->writeLock = 0;
      }
    }

    walIndexClose(pWal, isDelete);
    if( isDelete ){
      sqlite3BeginBenignMalloc();
      sqlite3OsDelete(pWal->pVfs, pWal->zWalName, 0);
      sqlite3OsDelete(pWal->pVfs, pWal->zWalName2, 0);
      sqlite3EndBenignMalloc();
    }
    WALTRACE(("WAL%p: closed\n", pWal));
    sqlite3_free((void *)pWal->apWiData);
    sqlite3_free(pWal);
  }
  return rc;
}

/*
** Try to read the wal-index header.  Return 0 on success and 1 if
** there is a problem.
**
** The wal-index is in shared memory.  Another thread or process might
** be writing the header at the same time this procedure is trying to
** read it, which might result in inconsistency.  A dirty read is detected
** by verifying that both copies of the header are the same and also by
** a checksum on the header.
**
** If and only if the read is consistent and the header is different from
** pWal->hdr, then pWal->hdr is updated to the content of the new header
** and *pChanged is set to 1.
**
** If the checksum cannot be verified return non-zero. If the header
** is read successfully and the checksum verified, return zero.
*/
static SQLITE_NO_TSAN int walIndexTryHdr(Wal *pWal, int *pChanged){
  u32 aCksum[2];                  /* Checksum on the header content */
  WalIndexHdr h1, h2;             /* Two copies of the header content */
  WalIndexHdr volatile *aHdr;     /* Header in shared memory */

  /* The first page of the wal-index must be mapped at this point. */
  assert( pWal->nWiData>0 && pWal->apWiData[0] );

  /* Read the header. This might happen concurrently with a write to the
  ** same area of shared memory on a different CPU in a SMP,
  ** meaning it is possible that an inconsistent snapshot is read
  ** from the file. If this happens, return non-zero.
  **
  ** tag-20200519-1:
  ** There are two copies of the header at the beginning of the wal-index.
  ** When reading, read [0] first then [1].  Writes are in the reverse order.
  ** Memory barriers are used to prevent the compiler or the hardware from
  ** reordering the reads and writes.  TSAN and similar tools can sometimes
  ** give false-positive warnings about these accesses because the tools do not
  ** account for the double-read and the memory barrier. The use of mutexes
  ** here would be problematic as the memory being accessed is potentially
  ** shared among multiple processes and not all mutex implementions work
  ** reliably in that environment.
  */
  aHdr = walIndexHdr(pWal);
  memcpy(&h1, (void *)&aHdr[0], sizeof(h1)); /* Possible TSAN false-positive */
  walShmBarrier(pWal);
  memcpy(&h2, (void *)&aHdr[1], sizeof(h2));

  if( memcmp(&h1, &h2, sizeof(h1))!=0 ){
    return 1;   /* Dirty read */
  }  
  if( h1.isInit==0 ){
    return 1;   /* Malformed header - probably all zeros */
  }
  walChecksumBytes(1, (u8*)&h1, sizeof(h1)-sizeof(h1.aCksum), 0, aCksum);
  if( aCksum[0]!=h1.aCksum[0] || aCksum[1]!=h1.aCksum[1] ){
    return 1;   /* Checksum does not match */
  }

  if( memcmp(&pWal->hdr, &h1, sizeof(WalIndexHdr)) ){
    *pChanged = 1;
    memcpy(&pWal->hdr, &h1, sizeof(WalIndexHdr));
    pWal->szPage = (pWal->hdr.szPage&0xfe00) + ((pWal->hdr.szPage&0x0001)<<16);
    testcase( pWal->szPage<=32768 );
    testcase( pWal->szPage>=65536 );
  }

  /* The header was successfully read. Return zero. */
  return 0;
}

/*
** This is the value that walTryBeginRead returns when it needs to
** be retried.
*/
#define WAL_RETRY  (-1)

/*
** Read the wal-index header from the wal-index and into pWal->hdr.
** If the wal-header appears to be corrupt, try to reconstruct the
** wal-index from the WAL before returning.
**
** Set *pChanged to 1 if the wal-index header value in pWal->hdr is
** changed by this operation.  If pWal->hdr is unchanged, set *pChanged
** to 0.
**
** If the wal-index header is successfully read, return SQLITE_OK. 
** Otherwise an SQLite error code.
*/
static int walIndexReadHdr(Wal *pWal, int *pChanged){
  int rc;                         /* Return code */
  int badHdr;                     /* True if a header read failed */
  volatile u32 *page0;            /* Chunk of wal-index containing header */

  /* Ensure that page 0 of the wal-index (the page that contains the 
  ** wal-index header) is mapped. Return early if an error occurs here.
  */
  assert( pChanged );
  rc = walIndexPage(pWal, 0, &page0);
  if( rc!=SQLITE_OK ){
    assert( rc!=SQLITE_READONLY ); /* READONLY changed to OK in walIndexPage */
    if( rc==SQLITE_READONLY_CANTINIT ){
      /* The SQLITE_READONLY_CANTINIT return means that the shared-memory
      ** was openable but is not writable, and this thread is unable to
      ** confirm that another write-capable connection has the shared-memory
      ** open, and hence the content of the shared-memory is unreliable,
      ** since the shared-memory might be inconsistent with the WAL file
      ** and there is no writer on hand to fix it. */
      assert( page0==0 );
      assert( pWal->writeLock==0 );
      assert( pWal->readOnly & WAL_SHM_RDONLY );
      pWal->bShmUnreliable = 1;
      pWal->exclusiveMode = WAL_HEAPMEMORY_MODE;
      *pChanged = 1;
    }else{
      return rc; /* Any other non-OK return is just an error */
    }
  }else{
    /* page0 can be NULL if the SHM is zero bytes in size and pWal->writeLock
    ** is zero, which prevents the SHM from growing */
    testcase( page0!=0 );
  }
  assert( page0!=0 || pWal->writeLock==0 );

  /* If the first page of the wal-index has been mapped, try to read the
  ** wal-index header immediately, without holding any lock. This usually
  ** works, but may fail if the wal-index header is corrupt or currently 
  ** being modified by another thread or process.
  */
  badHdr = (page0 ? walIndexTryHdr(pWal, pChanged) : 1);

  /* If the first attempt failed, it might have been due to a race
  ** with a writer.  So get a WRITE lock and try again.
  */
  if( badHdr ){
    if( pWal->bShmUnreliable==0 && (pWal->readOnly & WAL_SHM_RDONLY) ){
      if( SQLITE_OK==(rc = walLockShared(pWal, WAL_WRITE_LOCK)) ){
        walUnlockShared(pWal, WAL_WRITE_LOCK);
        rc = SQLITE_READONLY_RECOVERY;
      }
    }else{
      int bWriteLock = pWal->writeLock;
      if( bWriteLock || SQLITE_OK==(rc = walLockWriter(pWal)) ){
        pWal->writeLock = 1;
        if( SQLITE_OK==(rc = walIndexPage(pWal, 0, &page0)) ){
          badHdr = walIndexTryHdr(pWal, pChanged);
          if( badHdr ){
            /* If the wal-index header is still malformed even while holding
            ** a WRITE lock, it can only mean that the header is corrupted and
            ** needs to be reconstructed.  So run recovery to do exactly that.
            */
            rc = walIndexRecover(pWal);
            *pChanged = 1;
          }
        }
        if( bWriteLock==0 ){
          pWal->writeLock = 0;
          walUnlockExclusive(pWal, WAL_WRITE_LOCK, 1);
        }
      }
    }
  }

  /* If the header is read successfully, check the version number to make
  ** sure the wal-index was not constructed with some future format that
  ** this version of SQLite cannot understand.
  */
  if( badHdr==0 
   && pWal->hdr.iVersion!=WAL_VERSION1 && pWal->hdr.iVersion!=WAL_VERSION2
  ){
    rc = SQLITE_CANTOPEN_BKPT;
  }
  if( pWal->bShmUnreliable ){
    if( rc!=SQLITE_OK ){
      walIndexClose(pWal, 0);
      pWal->bShmUnreliable = 0;
      assert( pWal->nWiData>0 && pWal->apWiData[0]==0 );
      /* walIndexRecover() might have returned SHORT_READ if a concurrent
      ** writer truncated the WAL out from under it.  If that happens, it
      ** indicates that a writer has fixed the SHM file for us, so retry */
      if( rc==SQLITE_IOERR_SHORT_READ ) rc = WAL_RETRY;
    }
    pWal->exclusiveMode = WAL_NORMAL_MODE;
  }

  return rc;
}

/*
** Open a transaction in a connection where the shared-memory is read-only
** and where we cannot verify that there is a separate write-capable connection
** on hand to keep the shared-memory up-to-date with the WAL file.
**
** This can happen, for example, when the shared-memory is implemented by
** memory-mapping a *-shm file, where a prior writer has shut down and
** left the *-shm file on disk, and now the present connection is trying
** to use that database but lacks write permission on the *-shm file.
** Other scenarios are also possible, depending on the VFS implementation.
**
** Precondition:
**
**    The *-wal file has been read and an appropriate wal-index has been
**    constructed in pWal->apWiData[] using heap memory instead of shared
**    memory. 
**
** If this function returns SQLITE_OK, then the read transaction has
** been successfully opened. In this case output variable (*pChanged) 
** is set to true before returning if the caller should discard the
** contents of the page cache before proceeding. Or, if it returns 
** WAL_RETRY, then the heap memory wal-index has been discarded and 
** the caller should retry opening the read transaction from the 
** beginning (including attempting to map the *-shm file). 
**
** If an error occurs, an SQLite error code is returned.
*/
static int walBeginShmUnreliable(Wal *pWal, int *pChanged){
  i64 szWal;                      /* Size of wal file on disk in bytes */
  i64 iOffset;                    /* Current offset when reading wal file */
  u8 aBuf[WAL_HDRSIZE];           /* Buffer to load WAL header into */
  u8 *aFrame = 0;                 /* Malloc'd buffer to load entire frame */
  int szFrame;                    /* Number of bytes in buffer aFrame[] */
  u8 *aData;                      /* Pointer to data part of aFrame buffer */
  volatile void *pDummy;          /* Dummy argument for xShmMap */
  int rc;                         /* Return code */
  u32 aSaveCksum[2];              /* Saved copy of pWal->hdr.aFrameCksum */

  assert( pWal->bShmUnreliable );
  assert( pWal->readOnly & WAL_SHM_RDONLY );
  assert( pWal->nWiData>0 && pWal->apWiData[0] );

  /* Take WAL_READ_LOCK(0). This has the effect of preventing any
  ** writers from running a checkpoint, but does not stop them
  ** from running recovery.  */
  rc = walLockShared(pWal, WAL_READ_LOCK(0));
  if( rc!=SQLITE_OK ){
    if( rc==SQLITE_BUSY ) rc = WAL_RETRY;
    goto begin_unreliable_shm_out;
  }
  pWal->readLock = 0;

  /* Check to see if a separate writer has attached to the shared-memory area,
  ** thus making the shared-memory "reliable" again.  Do this by invoking
  ** the xShmMap() routine of the VFS and looking to see if the return
  ** is SQLITE_READONLY instead of SQLITE_READONLY_CANTINIT.
  **
  ** If the shared-memory is now "reliable" return WAL_RETRY, which will
  ** cause the heap-memory WAL-index to be discarded and the actual
  ** shared memory to be used in its place.
  **
  ** This step is important because, even though this connection is holding
  ** the WAL_READ_LOCK(0) which prevents a checkpoint, a writer might
  ** have already checkpointed the WAL file and, while the current
  ** is active, wrap the WAL and start overwriting frames that this
  ** process wants to use.
  **
  ** Once sqlite3OsShmMap() has been called for an sqlite3_file and has
  ** returned any SQLITE_READONLY value, it must return only SQLITE_READONLY
  ** or SQLITE_READONLY_CANTINIT or some error for all subsequent invocations,
  ** even if some external agent does a "chmod" to make the shared-memory
  ** writable by us, until sqlite3OsShmUnmap() has been called.
  ** This is a requirement on the VFS implementation.
   */
  rc = sqlite3OsShmMap(pWal->pDbFd, 0, WALINDEX_PGSZ, 0, &pDummy);
  assert( rc!=SQLITE_OK ); /* SQLITE_OK not possible for read-only connection */
  if( rc!=SQLITE_READONLY_CANTINIT ){
    rc = (rc==SQLITE_READONLY ? WAL_RETRY : rc);
    goto begin_unreliable_shm_out;
  }

  /* We reach this point only if the real shared-memory is still unreliable.
  ** Assume the in-memory WAL-index substitute is correct and load it
  ** into pWal->hdr.
  */
  memcpy(&pWal->hdr, (void*)walIndexHdr(pWal), sizeof(WalIndexHdr));

  /* Make sure some writer hasn't come in and changed the WAL file out
  ** from under us, then disconnected, while we were not looking.
  */
  rc = sqlite3OsFileSize(pWal->apWalFd[0], &szWal);
  if( rc!=SQLITE_OK ){
    goto begin_unreliable_shm_out;
  }
  if( szWal<WAL_HDRSIZE ){
    /* If the wal file is too small to contain a wal-header and the
    ** wal-index header has mxFrame==0, then it must be safe to proceed
    ** reading the database file only. However, the page cache cannot
    ** be trusted, as a read/write connection may have connected, written
    ** the db, run a checkpoint, truncated the wal file and disconnected
    ** since this client's last read transaction.  */
    *pChanged = 1;
    rc = (pWal->hdr.mxFrame==0 ? SQLITE_OK : WAL_RETRY);
    goto begin_unreliable_shm_out;
  }

  /* Check the salt keys at the start of the wal file still match. */
  rc = sqlite3OsRead(pWal->apWalFd[0], aBuf, WAL_HDRSIZE, 0);
  if( rc!=SQLITE_OK ){
    goto begin_unreliable_shm_out;
  }
  if( memcmp(&pWal->hdr.aSalt, &aBuf[16], 8) ){
    /* Some writer has wrapped the WAL file while we were not looking.
    ** Return WAL_RETRY which will cause the in-memory WAL-index to be
    ** rebuilt. */
    rc = WAL_RETRY;
    goto begin_unreliable_shm_out;
  }

  /* Allocate a buffer to read frames into */
  szFrame = pWal->hdr.szPage + WAL_FRAME_HDRSIZE;
  aFrame = (u8 *)sqlite3_malloc64(szFrame);
  if( aFrame==0 ){
    rc = SQLITE_NOMEM_BKPT;
    goto begin_unreliable_shm_out;
  }
  aData = &aFrame[WAL_FRAME_HDRSIZE];

  /* Check to see if a complete transaction has been appended to the
  ** wal file since the heap-memory wal-index was created. If so, the
  ** heap-memory wal-index is discarded and WAL_RETRY returned to
  ** the caller.  */
  aSaveCksum[0] = pWal->hdr.aFrameCksum[0];
  aSaveCksum[1] = pWal->hdr.aFrameCksum[1];
  for(iOffset=walFrameOffset(pWal->hdr.mxFrame+1, pWal->hdr.szPage); 
      iOffset+szFrame<=szWal; 
      iOffset+=szFrame
  ){
    u32 pgno;                   /* Database page number for frame */
    u32 nTruncate;              /* dbsize field from frame header */

    /* Read and decode the next log frame. */
    rc = sqlite3OsRead(pWal->apWalFd[0], aFrame, szFrame, iOffset);
    if( rc!=SQLITE_OK ) break;
    if( !walDecodeFrame(pWal, &pgno, &nTruncate, aData, aFrame) ) break;

    /* If nTruncate is non-zero, then a complete transaction has been
    ** appended to this wal file. Set rc to WAL_RETRY and break out of
    ** the loop.  */
    if( nTruncate ){
      rc = WAL_RETRY;
      break;
    }
  }
  pWal->hdr.aFrameCksum[0] = aSaveCksum[0];
  pWal->hdr.aFrameCksum[1] = aSaveCksum[1];

 begin_unreliable_shm_out:
  sqlite3_free(aFrame);
  if( rc!=SQLITE_OK ){
    int i;
    for(i=0; i<pWal->nWiData; i++){
      sqlite3_free((void*)pWal->apWiData[i]);
      pWal->apWiData[i] = 0;
    }
    pWal->bShmUnreliable = 0;
    sqlite3WalEndReadTransaction(pWal);
    *pChanged = 1;
  }
  return rc;
}

/*
** Attempt to start a read transaction.  This might fail due to a race or
** other transient condition.  When that happens, it returns WAL_RETRY to
** indicate to the caller that it is safe to retry immediately.
**
** On success return SQLITE_OK.  On a permanent failure (such an
** I/O error or an SQLITE_BUSY because another process is running
** recovery) return a positive error code.
**
** The useWal parameter is true to force the use of the WAL and disable
** the case where the WAL is bypassed because it has been completely
** checkpointed.  If useWal==0 then this routine calls walIndexReadHdr() 
** to make a copy of the wal-index header into pWal->hdr.  If the 
** wal-index header has changed, *pChanged is set to 1 (as an indication 
** to the caller that the local page cache is obsolete and needs to be 
** flushed.)  When useWal==1, the wal-index header is assumed to already
** be loaded and the pChanged parameter is unused.
**
** The caller must set the cnt parameter to the number of prior calls to
** this routine during the current read attempt that returned WAL_RETRY.
** This routine will start taking more aggressive measures to clear the
** race conditions after multiple WAL_RETRY returns, and after an excessive
** number of errors will ultimately return SQLITE_PROTOCOL.  The
** SQLITE_PROTOCOL return indicates that some other process has gone rogue
** and is not honoring the locking protocol.  There is a vanishingly small
** chance that SQLITE_PROTOCOL could be returned because of a run of really
** bad luck when there is lots of contention for the wal-index, but that
** possibility is so small that it can be safely neglected, we believe.
**
** On success, this routine obtains a read lock on 
** WAL_READ_LOCK(pWal->readLock).  The pWal->readLock integer is
** in the range 0 <= pWal->readLock < WAL_NREADER.  If pWal->readLock==(-1)
** that means the Wal does not hold any read lock.  The reader must not
** access any database page that is modified by a WAL frame up to and
** including frame number aReadMark[pWal->readLock].  The reader will
** use WAL frames up to and including pWal->hdr.mxFrame if pWal->readLock>0
** Or if pWal->readLock==0, then the reader will ignore the WAL
** completely and get all content directly from the database file.
** If the useWal parameter is 1 then the WAL will never be ignored and
** this routine will always set pWal->readLock>0 on success.
** When the read transaction is completed, the caller must release the
** lock on WAL_READ_LOCK(pWal->readLock) and set pWal->readLock to -1.
**
** This routine uses the nBackfill and aReadMark[] fields of the header
** to select a particular WAL_READ_LOCK() that strives to let the
** checkpoint process do as much work as possible.  This routine might
** update values of the aReadMark[] array in the header, but if it does
** so it takes care to hold an exclusive lock on the corresponding
** WAL_READ_LOCK() while changing values.
*/
static int walTryBeginRead(Wal *pWal, int *pChanged, int useWal, int cnt){
  volatile WalCkptInfo *pInfo;    /* Checkpoint information in wal-index */
  int rc = SQLITE_OK;             /* Return code  */

  assert( pWal->readLock==WAL_LOCK_NONE );     /* Not currently locked */

  /* useWal may only be set for read/write connections */
  assert( (pWal->readOnly & WAL_SHM_RDONLY)==0 || useWal==0 );

  /* Take steps to avoid spinning forever if there is a protocol error.
  **
  ** Circumstances that cause a RETRY should only last for the briefest
  ** instances of time.  No I/O or other system calls are done while the
  ** locks are held, so the locks should not be held for very long. But 
  ** if we are unlucky, another process that is holding a lock might get
  ** paged out or take a page-fault that is time-consuming to resolve, 
  ** during the few nanoseconds that it is holding the lock.  In that case,
  ** it might take longer than normal for the lock to free.
  **
  ** After 5 RETRYs, we begin calling sqlite3OsSleep().  The first few
  ** calls to sqlite3OsSleep() have a delay of 1 microsecond.  Really this
  ** is more of a scheduler yield than an actual delay.  But on the 10th
  ** an subsequent retries, the delays start becoming longer and longer, 
  ** so that on the 100th (and last) RETRY we delay for 323 milliseconds.
  ** The total delay time before giving up is less than 10 seconds.
  */
  if( cnt>5 ){
    int nDelay = 1;                      /* Pause time in microseconds */
    if( cnt>100 ){
      VVA_ONLY( pWal->lockError = 1; )
      return SQLITE_PROTOCOL;
    }
    if( cnt>=10 ) nDelay = (cnt-9)*(cnt-9)*39;
    sqlite3OsSleep(pWal->pVfs, nDelay);
  }

  if( !useWal ){
    assert( rc==SQLITE_OK );
    if( pWal->bShmUnreliable==0 ){
      rc = walIndexReadHdr(pWal, pChanged);
    }
    if( rc==SQLITE_BUSY ){
      /* If there is not a recovery running in another thread or process
      ** then convert BUSY errors to WAL_RETRY.  If recovery is known to
      ** be running, convert BUSY to BUSY_RECOVERY.  There is a race here
      ** which might cause WAL_RETRY to be returned even if BUSY_RECOVERY
      ** would be technically correct.  But the race is benign since with
      ** WAL_RETRY this routine will be called again and will probably be
      ** right on the second iteration.
      */
      if( pWal->apWiData[0]==0 ){
        /* This branch is taken when the xShmMap() method returns SQLITE_BUSY.
        ** We assume this is a transient condition, so return WAL_RETRY. The
        ** xShmMap() implementation used by the default unix and win32 VFS 
        ** modules may return SQLITE_BUSY due to a race condition in the 
        ** code that determines whether or not the shared-memory region 
        ** must be zeroed before the requested page is returned.
        */
        rc = WAL_RETRY;
      }else if( SQLITE_OK==(rc = walLockShared(pWal, WAL_RECOVER_LOCK)) ){
        walUnlockShared(pWal, WAL_RECOVER_LOCK);
        rc = WAL_RETRY;
      }else if( rc==SQLITE_BUSY ){
        rc = SQLITE_BUSY_RECOVERY;
      }
    }
    if( rc!=SQLITE_OK ){
      return rc;
    }
    else if( pWal->bShmUnreliable ){
      return walBeginShmUnreliable(pWal, pChanged);
    }
  }

  assert( pWal->nWiData>0 );
  assert( pWal->apWiData[0]!=0 );
  pInfo = walCkptInfo(pWal);
  if( isWalMode2(pWal) ){
    /* This connection needs a "part" lock on the current wal file and, 
    ** unless pInfo->nBackfill is set to indicate that it has already been
    ** checkpointed, a "full" lock on the other wal file.  */
    int iWal = walidxGetFile(&pWal->hdr);
    int nBackfill = pInfo->nBackfill || walidxGetMxFrame(&pWal->hdr, !iWal)==0;
    int eLock = 1 + (iWal*2) + (nBackfill==iWal);

    assert( nBackfill==0 || nBackfill==1 );
    assert( iWal==0 || iWal==1 );
    assert( iWal!=0 || nBackfill!=1 || eLock==WAL_LOCK_PART1 );
    assert( iWal!=0 || nBackfill!=0 || eLock==WAL_LOCK_PART1_FULL2 );
    assert( iWal!=1 || nBackfill!=1 || eLock==WAL_LOCK_PART2 );
    assert( iWal!=1 || nBackfill!=0 || eLock==WAL_LOCK_PART2_FULL1 );

    rc = walLockShared(pWal, WAL_READ_LOCK(eLock));
    if( rc!=SQLITE_OK ){
      return (rc==SQLITE_BUSY ? WAL_RETRY : rc);
    }
    walShmBarrier(pWal);
    if( memcmp((void *)walIndexHdr(pWal), &pWal->hdr, sizeof(WalIndexHdr)) ){
      walUnlockShared(pWal, WAL_READ_LOCK(eLock));
      return WAL_RETRY;
    }else{
      pWal->readLock = eLock;
    }
    assert( pWal->minFrame==0 && walFramePage(pWal->minFrame)==0 );
  }else{
    u32 mxReadMark;               /* Largest aReadMark[] value */
    int mxI;                      /* Index of largest aReadMark[] value */
    int i;                        /* Loop counter */
    u32 mxFrame;                  /* Wal frame to lock to */
    if( !useWal && pInfo->nBackfill==pWal->hdr.mxFrame
  #ifdef SQLITE_ENABLE_SNAPSHOT
     && (pWal->pSnapshot==0 || pWal->hdr.mxFrame==0)
  #endif
    ){
      /* The WAL has been completely backfilled (or it is empty).
      ** and can be safely ignored.
      */
      rc = walLockShared(pWal, WAL_READ_LOCK(0));
      walShmBarrier(pWal);
      if( rc==SQLITE_OK ){
        if( memcmp((void *)walIndexHdr(pWal), &pWal->hdr,sizeof(WalIndexHdr)) ){
          /* It is not safe to allow the reader to continue here if frames
          ** may have been appended to the log before READ_LOCK(0) was obtained.
          ** When holding READ_LOCK(0), the reader ignores the entire log file,
          ** which implies that the database file contains a trustworthy
          ** snapshot. Since holding READ_LOCK(0) prevents a checkpoint from
          ** happening, this is usually correct.
          **
          ** However, if frames have been appended to the log (or if the log 
          ** is wrapped and written for that matter) before the READ_LOCK(0)
          ** is obtained, that is not necessarily true. A checkpointer may
          ** have started to backfill the appended frames but crashed before
          ** it finished. Leaving a corrupt image in the database file.
          */
          walUnlockShared(pWal, WAL_READ_LOCK(0));
          return WAL_RETRY;
        }
        pWal->readLock = 0;
        return SQLITE_OK;
      }else if( rc!=SQLITE_BUSY ){
        return rc;
      }
    }
  
    /* If we get this far, it means that the reader will want to use
    ** the WAL to get at content from recent commits.  The job now is
    ** to select one of the aReadMark[] entries that is closest to
    ** but not exceeding pWal->hdr.mxFrame and lock that entry.
    */
    mxReadMark = 0;
    mxI = 0;
    mxFrame = pWal->hdr.mxFrame;
  #ifdef SQLITE_ENABLE_SNAPSHOT
    if( pWal->pSnapshot && pWal->pSnapshot->mxFrame<mxFrame ){
      mxFrame = pWal->pSnapshot->mxFrame;
    }
  #endif
    for(i=1; i<WAL_NREADER; i++){
      u32 thisMark = AtomicLoad(pInfo->aReadMark+i);
      if( mxReadMark<=thisMark && thisMark<=mxFrame ){
        assert( thisMark!=READMARK_NOT_USED );
        mxReadMark = thisMark;
        mxI = i;
      }
    }
    if( (pWal->readOnly & WAL_SHM_RDONLY)==0
     && (mxReadMark<mxFrame || mxI==0)
    ){
      for(i=1; i<WAL_NREADER; i++){
        rc = walLockExclusive(pWal, WAL_READ_LOCK(i), 1);
        if( rc==SQLITE_OK ){
          AtomicStore(pInfo->aReadMark+i,mxFrame);
          mxReadMark = mxFrame;
          mxI = i;
          walUnlockExclusive(pWal, WAL_READ_LOCK(i), 1);
          break;
        }else if( rc!=SQLITE_BUSY ){
          return rc;
        }
      }
    }
    if( mxI==0 ){
      assert( rc==SQLITE_BUSY || (pWal->readOnly & WAL_SHM_RDONLY)!=0 );
      return rc==SQLITE_BUSY ? WAL_RETRY : SQLITE_READONLY_CANTINIT;
    }
  
    rc = walLockShared(pWal, WAL_READ_LOCK(mxI));
    if( rc ){
      return rc==SQLITE_BUSY ? WAL_RETRY : rc;
    }
    /* Now that the read-lock has been obtained, check that neither the
    ** value in the aReadMark[] array or the contents of the wal-index
    ** header have changed.
    **
    ** It is necessary to check that the wal-index header did not change
    ** between the time it was read and when the shared-lock was obtained
    ** on WAL_READ_LOCK(mxI) was obtained to account for the possibility
    ** that the log file may have been wrapped by a writer, or that frames
    ** that occur later in the log than pWal->hdr.mxFrame may have been
    ** copied into the database by a checkpointer. If either of these things
    ** happened, then reading the database with the current value of
    ** pWal->hdr.mxFrame risks reading a corrupted snapshot. So, retry
    ** instead.
    **
    ** Before checking that the live wal-index header has not changed
    ** since it was read, set Wal.minFrame to the first frame in the wal
    ** file that has not yet been checkpointed. This client will not need
    ** to read any frames earlier than minFrame from the wal file - they
    ** can be safely read directly from the database file.
    **
    ** Because a ShmBarrier() call is made between taking the copy of 
    ** nBackfill and checking that the wal-header in shared-memory still
    ** matches the one cached in pWal->hdr, it is guaranteed that the 
    ** checkpointer that set nBackfill was not working with a wal-index
    ** header newer than that cached in pWal->hdr. If it were, that could
    ** cause a problem. The checkpointer could omit to checkpoint
    ** a version of page X that lies before pWal->minFrame (call that version
    ** A) on the basis that there is a newer version (version B) of the same
    ** page later in the wal file. But if version B happens to like past
    ** frame pWal->hdr.mxFrame - then the client would incorrectly assume
    ** that it can read version A from the database file. However, since
    ** we can guarantee that the checkpointer that set nBackfill could not
    ** see any pages past pWal->hdr.mxFrame, this problem does not come up.
    */
    pWal->minFrame = AtomicLoad(&pInfo->nBackfill)+1;
    walShmBarrier(pWal);
    if( AtomicLoad(pInfo->aReadMark+mxI)!=mxReadMark
     || memcmp((void *)walIndexHdr(pWal), &pWal->hdr, sizeof(WalIndexHdr))
    ){
      walUnlockShared(pWal, WAL_READ_LOCK(mxI));
      return WAL_RETRY;
    }else{
      assert( mxReadMark<=pWal->hdr.mxFrame );
      pWal->readLock = (i16)mxI;
    }
  }
  return rc;
}

#ifdef SQLITE_ENABLE_SNAPSHOT
/*
** Attempt to reduce the value of the WalCkptInfo.nBackfillAttempted 
** variable so that older snapshots can be accessed. To do this, loop
** through all wal frames from nBackfillAttempted to (nBackfill+1), 
** comparing their content to the corresponding page with the database
** file, if any. Set nBackfillAttempted to the frame number of the
** first frame for which the wal file content matches the db file.
**
** This is only really safe if the file-system is such that any page 
** writes made by earlier checkpointers were atomic operations, which 
** is not always true. It is also possible that nBackfillAttempted
** may be left set to a value larger than expected, if a wal frame
** contains content that duplicate of an earlier version of the same
** page.
**
** SQLITE_OK is returned if successful, or an SQLite error code if an
** error occurs. It is not an error if nBackfillAttempted cannot be
** decreased at all.
*/
int sqlite3WalSnapshotRecover(Wal *pWal){
  int rc;

  /* Snapshots may not be used with wal2 mode databases. */
  if( isWalMode2(pWal) ) return SQLITE_ERROR;

  assert( pWal->readLock>=0 );
  rc = walLockExclusive(pWal, WAL_CKPT_LOCK, 1);
  if( rc==SQLITE_OK ){
    volatile WalCkptInfo *pInfo = walCkptInfo(pWal);
    int szPage = (int)pWal->szPage;
    i64 szDb;                   /* Size of db file in bytes */

    rc = sqlite3OsFileSize(pWal->pDbFd, &szDb);
    if( rc==SQLITE_OK ){
      void *pBuf1 = sqlite3_malloc(szPage);
      void *pBuf2 = sqlite3_malloc(szPage);
      if( pBuf1==0 || pBuf2==0 ){
        rc = SQLITE_NOMEM;
      }else{
        u32 i = pInfo->nBackfillAttempted;
        for(i=pInfo->nBackfillAttempted; i>AtomicLoad(&pInfo->nBackfill); i--){
          WalHashLoc sLoc;          /* Hash table location */
          u32 pgno;                 /* Page number in db file */
          i64 iDbOff;               /* Offset of db file entry */
          i64 iWalOff;              /* Offset of wal file entry */

          rc = walHashGet(pWal, walFramePage(i), &sLoc);
          if( rc!=SQLITE_OK ) break;
          pgno = sLoc.aPgno[i-sLoc.iZero];
          iDbOff = (i64)(pgno-1) * szPage;

          if( iDbOff+szPage<=szDb ){
            iWalOff = walFrameOffset(i, szPage) + WAL_FRAME_HDRSIZE;
            rc = sqlite3OsRead(pWal->apWalFd[0], pBuf1, szPage, iWalOff);

            if( rc==SQLITE_OK ){
              rc = sqlite3OsRead(pWal->pDbFd, pBuf2, szPage, iDbOff);
            }

            if( rc!=SQLITE_OK || 0==memcmp(pBuf1, pBuf2, szPage) ){
              break;
            }
          }

          pInfo->nBackfillAttempted = i-1;
        }
      }

      sqlite3_free(pBuf1);
      sqlite3_free(pBuf2);
    }
    walUnlockExclusive(pWal, WAL_CKPT_LOCK, 1);
  }

  return rc;
}
#endif /* SQLITE_ENABLE_SNAPSHOT */

/*
** Begin a read transaction on the database.
**
** This routine used to be called sqlite3OpenSnapshot() and with good reason:
** it takes a snapshot of the state of the WAL and wal-index for the current
** instant in time.  The current thread will continue to use this snapshot.
** Other threads might append new content to the WAL and wal-index but
** that extra content is ignored by the current thread.
**
** If the database contents have changes since the previous read
** transaction, then *pChanged is set to 1 before returning.  The
** Pager layer will use this to know that its cache is stale and
** needs to be flushed.
*/
int sqlite3WalBeginReadTransaction(Wal *pWal, int *pChanged){
  int rc;                         /* Return code */
  int cnt = 0;                    /* Number of TryBeginRead attempts */
#ifdef SQLITE_ENABLE_SNAPSHOT
  int bChanged = 0;
  WalIndexHdr *pSnapshot = pWal->pSnapshot;
#endif

  assert( pWal->ckptLock==0 );

#ifdef SQLITE_ENABLE_SNAPSHOT
  if( pSnapshot ){
    if( isWalMode2(pWal) ) return SQLITE_ERROR;
    if( memcmp(pSnapshot, &pWal->hdr, sizeof(WalIndexHdr))!=0 ){
      bChanged = 1;
    }

    /* It is possible that there is a checkpointer thread running 
    ** concurrent with this code. If this is the case, it may be that the
    ** checkpointer has already determined that it will checkpoint 
    ** snapshot X, where X is later in the wal file than pSnapshot, but 
    ** has not yet set the pInfo->nBackfillAttempted variable to indicate 
    ** its intent. To avoid the race condition this leads to, ensure that
    ** there is no checkpointer process by taking a shared CKPT lock 
    ** before checking pInfo->nBackfillAttempted.  */
    (void)walEnableBlocking(pWal);
    rc = walLockShared(pWal, WAL_CKPT_LOCK);
    walDisableBlocking(pWal);

    if( rc!=SQLITE_OK ){
      return rc;
    }
    pWal->ckptLock = 1;
  }
#endif

  do{
    rc = walTryBeginRead(pWal, pChanged, 0, ++cnt);
  }while( rc==WAL_RETRY );
  testcase( (rc&0xff)==SQLITE_BUSY );
  testcase( (rc&0xff)==SQLITE_IOERR );
  testcase( rc==SQLITE_PROTOCOL );
  testcase( rc==SQLITE_OK );
  
  if( rc==SQLITE_OK && pWal->hdr.iVersion==WAL_VERSION2 ){
    rc = walOpenWal2(pWal);
  }

#ifdef SQLITE_ENABLE_SNAPSHOT
  if( rc==SQLITE_OK ){
    if( pSnapshot && memcmp(pSnapshot, &pWal->hdr, sizeof(WalIndexHdr))!=0 ){
      /* At this point the client has a lock on an aReadMark[] slot holding
      ** a value equal to or smaller than pSnapshot->mxFrame, but pWal->hdr
      ** is populated with the wal-index header corresponding to the head
      ** of the wal file. Verify that pSnapshot is still valid before
      ** continuing.  Reasons why pSnapshot might no longer be valid:
      **
      **    (1)  The WAL file has been reset since the snapshot was taken.
      **         In this case, the salt will have changed.
      **
      **    (2)  A checkpoint as been attempted that wrote frames past
      **         pSnapshot->mxFrame into the database file.  Note that the
      **         checkpoint need not have completed for this to cause problems.
      */
      volatile WalCkptInfo *pInfo = walCkptInfo(pWal);

      assert( pWal->readLock>0 || pWal->hdr.mxFrame==0 );
      assert( pInfo->aReadMark[pWal->readLock]<=pSnapshot->mxFrame );

      /* Check that the wal file has not been wrapped. Assuming that it has
      ** not, also check that no checkpointer has attempted to checkpoint any
      ** frames beyond pSnapshot->mxFrame. If either of these conditions are
      ** true, return SQLITE_ERROR_SNAPSHOT. Otherwise, overwrite pWal->hdr
      ** with *pSnapshot and set *pChanged as appropriate for opening the
      ** snapshot.  */
      if( !memcmp(pSnapshot->aSalt, pWal->hdr.aSalt, sizeof(pWal->hdr.aSalt))
       && pSnapshot->mxFrame>=pInfo->nBackfillAttempted
      ){
        assert( pWal->readLock>0 );
        memcpy(&pWal->hdr, pSnapshot, sizeof(WalIndexHdr));
        *pChanged = bChanged;
      }else{
        rc = SQLITE_ERROR_SNAPSHOT;
      }

      /* A client using a non-current snapshot may not ignore any frames
      ** from the start of the wal file. This is because, for a system
      ** where (minFrame < iSnapshot < maxFrame), a checkpointer may
      ** have omitted to checkpoint a frame earlier than minFrame in 
      ** the file because there exists a frame after iSnapshot that
      ** is the same database page.  */
      pWal->minFrame = 1;

      if( rc!=SQLITE_OK ){
        sqlite3WalEndReadTransaction(pWal);
      }
    }
  }

  /* Release the shared CKPT lock obtained above. */
  if( pWal->ckptLock ){
    assert( pSnapshot );
    walUnlockShared(pWal, WAL_CKPT_LOCK);
    pWal->ckptLock = 0;
  }
#endif
  return rc;
}

/*
** Finish with a read transaction.  All this does is release the
** read-lock.
*/
void sqlite3WalEndReadTransaction(Wal *pWal){
  sqlite3WalEndWriteTransaction(pWal);
  if( pWal->readLock!=WAL_LOCK_NONE ){
    walUnlockShared(pWal, WAL_READ_LOCK(pWal->readLock));
    pWal->readLock = WAL_LOCK_NONE;
  }
}

/* Search hash table iHash for an entry matching page number
** pgno. Each call to this function searches a single hash table
** (each hash table indexes up to HASHTABLE_NPAGE frames).
**
** This code might run concurrently to the code in walIndexAppend()
** that adds entries to the wal-index (and possibly to this hash 
** table). This means the value just read from the hash 
** slot (aHash[iKey]) may have been added before or after the 
** current read transaction was opened. Values added after the
** read transaction was opened may have been written incorrectly -
** i.e. these slots may contain garbage data. However, we assume
** that any slots written before the current read transaction was
** opened remain unmodified.
**
** For the reasons above, the if(...) condition featured in the inner
** loop of the following block is more stringent that would be required 
** if we had exclusive access to the hash-table:
**
**   (aPgno[iFrame]==pgno): 
**     This condition filters out normal hash-table collisions.
**
**   (iFrame<=iLast): 
**     This condition filters out entries that were added to the hash
**     table after the current read-transaction had started.
*/
static int walSearchHash(
  Wal *pWal, 
  u32 iLast,
  int iHash, 
  Pgno pgno, 
  u32 *piRead
){
  WalHashLoc sLoc;                /* Hash table location */
  int iKey;                       /* Hash slot index */
  int nCollide;                   /* Number of hash collisions remaining */
  int rc;                         /* Error code */

  rc = walHashGet(pWal, iHash, &sLoc);
  if( rc!=SQLITE_OK ){
    return rc;
  }
  nCollide = HASHTABLE_NSLOT;
  for(iKey=walHash(pgno); sLoc.aHash[iKey]; iKey=walNextHash(iKey)){
    u32 iFrame = sLoc.aHash[iKey] + sLoc.iZero;
    if( iFrame<=iLast 
     && iFrame>=pWal->minFrame 
     && sLoc.aPgno[sLoc.aHash[iKey]]==pgno 
    ){
      assert( iFrame>*piRead || CORRUPT_DB );
      *piRead = iFrame;
    }
    if( (nCollide--)==0 ){
      return SQLITE_CORRUPT_BKPT;
    }
  }

  return SQLITE_OK;
}

static int walSearchWal(
  Wal *pWal, 
  int iWal, 
  Pgno pgno, 
  u32 *piRead
){
  int rc = SQLITE_OK;
  int bWal2 = isWalMode2(pWal);
  u32 iLast = walidxGetMxFrame(&pWal->hdr, iWal);
  if( iLast ){
    int iHash;
    int iMinHash = walFramePage(pWal->minFrame);
    u32 iExternal = bWal2 ? walExternalEncode(iWal, iLast) : iLast;
    assert( bWal2==0 || pWal->minFrame==0 );
    for(iHash=walFramePage(iExternal); 
        iHash>=iMinHash && *piRead==0; 
        iHash-=(1+bWal2)
    ){
      rc = walSearchHash(pWal, iExternal, iHash, pgno, piRead);
      if( rc!=SQLITE_OK ) break;
    }
  }
  return rc;
}

/*
** Search the wal file for page pgno. If found, set *piRead to the frame that
** contains the page. Otherwise, if pgno is not in the wal file, set *piRead
** to zero.
**
** Return SQLITE_OK if successful, or an error code if an error occurs. If an
** error does occur, the final value of *piRead is undefined.
*/
int sqlite3WalFindFrame(
  Wal *pWal,                      /* WAL handle */
  Pgno pgno,                      /* Database page number to read data for */
  u32 *piRead                     /* OUT: Frame number (or zero) */
){
  int bWal2 = isWalMode2(pWal);
  int iApp = walidxGetFile(&pWal->hdr);
  int rc = SQLITE_OK;
  u32 iRead = 0;                  /* If !=0, WAL frame to return data from */

  /* This routine is only be called from within a read transaction. Or,
  ** sometimes, as part of a rollback that occurs after an error reaquiring
  ** a read-lock in walRestartLog().  */
  assert( pWal->readLock!=WAL_LOCK_NONE || pWal->writeLock );

  /* If this is a wal2 system, the client must have a partial-wal lock 
  ** on wal file iApp. Or if it is a wal system, iApp==0 must be true.  */
  assert( bWal2==0 || iApp==1
       || pWal->readLock==WAL_LOCK_PART1 || pWal->readLock==WAL_LOCK_PART1_FULL2
  );
  assert( bWal2==0 || iApp==0
       || pWal->readLock==WAL_LOCK_PART2 || pWal->readLock==WAL_LOCK_PART2_FULL1
  );
  assert( bWal2 || iApp==0 );

  /* Return early if read-lock 0 is held. */
  if( (pWal->readLock==0 && pWal->bShmUnreliable==0) ){
    *piRead = 0;
    return SQLITE_OK;
  }

  /* Search the wal file that the client holds a partial lock on first */
  rc = walSearchWal(pWal, iApp, pgno, &iRead);

  /* If the requested page was not found, no error has occured, and 
  ** the client holds a full-wal lock on the other wal file, search it
  ** too.  */
  if( rc==SQLITE_OK && bWal2 && iRead==0 && (
        pWal->readLock==WAL_LOCK_PART1_FULL2 
     || pWal->readLock==WAL_LOCK_PART2_FULL1
  )){
    rc = walSearchWal(pWal, !iApp, pgno, &iRead);
  }

#if defined(SQLITE_TEST) && defined(SQLITE_DEBUG)
  if( iRead ){ 
    u32 iFrame;
    int iWal = walExternalDecode(iRead, &iFrame);
    WALTRACE(("WAL%p: page %d @ frame %d wal %d\n",pWal,(int)pgno,iFrame,iWal));
  }else{
    WALTRACE(("WAL%p: page %d not found\n", pWal, (int)pgno));
  }
#endif

#ifdef SQLITE_ENABLE_EXPENSIVE_ASSERT
  /* If expensive assert() statements are available, do a linear search
  ** of the wal-index file content. Make sure the results agree with the
  ** result obtained using the hash indexes above.  
  **
  ** TODO: This is broken for wal2.
  */
  {
    u32 iRead2 = 0;
    u32 iTest;
    assert( pWal->bShmUnreliable || pWal->minFrame>0 );
    for(iTest=iLast; iTest>=pWal->minFrame && iTest>0; iTest--){
      if( walFramePgno(pWal, iTest)==pgno ){
        iRead2 = iTest;
        break;
      }
    }
    assert( iRead==iRead2 );
  }
#endif

  *piRead = iRead;
  return SQLITE_OK;
}

/*
** Read the contents of frame iRead from the wal file into buffer pOut
** (which is nOut bytes in size). Return SQLITE_OK if successful, or an
** error code otherwise.
*/
int sqlite3WalReadFrame(
  Wal *pWal,                      /* WAL handle */
  u32 iExternal,                  /* Frame to read */
  int nOut,                       /* Size of buffer pOut in bytes */
  u8 *pOut                        /* Buffer to write page data to */
){
  int sz;
  int iWal = 0;
  u32 iRead;
  i64 iOffset;

  /* Figure out the page size */
  sz = pWal->hdr.szPage;
  sz = (sz&0xfe00) + ((sz&0x0001)<<16);
  testcase( sz<=32768 );
  testcase( sz>=65536 );

  if( isWalMode2(pWal) ){
    /* Figure out which of the two wal files, and the frame within, that 
    ** iExternal refers to.  */
    iWal = walExternalDecode(iExternal, &iRead);
  }else{
    iRead = iExternal;
  }

  WALTRACE(("WAL%p: reading frame %d wal %d\n", pWal, iRead, iWal));
  iOffset = walFrameOffset(iRead, sz) + WAL_FRAME_HDRSIZE;
  /* testcase( IS_BIG_INT(iOffset) ); // requires a 4GiB WAL */
  return sqlite3OsRead(pWal->apWalFd[iWal], pOut, (nOut>sz?sz:nOut), iOffset);
}

/* 
** Return the size of the database in pages (or zero, if unknown).
*/
Pgno sqlite3WalDbsize(Wal *pWal){
  if( pWal && ALWAYS(pWal->readLock!=WAL_LOCK_NONE) ){
    return pWal->hdr.nPage;
  }
  return 0;
}


/* 
** This function starts a write transaction on the WAL.
**
** A read transaction must have already been started by a prior call
** to sqlite3WalBeginReadTransaction().
**
** If another thread or process has written into the database since
** the read transaction was started, then it is not possible for this
** thread to write as doing so would cause a fork.  So this routine
** returns SQLITE_BUSY in that case and no write transaction is started.
**
** There can only be a single writer active at a time.
*/
int sqlite3WalBeginWriteTransaction(Wal *pWal){
  int rc;

#ifdef SQLITE_ENABLE_SETLK_TIMEOUT
  /* If the write-lock is already held, then it was obtained before the
  ** read-transaction was even opened, making this call a no-op.
  ** Return early. */
  if( pWal->writeLock ){
    assert( !memcmp(&pWal->hdr,(void *)walIndexHdr(pWal),sizeof(WalIndexHdr)) );
    return SQLITE_OK;
  }
#endif

  /* Cannot start a write transaction without first holding a read
  ** transaction. */
  assert( pWal->readLock!=WAL_LOCK_NONE );
  assert( pWal->writeLock==0 && pWal->iReCksum==0 );

  if( pWal->readOnly ){
    return SQLITE_READONLY;
  }

  /* Only one writer allowed at a time.  Get the write lock.  Return
  ** SQLITE_BUSY if unable.
  */
  rc = walLockExclusive(pWal, WAL_WRITE_LOCK, 1);
  if( rc ){
    return rc;
  }
  pWal->writeLock = 1;

  /* If another connection has written to the database file since the
  ** time the read transaction on this connection was started, then
  ** the write is disallowed.
  */
  if( memcmp(&pWal->hdr, (void *)walIndexHdr(pWal), sizeof(WalIndexHdr))!=0 ){
    walUnlockExclusive(pWal, WAL_WRITE_LOCK, 1);
    pWal->writeLock = 0;
    rc = SQLITE_BUSY_SNAPSHOT;
  }

  return rc;
}

/*
** End a write transaction.  The commit has already been done.  This
** routine merely releases the lock.
*/
int sqlite3WalEndWriteTransaction(Wal *pWal){
  if( pWal->writeLock ){
    walUnlockExclusive(pWal, WAL_WRITE_LOCK, 1);
    pWal->writeLock = 0;
    pWal->iReCksum = 0;
    pWal->truncateOnCommit = 0;
  }
  return SQLITE_OK;
}

/*
** If any data has been written (but not committed) to the log file, this
** function moves the write-pointer back to the start of the transaction.
**
** Additionally, the callback function is invoked for each frame written
** to the WAL since the start of the transaction. If the callback returns
** other than SQLITE_OK, it is not invoked again and the error code is
** returned to the caller.
**
** Otherwise, if the callback function does not return an error, this
** function returns SQLITE_OK.
*/
int sqlite3WalUndo(Wal *pWal, int (*xUndo)(void *, Pgno), void *pUndoCtx){
  int rc = SQLITE_OK;
  if( ALWAYS(pWal->writeLock) ){
    int iWal = walidxGetFile(&pWal->hdr);
    Pgno iMax = walidxGetMxFrame(&pWal->hdr, iWal);
    Pgno iNew;
    Pgno iFrame;

    assert( isWalMode2(pWal) || iWal==0 );

    /* Restore the clients cache of the wal-index header to the state it
    ** was in before the client began writing to the database. 
    */
    memcpy(&pWal->hdr, (void *)walIndexHdr(pWal), sizeof(WalIndexHdr));
    assert( walidxGetFile(&pWal->hdr)==iWal );
    iNew = walidxGetMxFrame(&pWal->hdr, walidxGetFile(&pWal->hdr));

    for(iFrame=iNew+1; ALWAYS(rc==SQLITE_OK) && iFrame<=iMax; iFrame++){
      /* This call cannot fail. Unless the page for which the page number
      ** is passed as the second argument is (a) in the cache and 
      ** (b) has an outstanding reference, then xUndo is either a no-op
      ** (if (a) is false) or simply expels the page from the cache (if (b)
      ** is false).
      **
      ** If the upper layer is doing a rollback, it is guaranteed that there
      ** are no outstanding references to any page other than page 1. And
      ** page 1 is never written to the log until the transaction is
      ** committed. As a result, the call to xUndo may not fail.
      */
      Pgno pgno;
      if( isWalMode2(pWal) ){
        pgno = walFramePgno2(pWal, iWal, iFrame);
      }else{
        pgno = walFramePgno(pWal, iFrame);
      }
      assert( pgno!=1 );
      rc = xUndo(pUndoCtx, pgno);
    }
    if( iMax!=iNew ) walCleanupHash(pWal);
  }
  return rc;
}

/* 
** Argument aWalData must point to an array of WAL_SAVEPOINT_NDATA u32 
** values. This function populates the array with values required to 
** "rollback" the write position of the WAL handle back to the current 
** point in the event of a savepoint rollback (via WalSavepointUndo()).
*/
void sqlite3WalSavepoint(Wal *pWal, u32 *aWalData){
  int iWal = walidxGetFile(&pWal->hdr);
  assert( pWal->writeLock );
  assert( isWalMode2(pWal) || iWal==0 );
  aWalData[0] = walidxGetMxFrame(&pWal->hdr, iWal);
  aWalData[1] = pWal->hdr.aFrameCksum[0];
  aWalData[2] = pWal->hdr.aFrameCksum[1];
  aWalData[3] = isWalMode2(pWal) ? iWal : pWal->nCkpt;
}

/* 
** Move the write position of the WAL back to the point identified by
** the values in the aWalData[] array. aWalData must point to an array
** of WAL_SAVEPOINT_NDATA u32 values that has been previously populated
** by a call to WalSavepoint().
*/
int sqlite3WalSavepointUndo(Wal *pWal, u32 *aWalData){
  int rc = SQLITE_OK;
  int iWal = walidxGetFile(&pWal->hdr);
  int iCmp = isWalMode2(pWal) ? iWal : pWal->nCkpt;

  assert( pWal->writeLock );
  assert( isWalMode2(pWal) || iWal==0 );
  assert( aWalData[3]!=iCmp || aWalData[0]<=walidxGetMxFrame(&pWal->hdr,iWal) );

  if( aWalData[3]!=iCmp ){
    /* This savepoint was opened immediately after the write-transaction
    ** was started. Right after that, the writer decided to wrap around
    ** to the start of the log. Update the savepoint values to match.
    */
    aWalData[0] = 0;
    aWalData[3] = iCmp;
  }

  if( aWalData[0]<walidxGetMxFrame(&pWal->hdr, iWal) ){
    walidxSetMxFrame(&pWal->hdr, iWal, aWalData[0]);
    pWal->hdr.aFrameCksum[0] = aWalData[1];
    pWal->hdr.aFrameCksum[1] = aWalData[2];
    walCleanupHash(pWal);
  }

  return rc;
}

/*
** This function is called just before writing a set of frames to the log
** file (see sqlite3WalFrames()). It checks to see if, instead of appending
** to the current log file, it is possible and desirable to switch to the
** other log file and write the new transaction to the start of it.
** If so, the wal-index header is updated accordingly - both in heap memory
** and in the *-shm file.
**
** SQLITE_OK is returned if no error is encountered (regardless of whether
** or not the wal-index header is modified). An SQLite error code is returned
** if an error occurs.
*/
static int walRestartLog(Wal *pWal){
  int rc = SQLITE_OK;

  if( isWalMode2(pWal) ){
    int iApp = walidxGetFile(&pWal->hdr);
    int nWalSize = WAL_DEFAULT_WALSIZE;
    if( pWal->mxWalSize>0 ){
      nWalSize = (pWal->mxWalSize-WAL_HDRSIZE+pWal->szPage+WAL_FRAME_HDRSIZE-1) 
        / (pWal->szPage+WAL_FRAME_HDRSIZE);
      nWalSize = MAX(nWalSize, 1);
    }

    if( walidxGetMxFrame(&pWal->hdr, iApp)>=nWalSize ){
      volatile WalCkptInfo *pInfo = walCkptInfo(pWal);
      u32 mxFrame = walidxGetMxFrame(&pWal->hdr, !iApp);
      if( mxFrame==0 || pInfo->nBackfill ){
        rc = wal2RestartOk(pWal, iApp);
        if( rc==SQLITE_OK ){
          int iNew = !iApp;
          pWal->nCkpt++;
          walidxSetFile(&pWal->hdr, iNew);
          walidxSetMxFrame(&pWal->hdr, iNew, 0);
          sqlite3Put4byte((u8*)&pWal->hdr.aSalt[0], pWal->hdr.aFrameCksum[0]);
          sqlite3Put4byte((u8*)&pWal->hdr.aSalt[1], pWal->hdr.aFrameCksum[1]);
          walIndexWriteHdr(pWal);
          pInfo->nBackfill = 0;
          wal2RestartFinished(pWal, iApp);
          walUnlockShared(pWal, WAL_READ_LOCK(pWal->readLock));
          pWal->readLock = iNew ? WAL_LOCK_PART2_FULL1 : WAL_LOCK_PART1_FULL2;
          rc = walLockShared(pWal, WAL_READ_LOCK(pWal->readLock));
        }else if( rc==SQLITE_BUSY ){
          rc = SQLITE_OK;
        }
      }
    }
  }else if( pWal->readLock==0 ){
    int cnt;
    volatile WalCkptInfo *pInfo = walCkptInfo(pWal);
    assert( pInfo->nBackfill==pWal->hdr.mxFrame );
    if( pInfo->nBackfill>0 ){
      u32 salt1;
      sqlite3_randomness(4, &salt1);
      rc = walLockExclusive(pWal, WAL_READ_LOCK(1), WAL_NREADER-1);
      if( rc==SQLITE_OK ){
        /* If all readers are using WAL_READ_LOCK(0) (in other words if no
        ** readers are currently using the WAL), then the transactions
        ** frames will overwrite the start of the existing log. Update the
        ** wal-index header to reflect this.
        **
        ** In theory it would be Ok to update the cache of the header only
        ** at this point. But updating the actual wal-index header is also
        ** safe and means there is no special case for sqlite3WalUndo()
        ** to handle if this transaction is rolled back.  */
        walRestartHdr(pWal, salt1);
        walUnlockExclusive(pWal, WAL_READ_LOCK(1), WAL_NREADER-1);
      }else if( rc!=SQLITE_BUSY ){
        return rc;
      }
    }
    walUnlockShared(pWal, WAL_READ_LOCK(0));
    pWal->readLock = WAL_LOCK_NONE;
    cnt = 0;
    do{
      int notUsed;
      rc = walTryBeginRead(pWal, &notUsed, 1, ++cnt);
    }while( rc==WAL_RETRY );
    assert( (rc&0xff)!=SQLITE_BUSY ); /* BUSY not possible when useWal==1 */
    testcase( (rc&0xff)==SQLITE_IOERR );
    testcase( rc==SQLITE_PROTOCOL );
    testcase( rc==SQLITE_OK );
  }

  return rc;
}

/*
** Information about the current state of the WAL file and where
** the next fsync should occur - passed from sqlite3WalFrames() into
** walWriteToLog().
*/
typedef struct WalWriter {
  Wal *pWal;                   /* The complete WAL information */
  sqlite3_file *pFd;           /* The WAL file to which we write */
  sqlite3_int64 iSyncPoint;    /* Fsync at this offset */
  int syncFlags;               /* Flags for the fsync */
  int szPage;                  /* Size of one page */
} WalWriter;

/*
** Write iAmt bytes of content into the WAL file beginning at iOffset.
** Do a sync when crossing the p->iSyncPoint boundary.
**
** In other words, if iSyncPoint is in between iOffset and iOffset+iAmt,
** first write the part before iSyncPoint, then sync, then write the
** rest.
*/
static int walWriteToLog(
  WalWriter *p,              /* WAL to write to */
  void *pContent,            /* Content to be written */
  int iAmt,                  /* Number of bytes to write */
  sqlite3_int64 iOffset      /* Start writing at this offset */
){
  int rc;
  if( iOffset<p->iSyncPoint && iOffset+iAmt>=p->iSyncPoint ){
    int iFirstAmt = (int)(p->iSyncPoint - iOffset);
    rc = sqlite3OsWrite(p->pFd, pContent, iFirstAmt, iOffset);
    if( rc ) return rc;
    iOffset += iFirstAmt;
    iAmt -= iFirstAmt;
    pContent = (void*)(iFirstAmt + (char*)pContent);
    assert( WAL_SYNC_FLAGS(p->syncFlags)!=0 );
    rc = sqlite3OsSync(p->pFd, WAL_SYNC_FLAGS(p->syncFlags));
    if( iAmt==0 || rc ) return rc;
  }
  rc = sqlite3OsWrite(p->pFd, pContent, iAmt, iOffset);
  return rc;
}

/*
** Write out a single frame of the WAL
*/
static int walWriteOneFrame(
  WalWriter *p,               /* Where to write the frame */
  PgHdr *pPage,               /* The page of the frame to be written */
  int nTruncate,              /* The commit flag.  Usually 0.  >0 for commit */
  sqlite3_int64 iOffset       /* Byte offset at which to write */
){
  int rc;                         /* Result code from subfunctions */
  void *pData;                    /* Data actually written */
  u8 aFrame[WAL_FRAME_HDRSIZE];   /* Buffer to assemble frame-header in */

#if defined(SQLITE_TEST) && defined(SQLITE_DEBUG)
  { 
    int iWal = walidxGetFile(&p->pWal->hdr);
    int iFrame = 1 + (iOffset / (WAL_FRAME_HDRSIZE + p->pWal->szPage));
    assert( p->pWal->apWalFd[iWal]==p->pFd );
    WALTRACE(("WAL%p: page %d written to frame %d of wal %d\n",
          p->pWal, (int)pPage->pgno, iFrame, iWal
    ));
  }
#endif

  pData = pPage->pData;
  walEncodeFrame(p->pWal, pPage->pgno, nTruncate, pData, aFrame);
  rc = walWriteToLog(p, aFrame, sizeof(aFrame), iOffset);
  if( rc ) return rc;
  /* Write the page data */
  rc = walWriteToLog(p, pData, p->szPage, iOffset+sizeof(aFrame));
  return rc;
}

/*
** This function is called as part of committing a transaction within which
** one or more frames have been overwritten. It updates the checksums for
** all frames written to the wal file by the current transaction starting
** with the earliest to have been overwritten.
**
** SQLITE_OK is returned if successful, or an SQLite error code otherwise.
*/
static int walRewriteChecksums(Wal *pWal, u32 iLast){
  int rc = SQLITE_OK;             /* Return code */
  const int szPage = pWal->szPage;/* Database page size */
  u8 *aBuf;                       /* Buffer to load data from wal file into */
  u8 aFrame[WAL_FRAME_HDRSIZE];   /* Buffer to assemble frame-headers in */
  u32 iRead;                      /* Next frame to read from wal file */
  i64 iCksumOff;
  sqlite3_file *pWalFd = pWal->apWalFd[walidxGetFile(&pWal->hdr)];

  aBuf = sqlite3_malloc(szPage + WAL_FRAME_HDRSIZE);
  if( aBuf==0 ) return SQLITE_NOMEM_BKPT;

  /* Find the checksum values to use as input for the recalculating the
  ** first checksum. If the first frame is frame 1 (implying that the current
  ** transaction restarted the wal file), these values must be read from the
  ** wal-file header. Otherwise, read them from the frame header of the
  ** previous frame.  */
  assert( pWal->iReCksum>0 );
  if( pWal->iReCksum==1 ){
    iCksumOff = 24;
  }else{
    iCksumOff = walFrameOffset(pWal->iReCksum-1, szPage) + 16;
  }
  rc = sqlite3OsRead(pWalFd, aBuf, sizeof(u32)*2, iCksumOff);
  pWal->hdr.aFrameCksum[0] = sqlite3Get4byte(aBuf);
  pWal->hdr.aFrameCksum[1] = sqlite3Get4byte(&aBuf[sizeof(u32)]);

  iRead = pWal->iReCksum;
  pWal->iReCksum = 0;
  for(; rc==SQLITE_OK && iRead<=iLast; iRead++){
    i64 iOff = walFrameOffset(iRead, szPage);
    rc = sqlite3OsRead(pWalFd, aBuf, szPage+WAL_FRAME_HDRSIZE, iOff);
    if( rc==SQLITE_OK ){
      u32 iPgno, nDbSize;
      iPgno = sqlite3Get4byte(aBuf);
      nDbSize = sqlite3Get4byte(&aBuf[4]);

      walEncodeFrame(pWal, iPgno, nDbSize, &aBuf[WAL_FRAME_HDRSIZE], aFrame);
      rc = sqlite3OsWrite(pWalFd, aFrame, sizeof(aFrame), iOff);
    }
  }

  sqlite3_free(aBuf);
  return rc;
}

/* 
** Write a set of frames to the log. The caller must hold the write-lock
** on the log file (obtained using sqlite3WalBeginWriteTransaction()).
*/
int sqlite3WalFrames(
  Wal *pWal,                      /* Wal handle to write to */
  int szPage,                     /* Database page-size in bytes */
  PgHdr *pList,                   /* List of dirty pages to write */
  Pgno nTruncate,                 /* Database size after this commit */
  int isCommit,                   /* True if this is a commit */
  int sync_flags                  /* Flags to pass to OsSync() (or 0) */
){
  int rc;                         /* Used to catch return codes */
  u32 iFrame;                     /* Next frame address */
  PgHdr *p;                       /* Iterator to run through pList with. */
  PgHdr *pLast = 0;               /* Last frame in list */
  int nExtra = 0;                 /* Number of extra copies of last page */
  int szFrame;                    /* The size of a single frame */
  i64 iOffset;                    /* Next byte to write in WAL file */
  WalWriter w;                    /* The writer */
  u32 iFirst = 0;                 /* First frame that may be overwritten */
  WalIndexHdr *pLive;             /* Pointer to shared header */
  int iApp;
  int bWal2 = isWalMode2(pWal);

  assert( pList );
  assert( pWal->writeLock );

  /* If this frame set completes a transaction, then nTruncate>0.  If
  ** nTruncate==0 then this frame set does not complete the transaction. */
  assert( (isCommit!=0)==(nTruncate!=0) );

  pLive = (WalIndexHdr*)walIndexHdr(pWal);
  if( memcmp(&pWal->hdr, (void *)pLive, sizeof(WalIndexHdr))!=0 ){
    /* if( isWalMode2(pWal)==0 ) */
    iFirst = walidxGetMxFrame(pLive, walidxGetFile(pLive))+1;
  }

  /* See if it is possible to write these frames into the start of the
  ** log file, instead of appending to it at pWal->hdr.mxFrame.
  */
  else if( SQLITE_OK!=(rc = walRestartLog(pWal)) ){
    return rc;
  }

  /* If this is the first frame written into the log, write the WAL
  ** header to the start of the WAL file. See comments at the top of
  ** this source file for a description of the WAL header format.
  */
  iApp = walidxGetFile(&pWal->hdr);
  iFrame = walidxGetMxFrame(&pWal->hdr, iApp);
  assert( iApp==0 || bWal2 );

#if defined(SQLITE_TEST) && defined(SQLITE_DEBUG)
  { int cnt; for(cnt=0, p=pList; p; p=p->pDirty, cnt++){}
    WALTRACE(("WAL%p: frame write begin. %d frames. iWal=%d. mxFrame=%d. %s\n",
              pWal, cnt, iApp, iFrame, isCommit ? "Commit" : "Spill"));
  }
#endif

  if( iFrame==0 ){
    u32 iCkpt = 0;
    u8 aWalHdr[WAL_HDRSIZE];      /* Buffer to assemble wal-header in */
    u32 aCksum[2];                /* Checksum for wal-header */

    sqlite3Put4byte(&aWalHdr[0], (WAL_MAGIC | SQLITE_BIGENDIAN));
    sqlite3Put4byte(&aWalHdr[4], pWal->hdr.iVersion);
    sqlite3Put4byte(&aWalHdr[8], szPage);
    if( bWal2 ){
      if( walidxGetMxFrame(&pWal->hdr, !iApp)>0 ){
        u8 aPrev[4];
        rc = sqlite3OsRead(pWal->apWalFd[!iApp], aPrev, 4, 12);
        if( rc!=SQLITE_OK ){
          return rc;
        }
        iCkpt = (sqlite3Get4byte(aPrev) + 1) & 0x0F;
      }
    }else{
      iCkpt = pWal->nCkpt;
    }
    sqlite3Put4byte(&aWalHdr[12], iCkpt);
    memcpy(&aWalHdr[16], pWal->hdr.aSalt, 8);
    walChecksumBytes(1, aWalHdr, WAL_HDRSIZE-2*4, 0, aCksum);
    sqlite3Put4byte(&aWalHdr[24], aCksum[0]);
    sqlite3Put4byte(&aWalHdr[28], aCksum[1]);

    pWal->szPage = szPage;
    pWal->hdr.bigEndCksum = SQLITE_BIGENDIAN;
    pWal->hdr.aFrameCksum[0] = aCksum[0];
    pWal->hdr.aFrameCksum[1] = aCksum[1];
    pWal->truncateOnCommit = 1;

    rc = sqlite3OsWrite(pWal->apWalFd[iApp], aWalHdr, sizeof(aWalHdr), 0);
    WALTRACE(("WAL%p: wal-header write %s\n", pWal, rc ? "failed" : "ok"));
    if( rc!=SQLITE_OK ){
      return rc;
    }

    /* Sync the header (unless SQLITE_IOCAP_SEQUENTIAL is true or unless
    ** all syncing is turned off by PRAGMA synchronous=OFF).  Otherwise
    ** an out-of-order write following a WAL restart could result in
    ** database corruption.  See the ticket:
    **
    **     https://sqlite.org/src/info/ff5be73dee
    */
    if( pWal->syncHeader ){
      rc = sqlite3OsSync(pWal->apWalFd[iApp], CKPT_SYNC_FLAGS(sync_flags));
      if( rc ) return rc;
    }
  }
  assert( (int)pWal->szPage==szPage );

  /* Setup information needed to write frames into the WAL */
  w.pWal = pWal;
  w.pFd = pWal->apWalFd[iApp];
  w.iSyncPoint = 0;
  w.syncFlags = sync_flags;
  w.szPage = szPage;
  iOffset = walFrameOffset(iFrame+1, szPage);
  szFrame = szPage + WAL_FRAME_HDRSIZE;

  /* Write all frames into the log file exactly once */
  for(p=pList; p; p=p->pDirty){
    int nDbSize;   /* 0 normally.  Positive == commit flag */

    /* Check if this page has already been written into the wal file by
    ** the current transaction. If so, overwrite the existing frame and
    ** set Wal.writeLock to WAL_WRITELOCK_RECKSUM - indicating that 
    ** checksums must be recomputed when the transaction is committed.  */
    if( iFirst && (p->pDirty || isCommit==0) ){
      u32 iWrite = 0;
      VVA_ONLY(rc =) walSearchWal(pWal, iApp, p->pgno, &iWrite);
      assert( rc==SQLITE_OK || iWrite==0 );
      if( iWrite && bWal2 ){
        walExternalDecode(iWrite, &iWrite);
      }
      if( iWrite>=iFirst ){
        i64 iOff = walFrameOffset(iWrite, szPage) + WAL_FRAME_HDRSIZE;
        void *pData;
        if( pWal->iReCksum==0 || iWrite<pWal->iReCksum ){
          pWal->iReCksum = iWrite;
        }
        pData = p->pData;
        rc = sqlite3OsWrite(pWal->apWalFd[iApp], pData, szPage, iOff);
        if( rc ) return rc;
        p->flags &= ~PGHDR_WAL_APPEND;
        continue;
      }
    }

    iFrame++;
    assert( iOffset==walFrameOffset(iFrame, szPage) );
    nDbSize = (isCommit && p->pDirty==0) ? nTruncate : 0;
    rc = walWriteOneFrame(&w, p, nDbSize, iOffset);
    if( rc ) return rc;
    pLast = p;
    iOffset += szFrame;
    p->flags |= PGHDR_WAL_APPEND;
  }

  /* Recalculate checksums within the wal file if required. */
  if( isCommit && pWal->iReCksum ){
    rc = walRewriteChecksums(pWal, iFrame);
    if( rc ) return rc;
  }

  /* If this is the end of a transaction, then we might need to pad
  ** the transaction and/or sync the WAL file.
  **
  ** Padding and syncing only occur if this set of frames complete a
  ** transaction and if PRAGMA synchronous=FULL.  If synchronous==NORMAL
  ** or synchronous==OFF, then no padding or syncing are needed.
  **
  ** If SQLITE_IOCAP_POWERSAFE_OVERWRITE is defined, then padding is not
  ** needed and only the sync is done.  If padding is needed, then the
  ** final frame is repeated (with its commit mark) until the next sector
  ** boundary is crossed.  Only the part of the WAL prior to the last
  ** sector boundary is synced; the part of the last frame that extends
  ** past the sector boundary is written after the sync.
  */
  if( isCommit && WAL_SYNC_FLAGS(sync_flags)!=0 ){
    int bSync = 1;
    if( pWal->padToSectorBoundary ){
      int sectorSize = sqlite3SectorSize(w.pFd);
      w.iSyncPoint = ((iOffset+sectorSize-1)/sectorSize)*sectorSize;
      bSync = (w.iSyncPoint==iOffset);
      testcase( bSync );
      while( iOffset<w.iSyncPoint ){
        rc = walWriteOneFrame(&w, pLast, nTruncate, iOffset);
        if( rc ) return rc;
        iOffset += szFrame;
        nExtra++;
        assert( pLast!=0 );
      }
    }
    if( bSync ){
      assert( rc==SQLITE_OK );
      rc = sqlite3OsSync(w.pFd, WAL_SYNC_FLAGS(sync_flags));
    }
  }

  /* If this frame set completes the first transaction in the WAL and
  ** if PRAGMA journal_size_limit is set, then truncate the WAL to the
  ** journal size limit, if possible.
  */
  if( isCommit && pWal->truncateOnCommit && pWal->mxWalSize>=0 ){
    i64 sz = pWal->mxWalSize;
    if( walFrameOffset(iFrame+nExtra+1, szPage)>pWal->mxWalSize ){
      sz = walFrameOffset(iFrame+nExtra+1, szPage);
    }
    walLimitSize(pWal, sz);
    pWal->truncateOnCommit = 0;
  }

  /* Append data to the wal-index. It is not necessary to lock the 
  ** wal-index to do this as the SQLITE_SHM_WRITE lock held on the wal-index
  ** guarantees that there are no other writers, and no data that may
  ** be in use by existing readers is being overwritten.
  */
  iFrame = walidxGetMxFrame(&pWal->hdr, iApp);
  for(p=pList; p && rc==SQLITE_OK; p=p->pDirty){
    if( (p->flags & PGHDR_WAL_APPEND)==0 ) continue;
    iFrame++;
    rc = walIndexAppend(pWal, iApp, iFrame, p->pgno);
  }
  assert( pLast!=0 || nExtra==0 );
  while( rc==SQLITE_OK && nExtra>0 ){
    iFrame++;
    nExtra--;
    rc = walIndexAppend(pWal, iApp, iFrame, pLast->pgno);
  }

  if( rc==SQLITE_OK ){
    /* Update the private copy of the header. */
    pWal->hdr.szPage = (u16)((szPage&0xff00) | (szPage>>16));
    testcase( szPage<=32768 );
    testcase( szPage>=65536 );
    walidxSetMxFrame(&pWal->hdr, iApp, iFrame);
    if( isCommit ){
      pWal->hdr.iChange++;
      pWal->hdr.nPage = nTruncate;
    }
    /* If this is a commit, update the wal-index header too. */
    if( isCommit ){
      walIndexWriteHdr(pWal);
      if( bWal2 ){
        int iOther = !walidxGetFile(&pWal->hdr);
        if( walidxGetMxFrame(&pWal->hdr, iOther) 
            && !walCkptInfo(pWal)->nBackfill 
        ){
          pWal->iCallback = walidxGetMxFrame(&pWal->hdr, 0);
          pWal->iCallback += walidxGetMxFrame(&pWal->hdr, 1);
        }
      }else{
        pWal->iCallback = iFrame;
      }
    }
  }

  WALTRACE(("WAL%p: frame write %s\n", pWal, rc ? "failed" : "ok"));
  return rc;
}

/* 
** This routine is called to implement sqlite3_wal_checkpoint() and
** related interfaces.
**
** Obtain a CHECKPOINT lock and then backfill as much information as
** we can from WAL into the database.
**
** If parameter xBusy is not NULL, it is a pointer to a busy-handler
** callback. In this case this function runs a blocking checkpoint.
*/
int sqlite3WalCheckpoint(
  Wal *pWal,                      /* Wal connection */
  sqlite3 *db,                    /* Check this handle's interrupt flag */
  int eMode,                      /* PASSIVE, FULL, RESTART, or TRUNCATE */
  int (*xBusy)(void*),            /* Function to call when busy */
  void *pBusyArg,                 /* Context argument for xBusyHandler */
  int sync_flags,                 /* Flags to sync db file with (or 0) */
  int nBuf,                       /* Size of temporary buffer */
  u8 *zBuf,                       /* Temporary buffer to use */
  int *pnLog,                     /* OUT: Number of frames in WAL */
  int *pnCkpt                     /* OUT: Number of backfilled frames in WAL */
){
  int rc;                         /* Return code */
  int isChanged = 0;              /* True if a new wal-index header is loaded */
  int eMode2 = eMode;             /* Mode to pass to walCheckpoint() */
  int (*xBusy2)(void*) = xBusy;   /* Busy handler for eMode2 */

  assert( pWal->ckptLock==0 );
  assert( pWal->writeLock==0 );

  /* EVIDENCE-OF: R-62920-47450 The busy-handler callback is never invoked
  ** in the SQLITE_CHECKPOINT_PASSIVE mode. */
  assert( eMode!=SQLITE_CHECKPOINT_PASSIVE || xBusy==0 );

  if( pWal->readOnly ) return SQLITE_READONLY;
  WALTRACE(("WAL%p: checkpoint begins\n", pWal));

  /* Enable blocking locks, if possible. If blocking locks are successfully
  ** enabled, set xBusy2=0 so that the busy-handler is never invoked. */
  sqlite3WalDb(pWal, db);
  (void)walEnableBlocking(pWal);

  /* IMPLEMENTATION-OF: R-62028-47212 All calls obtain an exclusive 
  ** "checkpoint" lock on the database file.
  ** EVIDENCE-OF: R-10421-19736 If any other process is running a
  ** checkpoint operation at the same time, the lock cannot be obtained and
  ** SQLITE_BUSY is returned.
  ** EVIDENCE-OF: R-53820-33897 Even if there is a busy-handler configured,
  ** it will not be invoked in this case.
  */
  rc = walLockExclusive(pWal, WAL_CKPT_LOCK, 1);
  testcase( rc==SQLITE_BUSY );
  testcase( rc!=SQLITE_OK && xBusy2!=0 );
  if( rc==SQLITE_OK ){
    pWal->ckptLock = 1;

    /* IMPLEMENTATION-OF: R-59782-36818 The SQLITE_CHECKPOINT_FULL, RESTART and
    ** TRUNCATE modes also obtain the exclusive "writer" lock on the database
    ** file.
    **
    ** EVIDENCE-OF: R-60642-04082 If the writer lock cannot be obtained
    ** immediately, and a busy-handler is configured, it is invoked and the
    ** writer lock retried until either the busy-handler returns 0 or the
    ** lock is successfully obtained.
    */
    if( eMode!=SQLITE_CHECKPOINT_PASSIVE ){
      rc = walBusyLock(pWal, xBusy2, pBusyArg, WAL_WRITE_LOCK, 1);
      if( rc==SQLITE_OK ){
        pWal->writeLock = 1;
      }else if( rc==SQLITE_BUSY ){
        eMode2 = SQLITE_CHECKPOINT_PASSIVE;
        xBusy2 = 0;
        rc = SQLITE_OK;
      }
    }
  }


  /* Read the wal-index header. */
  if( rc==SQLITE_OK ){
    walDisableBlocking(pWal);
    rc = walIndexReadHdr(pWal, &isChanged);
    (void)walEnableBlocking(pWal);
    if( isChanged && pWal->pDbFd->pMethods->iVersion>=3 ){
      sqlite3OsUnfetch(pWal->pDbFd, 0, 0);
    }
  }

  /* Copy data from the log to the database file. */
  if( rc==SQLITE_OK ){
    int iCkpt = walidxGetFile(&pWal->hdr);

    if( (walPagesize(pWal)!=nBuf) 
     && ((pWal->hdr.mxFrame2 & 0x7FFFFFFF) || pWal->hdr.mxFrame)
    ){
      rc = SQLITE_CORRUPT_BKPT;
    }else{
      rc = walCheckpoint(pWal, db, eMode2, xBusy2, pBusyArg, sync_flags, zBuf);
    }

    /* If no error occurred, set the output variables. */
    if( rc==SQLITE_OK || rc==SQLITE_BUSY ){
      if( pnLog ){
        *pnLog = walidxGetMxFrame(&pWal->hdr,0)+walidxGetMxFrame(&pWal->hdr,1);
      }
      if( pnCkpt ){
        if( isWalMode2(pWal) ){
          if( (int)(walCkptInfo(pWal)->nBackfill) ){
            *pnCkpt = walidxGetMxFrame(&pWal->hdr, iCkpt);
          }else{
            *pnCkpt = 0;
          }
        }else{
          *pnCkpt = walCkptInfo(pWal)->nBackfill;
        }
      }
    }
  }

  if( isChanged ){
    /* If a new wal-index header was loaded before the checkpoint was 
    ** performed, then the pager-cache associated with pWal is now
    ** out of date. So zero the cached wal-index header to ensure that
    ** next time the pager opens a snapshot on this database it knows that
    ** the cache needs to be reset.
    */
    memset(&pWal->hdr, 0, sizeof(WalIndexHdr));
  }

  walDisableBlocking(pWal);
  sqlite3WalDb(pWal, 0);

  /* Release the locks. */
  sqlite3WalEndWriteTransaction(pWal);
  if( pWal->ckptLock ){
    walUnlockExclusive(pWal, WAL_CKPT_LOCK, 1);
    pWal->ckptLock = 0;
  }
  WALTRACE(("WAL%p: checkpoint %s\n", pWal, rc ? "failed" : "ok"));
#ifdef SQLITE_ENABLE_SETLK_TIMEOUT
  if( rc==SQLITE_BUSY_TIMEOUT ) rc = SQLITE_BUSY;
#endif
  return (rc==SQLITE_OK && eMode!=eMode2 ? SQLITE_BUSY : rc);
}

/* Return the value to pass to a sqlite3_wal_hook callback, the
** number of frames in the WAL at the point of the last commit since
** sqlite3WalCallback() was called.  If no commits have occurred since
** the last call, then return 0.
*/
int sqlite3WalCallback(Wal *pWal){
  u32 ret = 0;
  if( pWal ){
    ret = pWal->iCallback;
    pWal->iCallback = 0;
  }
  return (int)ret;
}

/*
** This function is called to change the WAL subsystem into or out
** of locking_mode=EXCLUSIVE.
**
** If op is zero, then attempt to change from locking_mode=EXCLUSIVE
** into locking_mode=NORMAL.  This means that we must acquire a lock
** on the pWal->readLock byte.  If the WAL is already in locking_mode=NORMAL
** or if the acquisition of the lock fails, then return 0.  If the
** transition out of exclusive-mode is successful, return 1.  This
** operation must occur while the pager is still holding the exclusive
** lock on the main database file.
**
** If op is one, then change from locking_mode=NORMAL into 
** locking_mode=EXCLUSIVE.  This means that the pWal->readLock must
** be released.  Return 1 if the transition is made and 0 if the
** WAL is already in exclusive-locking mode - meaning that this
** routine is a no-op.  The pager must already hold the exclusive lock
** on the main database file before invoking this operation.
**
** If op is negative, then do a dry-run of the op==1 case but do
** not actually change anything. The pager uses this to see if it
** should acquire the database exclusive lock prior to invoking
** the op==1 case.
*/
int sqlite3WalExclusiveMode(Wal *pWal, int op){
  int rc;

  assert( pWal->writeLock==0 );
  assert( pWal->exclusiveMode!=WAL_HEAPMEMORY_MODE || op==-1 );

  /* pWal->readLock is usually set, but might be -1 if there was a 
  ** prior error while attempting to acquire are read-lock. This cannot 
  ** happen if the connection is actually in exclusive mode (as no xShmLock
  ** locks are taken in this case). Nor should the pager attempt to
  ** upgrade to exclusive-mode following such an error.
  */
  assert( pWal->readLock!=WAL_LOCK_NONE || pWal->lockError );
  assert( pWal->readLock!=WAL_LOCK_NONE || (op<=0 && pWal->exclusiveMode==0) );

  if( op==0 ){
    if( pWal->exclusiveMode ){
      pWal->exclusiveMode = WAL_NORMAL_MODE;
      rc = walLockShared(pWal, WAL_READ_LOCK(pWal->readLock));
      if( rc!=SQLITE_OK ){
        pWal->exclusiveMode = WAL_EXCLUSIVE_MODE;
      }
      rc = pWal->exclusiveMode==WAL_NORMAL_MODE;
    }else{
      /* Already in locking_mode=NORMAL */
      rc = 0;
    }
  }else if( op>0 ){
    assert( pWal->exclusiveMode==WAL_NORMAL_MODE );
    assert( pWal->readLock>=0 );
    walUnlockShared(pWal, WAL_READ_LOCK(pWal->readLock));
    pWal->exclusiveMode = WAL_EXCLUSIVE_MODE;
    rc = 1;
  }else{
    rc = pWal->exclusiveMode==WAL_NORMAL_MODE;
  }
  return rc;
}

/* 
** Return true if the argument is non-NULL and the WAL module is using
** heap-memory for the wal-index. Otherwise, if the argument is NULL or the
** WAL module is using shared-memory, return false. 
*/
int sqlite3WalHeapMemory(Wal *pWal){
  return (pWal && pWal->exclusiveMode==WAL_HEAPMEMORY_MODE );
}

#ifdef SQLITE_ENABLE_SNAPSHOT
/* Create a snapshot object.  The content of a snapshot is opaque to
** every other subsystem, so the WAL module can put whatever it needs
** in the object.
*/
int sqlite3WalSnapshotGet(Wal *pWal, sqlite3_snapshot **ppSnapshot){
  int rc = SQLITE_OK;
  WalIndexHdr *pRet;
  static const u32 aZero[4] = { 0, 0, 0, 0 };

  /* Snapshots may not be used with wal2 mode databases. */
  if( isWalMode2(pWal) ) return SQLITE_ERROR;

  assert( pWal->readLock>=0 && pWal->writeLock==0 );

  if( memcmp(&pWal->hdr.aFrameCksum[0],aZero,8)==0 ){
    *ppSnapshot = 0;
    return SQLITE_ERROR;
  }
  pRet = (WalIndexHdr*)sqlite3_malloc(sizeof(WalIndexHdr));
  if( pRet==0 ){
    rc = SQLITE_NOMEM_BKPT;
  }else{
    memcpy(pRet, &pWal->hdr, sizeof(WalIndexHdr));
    *ppSnapshot = (sqlite3_snapshot*)pRet;
  }

  return rc;
}

/* Try to open on pSnapshot when the next read-transaction starts
*/
void sqlite3WalSnapshotOpen(
  Wal *pWal, 
  sqlite3_snapshot *pSnapshot
){
  pWal->pSnapshot = (WalIndexHdr*)pSnapshot;
}

/* 
** Return a +ve value if snapshot p1 is newer than p2. A -ve value if
** p1 is older than p2 and zero if p1 and p2 are the same snapshot.
*/
int sqlite3_snapshot_cmp(sqlite3_snapshot *p1, sqlite3_snapshot *p2){
  WalIndexHdr *pHdr1 = (WalIndexHdr*)p1;
  WalIndexHdr *pHdr2 = (WalIndexHdr*)p2;

  /* aSalt[0] is a copy of the value stored in the wal file header. It
  ** is incremented each time the wal file is restarted.  */
  if( pHdr1->aSalt[0]<pHdr2->aSalt[0] ) return -1;
  if( pHdr1->aSalt[0]>pHdr2->aSalt[0] ) return +1;
  if( pHdr1->mxFrame<pHdr2->mxFrame ) return -1;
  if( pHdr1->mxFrame>pHdr2->mxFrame ) return +1;
  return 0;
}

/*
** The caller currently has a read transaction open on the database.
** This function takes a SHARED lock on the CHECKPOINTER slot and then
** checks if the snapshot passed as the second argument is still 
** available. If so, SQLITE_OK is returned.
**
** If the snapshot is not available, SQLITE_ERROR is returned. Or, if
** the CHECKPOINTER lock cannot be obtained, SQLITE_BUSY. If any error
** occurs (any value other than SQLITE_OK is returned), the CHECKPOINTER
** lock is released before returning.
*/
int sqlite3WalSnapshotCheck(Wal *pWal, sqlite3_snapshot *pSnapshot){
  int rc;

  /* Snapshots may not be used with wal2 mode databases. */
  if( isWalMode2(pWal) ) return SQLITE_ERROR;

  rc = walLockShared(pWal, WAL_CKPT_LOCK);
  if( rc==SQLITE_OK ){
    WalIndexHdr *pNew = (WalIndexHdr*)pSnapshot;
    if( memcmp(pNew->aSalt, pWal->hdr.aSalt, sizeof(pWal->hdr.aSalt))
     || pNew->mxFrame<walCkptInfo(pWal)->nBackfillAttempted
    ){
      rc = SQLITE_ERROR_SNAPSHOT;
      walUnlockShared(pWal, WAL_CKPT_LOCK);
    }
  }
  return rc;
}

/*
** Release a lock obtained by an earlier successful call to
** sqlite3WalSnapshotCheck().
*/
void sqlite3WalSnapshotUnlock(Wal *pWal){
  assert( pWal );
  walUnlockShared(pWal, WAL_CKPT_LOCK);
}


#endif /* SQLITE_ENABLE_SNAPSHOT */

#ifdef SQLITE_ENABLE_ZIPVFS
/*
** If the argument is not NULL, it points to a Wal object that holds a
** read-lock. This function returns the database page-size if it is known,
** or zero if it is not (or if pWal is NULL).
*/
int sqlite3WalFramesize(Wal *pWal){
  assert( pWal==0 || pWal->readLock>=0 );
  return (pWal ? pWal->szPage : 0);
}
#endif

/* Return the sqlite3_file object for the WAL file
*/
sqlite3_file *sqlite3WalFile(Wal *pWal){
  return pWal->apWalFd[0];
}

/* 
** Return the journal mode used by this Wal object.
*/
int sqlite3WalJournalMode(Wal *pWal){
  assert( pWal );
  return (isWalMode2(pWal) ? PAGER_JOURNALMODE_WAL2 : PAGER_JOURNALMODE_WAL);
}

#endif /* #ifndef SQLITE_OMIT_WAL */<|MERGE_RESOLUTION|>--- conflicted
+++ resolved
@@ -1603,7 +1603,34 @@
         pWal->apWiData[iPg] = aShare;
         nHdr = (iPg==0 ? WALINDEX_HDR_SIZE : 0);
         nHdr32 = nHdr / sizeof(u32);
+#ifndef SQLITE_SAFER_WALINDEX_RECOVERY
+        /* Memcpy() should work fine here, on all reasonable implementations.
+        ** Technically, memcpy() might change the destination to some
+        ** intermediate value before setting to the final value, and that might
+        ** cause a concurrent reader to malfunction.  Memcpy() is allowed to
+        ** do that, according to the spec, but no memcpy() implementation that
+        ** we know of actually does that, which is why we say that memcpy()
+        ** is safe for this.  Memcpy() is certainly a lot faster.
+        */
         memcpy(&aShare[nHdr32], &aPrivate[nHdr32], WALINDEX_PGSZ-nHdr);
+#else
+        /* In the event that some platform is found for which memcpy()
+        ** changes the destination to some intermediate value before
+        ** setting the final value, this alternative copy routine is
+        ** provided.
+        */
+        {
+          int i;
+          for(i=nHdr32; i<WALINDEX_PGSZ/sizeof(u32); i++){
+            if( aShare[i]!=aPrivate[i] ){
+              /* Atomic memory operations are not required here because if
+              ** the value needs to be changed, that means it is not being
+              ** accessed concurrently. */
+              aShare[i] = aPrivate[i];
+            }
+          }
+        }
+#endif
         if( iFrame<=iLast ) break;
       }
   
@@ -1716,41 +1743,6 @@
         hdr = pWal->hdr;
         rc = walIndexRecoverOne(pWal, 1, &nCkpt2, 0);
       }
-<<<<<<< HEAD
-=======
-      pWal->apWiData[iPg] = aShare;
-      nHdr = (iPg==0 ? WALINDEX_HDR_SIZE : 0);
-      nHdr32 = nHdr / sizeof(u32);
-#ifndef SQLITE_SAFER_WALINDEX_RECOVERY
-      /* Memcpy() should work fine here, on all reasonable implementations.
-      ** Technically, memcpy() might change the destination to some
-      ** intermediate value before setting to the final value, and that might
-      ** cause a concurrent reader to malfunction.  Memcpy() is allowed to
-      ** do that, according to the spec, but no memcpy() implementation that
-      ** we know of actually does that, which is why we say that memcpy()
-      ** is safe for this.  Memcpy() is certainly a lot faster.
-      */
-      memcpy(&aShare[nHdr32], &aPrivate[nHdr32], WALINDEX_PGSZ-nHdr);
-#else
-      /* In the event that some platform is found for which memcpy()
-      ** changes the destination to some intermediate value before
-      ** setting the final value, this alternative copy routine is
-      ** provided.
-      */
-      {
-        int i;
-        for(i=nHdr32; i<WALINDEX_PGSZ/sizeof(u32); i++){
-          if( aShare[i]!=aPrivate[i] ){
-            /* Atomic memory operations are not required here because if
-            ** the value needs to be changed, that means it is not being
-            ** accessed concurrently. */
-            aShare[i] = aPrivate[i];
-          }
-        }
-      }
-#endif
-      if( iFrame<=iLast ) break;
->>>>>>> 47eb561c
     }
   }
 
@@ -2614,21 +2606,19 @@
         sqlite3OsFileControl(pWal->pDbFd, SQLITE_FCNTL_CKPT_START, 0);
         rc = sqlite3OsFileSize(pWal->pDbFd, &nSize);
         if( rc==SQLITE_OK && nSize<nReq ){
-          if( (nSize+(i64)pWal->hdr.mxFrame*szPage)<nReq ){
+          i64 mx = pWal->hdr.mxFrame + (bWal2?walidxGetMxFrame(&pWal->hdr,1):0);
+          if( (nSize+mx*szPage)<nReq ){
             /* If the size of the final database is larger than the current
             ** database plus the amount of data in the wal file, then there
-            ** must be corruption somewhere.  */
+            ** must be corruption somewhere.  Or in the case of wal2 mode,
+            ** plus the amount of data in both wal files. */
             rc = SQLITE_CORRUPT_BKPT;
           }else{
             sqlite3OsFileControlHint(pWal->pDbFd, SQLITE_FCNTL_SIZE_HINT,&nReq);
           }
         }
-
-<<<<<<< HEAD
-=======
       }
 
->>>>>>> 47eb561c
       /* Iterate through the contents of the WAL, copying data to the db file */
       while( rc==SQLITE_OK && 0==walIteratorNext(pIter, &iDbpage, &iFrame) ){
         i64 iOffset;
