--- conflicted
+++ resolved
@@ -1144,14 +1144,9 @@
   u8 doXdgOpen;          /* Invoke start/open/xdg-open in output_reset() */
   u8 nEqpLevel;          /* Depth of the EQP output graph */
   u8 eTraceType;         /* SHELL_TRACE_* value for type of trace */
-<<<<<<< HEAD
   u8 bSafeMode;          /* True when unsafe operations are prohibited */
   u8 bSafeModeFuture;    /* See updateSafeMode regarding use of this. */
-=======
-  u8 bSafeMode;          /* True to prohibit unsafe operations */
-  u8 bSafeModePersist;   /* The long-term value of bSafeMode */
   ColModeOpts cmOpts;    /* Option values affecting columnar mode output */
->>>>>>> f2a777fa
   unsigned statsOn;      /* True to display memory stats before each finalize */
   unsigned mEqpLines;    /* Mask of veritical lines in the EQP output graph */
   int inputNesting;      /* Track nesting level of .read and other redirects */
@@ -1209,6 +1204,12 @@
   ExpertInfo expert;     /* Valid if previous command was ".expert OPT..." */
 };
 
+/*
+** Limit input nesting via .read or any other input redirect.
+** It's not too expensive, so a generous allowance can be made.
+*/
+#define MAX_INPUT_NESTING 25
+
 /* 
 ** This procedure updates the bSafeMode flag after completion of any
 ** operation (meta-command or SQL submission) that counts as one for
@@ -1340,12 +1341,6 @@
 #define SEP_CrLf      "\r\n"
 #define SEP_Unit      "\x1F"
 #define SEP_Record    "\x1E"
-
-/*
-** Limit input nesting via .read or any other input redirect.
-** It's not too expensive, so a generous allowance can be made.
-*/
-#define MAX_INPUT_NESTING 25
 
 /*
 ** A callback for the sqlite3_log() interface.
@@ -2743,11 +2738,7 @@
 */
 static char *save_err_msg(
   sqlite3 *db,           /* Database to query */
-<<<<<<< HEAD
-  const char *zWhen,     /* Doing what qualifier */
-=======
   const char *zPhase,    /* When the error occcurs */
->>>>>>> f2a777fa
   int rc,                /* Error code returned from API */
   const char *zSql       /* SQL string, or NULL */
 ){
@@ -2765,6 +2756,7 @@
   }
   zErr = sqlite3_str_finish(pStr);
   shell_check_oom(zErr);
+
   return zErr;
 }
 
@@ -3385,7 +3377,7 @@
     break;
   }
   zOut[j] = 0;
-  return (char*)zOut;  
+  return (char*)zOut;
 }
 
 /* Extract the value of the i-th current column for pStmt as an SQL literal
@@ -3459,24 +3451,6 @@
   if( nAlloc<=0 ) nAlloc = 1;
   azData = sqlite3_malloc64( nAlloc*sizeof(char*) );
   shell_check_oom(azData);
-<<<<<<< HEAD
-  for(i=0; i<nColumn; i++){
-    azData[i] = strdup(sqlite3_column_name(pStmt,i));
-    shell_check_oom(azData[i]);
-  }
-  do{
-    if( (nRow+2)*nColumn >= nAlloc ){
-      nAlloc *= 2;
-      azData = sqlite3_realloc64(azData, nAlloc*sizeof(char*));
-      shell_check_oom(azData);
-    }
-    nRow++;
-    for(i=0; i<nColumn; i++){
-      z = (const char*)sqlite3_column_text(pStmt,i);
-      azData[nRow*nColumn + i] = z ? strdup(z) : 0;
-    }
-  }while( sqlite3_step(pStmt)==SQLITE_ROW );
-=======
   azNextLine = sqlite3_malloc64( nColumn*sizeof(char*) );
   shell_check_oom((void*)azNextLine);
   memset((void*)azNextLine, 0, nColumn*sizeof(char*) );
@@ -3487,7 +3461,6 @@
   }
   abRowDiv = sqlite3_malloc64( nAlloc/nColumn );
   shell_check_oom(abRowDiv);
->>>>>>> f2a777fa
   if( nColumn>p->nWidth ){
     p->colWidth = realloc(p->colWidth, (nColumn+1)*2*sizeof(int));
     shell_check_oom(p->colWidth);
@@ -4446,7 +4419,6 @@
 ** NULL is returned if any error is encountered. The final value of *pnByte
 ** is undefined in this case.
 */
-<<<<<<< HEAD
 static char *readFile(const char *zName, int *pnByte){
   FILE *in = fopen(zName, "rb");
   long nIn;
@@ -4484,92 +4456,6 @@
   sqlite3_free(pSession->azFilter);
   memset(pSession, 0, sizeof(OpenSession));
 }
-=======
-static const char *(azHelp[]) = {
-#if defined(SQLITE_HAVE_ZLIB) && !defined(SQLITE_OMIT_VIRTUALTABLE)
-  ".archive ...             Manage SQL archives",
-  "   Each command must have exactly one of the following options:",
-  "     -c, --create               Create a new archive",
-  "     -u, --update               Add or update files with changed mtime",
-  "     -i, --insert               Like -u but always add even if unchanged",
-  "     -r, --remove               Remove files from archive",
-  "     -t, --list                 List contents of archive",
-  "     -x, --extract              Extract files from archive",
-  "   Optional arguments:",
-  "     -v, --verbose              Print each filename as it is processed",
-  "     -f FILE, --file FILE       Use archive FILE (default is current db)",
-  "     -a FILE, --append FILE     Open FILE using the apndvfs VFS",
-  "     -C DIR, --directory DIR    Read/extract files from directory DIR",
-  "     -g, --glob                 Use glob matching for names in archive",
-  "     -n, --dryrun               Show the SQL that would have occurred",
-  "   Examples:",
-  "     .ar -cf ARCHIVE foo bar  # Create ARCHIVE from files foo and bar",
-  "     .ar -tf ARCHIVE          # List members of ARCHIVE",
-  "     .ar -xvf ARCHIVE         # Verbosely extract files from ARCHIVE",
-  "   See also:",
-  "      http://sqlite.org/cli.html#sqlite_archive_support",
-#endif
-#ifndef SQLITE_OMIT_AUTHORIZATION
-  ".auth ON|OFF             Show authorizer callbacks",
-#endif
-  ".backup ?DB? FILE        Backup DB (default \"main\") to FILE",
-  "   Options:",
-  "       --append            Use the appendvfs",
-  "       --async             Write to FILE without journal and fsync()",
-  ".bail on|off             Stop after hitting an error.  Default OFF",
-  ".binary on|off           Turn binary output on or off.  Default OFF",
-  ".cd DIRECTORY            Change the working directory to DIRECTORY",
-  ".changes on|off          Show number of rows changed by SQL",
-  ".check GLOB              Fail if output since .testcase does not match",
-  ".clone NEWDB             Clone data into NEWDB from the existing database",
-  ".connection [close] [#]  Open or close an auxiliary database connection",
-  ".databases               List names and files of attached databases",
-  ".dbconfig ?op? ?val?     List or change sqlite3_db_config() options",
-  ".dbinfo ?DB?             Show status information about the database",
-  ".dump ?OBJECTS?          Render database content as SQL",
-  "   Options:",
-  "     --data-only            Output only INSERT statements",
-  "     --newlines             Allow unescaped newline characters in output",
-  "     --nosys                Omit system tables (ex: \"sqlite_stat1\")",
-  "     --preserve-rowids      Include ROWID values in the output",
-  "   OBJECTS is a LIKE pattern for tables, indexes, triggers or views to dump",
-  "   Additional LIKE patterns can be given in subsequent arguments",
-  ".echo on|off             Turn command echo on or off",
-  ".eqp on|off|full|...     Enable or disable automatic EXPLAIN QUERY PLAN",
-  "   Other Modes:",
-#ifdef SQLITE_DEBUG
-  "      test                  Show raw EXPLAIN QUERY PLAN output",
-  "      trace                 Like \"full\" but enable \"PRAGMA vdbe_trace\"",
-#endif
-  "      trigger               Like \"full\" but also show trigger bytecode",
-  ".excel                   Display the output of next command in spreadsheet",
-  "   --bom                   Put a UTF8 byte-order mark on intermediate file",
-  ".exit ?CODE?             Exit this program with return-code CODE",
-  ".expert                  EXPERIMENTAL. Suggest indexes for queries",
-  ".explain ?on|off|auto?   Change the EXPLAIN formatting mode.  Default: auto",
-  ".filectrl CMD ...        Run various sqlite3_file_control() operations",
-  "   --schema SCHEMA         Use SCHEMA instead of \"main\"",
-  "   --help                  Show CMD details",
-  ".fullschema ?--indent?   Show schema and the content of sqlite_stat tables",
-  ".headers on|off          Turn display of headers on or off",
-  ".help ?-all? ?PATTERN?   Show help text for PATTERN",
-  ".import FILE TABLE       Import data from FILE into TABLE",
-  "   Options:",
-  "     --ascii               Use \\037 and \\036 as column and row separators",
-  "     --csv                 Use , and \\n as column and row separators",
-  "     --skip N              Skip the first N rows of input",
-  "     --schema S            Target table to be S.TABLE",
-  "     -v                    \"Verbose\" - increase auxiliary output",
-  "   Notes:",
-  "     *  If TABLE does not exist, it is created.  The first row of input",
-  "        determines the column names.",
-  "     *  If neither --csv or --ascii are used, the input mode is derived",
-  "        from the \".mode\" output mode",
-  "     *  If FILE begins with \"|\" then it is a command that generates the",
-  "        input text.",
-#ifndef SQLITE_OMIT_TEST_CONTROL
-  ".imposter INDEX TABLE    Create imposter table TABLE on index INDEX",
->>>>>>> f2a777fa
 #endif
 
 /*
@@ -4587,317 +4473,6 @@
 #else
 # define session_close_all(X,Y)
 #endif
-<<<<<<< HEAD
-=======
-  ".limit ?LIMIT? ?VAL?     Display or change the value of an SQLITE_LIMIT",
-  ".lint OPTIONS            Report potential schema issues.",
-  "     Options:",
-  "        fkey-indexes     Find missing foreign key indexes",
-#ifndef SQLITE_OMIT_LOAD_EXTENSION
-  ".load FILE ?ENTRY?       Load an extension library",
-#endif
-  ".log FILE|off            Turn logging on or off.  FILE can be stderr/stdout",
-  ".mode MODE ?OPTIONS?     Set output mode",
-  "   MODE is one of:",
-  "     ascii       Columns/rows delimited by 0x1F and 0x1E",
-  "     box         Tables using unicode box-drawing characters",
-  "     csv         Comma-separated values",
-  "     column      Output in columns.  (See .width)",
-  "     html        HTML <table> code",
-  "     insert      SQL insert statements for TABLE",
-  "     json        Results in a JSON array",
-  "     line        One value per line",
-  "     list        Values delimited by \"|\"",
-  "     markdown    Markdown table format",
-  "     qbox        Shorthand for \"box --width 60 --quote\"",
-  "     quote       Escape answers as for SQL",
-  "     table       ASCII-art table",
-  "     tabs        Tab-separated values",
-  "     tcl         TCL list elements",
-  "   OPTIONS: (for columnar modes or insert mode):",
-  "     --wrap N       Wrap output lines to no longer than N characters",
-  "     --wordwrap B   Wrap or not at word boundaries per B (on/off)",
-  "     --ww           Shorthand for \"--wordwrap 1\"",
-  "     --quote        Quote output text as SQL literals",
-  "     --noquote      Do not quote output text",
-  "     TABLE          The name of SQL table used for \"insert\" mode",
-  ".nonce STRING            Suspend safe mode for one command if nonce matches",
-  ".nullvalue STRING        Use STRING in place of NULL values",
-  ".once ?OPTIONS? ?FILE?   Output for the next SQL command only to FILE",
-  "     If FILE begins with '|' then open as a pipe",
-  "       --bom  Put a UTF8 byte-order mark at the beginning",
-  "       -e     Send output to the system text editor",
-  "       -x     Send output as CSV to a spreadsheet (same as \".excel\")",
-  ".open ?OPTIONS? ?FILE?   Close existing database and reopen FILE",
-  "     Options:",
-  "        --append        Use appendvfs to append database to the end of FILE",
-#ifndef SQLITE_OMIT_DESERIALIZE
-  "        --deserialize   Load into memory using sqlite3_deserialize()",
-  "        --hexdb         Load the output of \"dbtotxt\" as an in-memory db",
-  "        --maxsize N     Maximum size for --hexdb or --deserialized database",
-#endif
-  "        --new           Initialize FILE to an empty database",
-  "        --nofollow      Do not follow symbolic links",
-  "        --readonly      Open FILE readonly",
-  "        --zip           FILE is a ZIP archive",
-  ".output ?FILE?           Send output to FILE or stdout if FILE is omitted",
-  "   If FILE begins with '|' then open it as a pipe.",
-  "   Options:",
-  "     --bom                 Prefix output with a UTF8 byte-order mark",
-  "     -e                    Send output to the system text editor",
-  "     -x                    Send output as CSV to a spreadsheet",
-  ".parameter CMD ...       Manage SQL parameter bindings",
-  "   clear                   Erase all bindings",
-  "   init                    Initialize the TEMP table that holds bindings",
-  "   list                    List the current parameter bindings",
-  "   set PARAMETER VALUE     Given SQL parameter PARAMETER a value of VALUE",
-  "                           PARAMETER should start with one of: $ : @ ?",
-  "   unset PARAMETER         Remove PARAMETER from the binding table",
-  ".print STRING...         Print literal STRING",
-#ifndef SQLITE_OMIT_PROGRESS_CALLBACK
-  ".progress N              Invoke progress handler after every N opcodes",
-  "   --limit N                 Interrupt after N progress callbacks",
-  "   --once                    Do no more than one progress interrupt",
-  "   --quiet|-q                No output except at interrupts",
-  "   --reset                   Reset the count for each input and interrupt",
-#endif
-  ".prompt MAIN CONTINUE    Replace the standard prompts",
-  ".quit                    Exit this program",
-  ".read FILE               Read input from FILE or command output",
-  "    If FILE begins with \"|\", it is a command that generates the input.",
-#if !defined(SQLITE_OMIT_VIRTUALTABLE) && defined(SQLITE_ENABLE_DBPAGE_VTAB)
-  ".recover                 Recover as much data as possible from corrupt db.",
-  "   --freelist-corrupt       Assume the freelist is corrupt",
-  "   --recovery-db NAME       Store recovery metadata in database file NAME",
-  "   --lost-and-found TABLE   Alternative name for the lost-and-found table",
-  "   --no-rowids              Do not attempt to recover rowid values",
-  "                            that are not also INTEGER PRIMARY KEYs",
-#endif
-  ".restore ?DB? FILE       Restore content of DB (default \"main\") from FILE",
-  ".save ?OPTIONS? FILE     Write database to FILE (an alias for .backup ...)",
-  ".scanstats on|off        Turn sqlite3_stmt_scanstatus() metrics on or off",
-  ".schema ?PATTERN?        Show the CREATE statements matching PATTERN",
-  "   Options:",
-  "      --indent             Try to pretty-print the schema",
-  "      --nosys              Omit objects whose names start with \"sqlite_\"",
-  ".selftest ?OPTIONS?      Run tests defined in the SELFTEST table",
-  "    Options:",
-  "       --init               Create a new SELFTEST table",
-  "       -v                   Verbose output",
-  ".separator COL ?ROW?     Change the column and row separators",
-#if defined(SQLITE_ENABLE_SESSION)
-  ".session ?NAME? CMD ...  Create or control sessions",
-  "   Subcommands:",
-  "     attach TABLE             Attach TABLE",
-  "     changeset FILE           Write a changeset into FILE",
-  "     close                    Close one session",
-  "     enable ?BOOLEAN?         Set or query the enable bit",
-  "     filter GLOB...           Reject tables matching GLOBs",
-  "     indirect ?BOOLEAN?       Mark or query the indirect status",
-  "     isempty                  Query whether the session is empty",
-  "     list                     List currently open session names",
-  "     open DB NAME             Open a new session on DB",
-  "     patchset FILE            Write a patchset into FILE",
-  "   If ?NAME? is omitted, the first defined session is used.",
-#endif
-  ".sha3sum ...             Compute a SHA3 hash of database content",
-  "    Options:",
-  "      --schema              Also hash the sqlite_schema table",
-  "      --sha3-224            Use the sha3-224 algorithm",
-  "      --sha3-256            Use the sha3-256 algorithm (default)",
-  "      --sha3-384            Use the sha3-384 algorithm",
-  "      --sha3-512            Use the sha3-512 algorithm",
-  "    Any other argument is a LIKE pattern for tables to hash",
-#ifndef SQLITE_NOHAVE_SYSTEM
-  ".shell CMD ARGS...       Run CMD ARGS... in a system shell",
-#endif
-  ".show                    Show the current values for various settings",
-  ".stats ?ARG?             Show stats or turn stats on or off",
-  "   off                      Turn off automatic stat display",
-  "   on                       Turn on automatic stat display",
-  "   stmt                     Show statement stats",
-  "   vmstep                   Show the virtual machine step count only",
-#ifndef SQLITE_NOHAVE_SYSTEM
-  ".system CMD ARGS...      Run CMD ARGS... in a system shell",
-#endif
-  ".tables ?TABLE?          List names of tables matching LIKE pattern TABLE",
-  ".testcase NAME           Begin redirecting output to 'testcase-out.txt'",
-  ".testctrl CMD ...        Run various sqlite3_test_control() operations",
-  "                           Run \".testctrl\" with no arguments for details",
-  ".timeout MS              Try opening locked tables for MS milliseconds",
-  ".timer on|off            Turn SQL timer on or off",
-#ifndef SQLITE_OMIT_TRACE
-  ".trace ?OPTIONS?         Output each SQL statement as it is run",
-  "    FILE                    Send output to FILE",
-  "    stdout                  Send output to stdout",
-  "    stderr                  Send output to stderr",
-  "    off                     Disable tracing",
-  "    --expanded              Expand query parameters",
-#ifdef SQLITE_ENABLE_NORMALIZE
-  "    --normalized            Normal the SQL statements",
-#endif
-  "    --plain                 Show SQL as it is input",
-  "    --stmt                  Trace statement execution (SQLITE_TRACE_STMT)",
-  "    --profile               Profile statements (SQLITE_TRACE_PROFILE)",
-  "    --row                   Trace each row (SQLITE_TRACE_ROW)",
-  "    --close                 Trace connection close (SQLITE_TRACE_CLOSE)",
-#endif /* SQLITE_OMIT_TRACE */
-#ifdef SQLITE_DEBUG
-  ".unmodule NAME ...       Unregister virtual table modules",
-  "    --allexcept             Unregister everything except those named",
-#endif
-  ".vfsinfo ?AUX?           Information about the top-level VFS",
-  ".vfslist                 List all available VFSes",
-  ".vfsname ?AUX?           Print the name of the VFS stack",
-  ".width NUM1 NUM2 ...     Set minimum column widths for columnar output",
-  "     Negative values right-justify",
-};
-
-/*
-** Output help text.
-**
-** zPattern describes the set of commands for which help text is provided.
-** If zPattern is NULL, then show all commands, but only give a one-line
-** description of each.
-**
-** Return the number of matches.
-*/
-static int showHelp(FILE *out, const char *zPattern){
-  int i = 0;
-  int j = 0;
-  int n = 0;
-  char *zPat;
-  if( zPattern==0
-   || zPattern[0]=='0'
-   || strcmp(zPattern,"-a")==0
-   || strcmp(zPattern,"-all")==0
-   || strcmp(zPattern,"--all")==0
-  ){
-    /* Show all commands, but only one line per command */
-    if( zPattern==0 ) zPattern = "";
-    for(i=0; i<ArraySize(azHelp); i++){
-      if( azHelp[i][0]=='.' || zPattern[0] ){
-        utf8_printf(out, "%s\n", azHelp[i]);
-        n++;
-      }
-    }
-  }else{
-    /* Look for commands that for which zPattern is an exact prefix */
-    zPat = sqlite3_mprintf(".%s*", zPattern);
-    shell_check_oom(zPat);
-    for(i=0; i<ArraySize(azHelp); i++){
-      if( sqlite3_strglob(zPat, azHelp[i])==0 ){
-        utf8_printf(out, "%s\n", azHelp[i]);
-        j = i+1;
-        n++;
-      }
-    }
-    sqlite3_free(zPat);
-    if( n ){
-      if( n==1 ){
-        /* when zPattern is a prefix of exactly one command, then include the
-        ** details of that command, which should begin at offset j */
-        while( j<ArraySize(azHelp)-1 && azHelp[j][0]!='.' ){
-          utf8_printf(out, "%s\n", azHelp[j]);
-          j++;
-        }
-      }
-      return n;
-    }
-    /* Look for commands that contain zPattern anywhere.  Show the complete
-    ** text of all commands that match. */
-    zPat = sqlite3_mprintf("%%%s%%", zPattern);
-    shell_check_oom(zPat);
-    for(i=0; i<ArraySize(azHelp); i++){
-      if( azHelp[i][0]=='.' ) j = i;
-      if( sqlite3_strlike(zPat, azHelp[i], 0)==0 ){
-        utf8_printf(out, "%s\n", azHelp[j]);
-        while( j<ArraySize(azHelp)-1 && azHelp[j+1][0]!='.' ){
-          j++;
-          utf8_printf(out, "%s\n", azHelp[j]);
-        }
-        i = j;
-        n++;
-      }
-    }
-    sqlite3_free(zPat);
-  }
-  return n;
-}
-
-/* Forward reference */
-static int process_input(ShellState *p);
-
-/*
-** Read the content of file zName into memory obtained from sqlite3_malloc64()
-** and return a pointer to the buffer. The caller is responsible for freeing
-** the memory.
-**
-** If parameter pnByte is not NULL, (*pnByte) is set to the number of bytes
-** read.
-**
-** For convenience, a nul-terminator byte is always appended to the data read
-** from the file before the buffer is returned. This byte is not included in
-** the final value of (*pnByte), if applicable.
-**
-** NULL is returned if any error is encountered. The final value of *pnByte
-** is undefined in this case.
-*/
-static char *readFile(const char *zName, int *pnByte){
-  FILE *in = fopen(zName, "rb");
-  long nIn;
-  size_t nRead;
-  char *pBuf;
-  if( in==0 ) return 0;
-  fseek(in, 0, SEEK_END);
-  nIn = ftell(in);
-  rewind(in);
-  pBuf = sqlite3_malloc64( nIn+1 );
-  if( pBuf==0 ){ fclose(in); return 0; }
-  nRead = fread(pBuf, nIn, 1, in);
-  fclose(in);
-  if( nRead!=1 ){
-    sqlite3_free(pBuf);
-    return 0;
-  }
-  pBuf[nIn] = 0;
-  if( pnByte ) *pnByte = nIn;
-  return pBuf;
-}
-
-#if defined(SQLITE_ENABLE_SESSION)
-/*
-** Close a single OpenSession object and release all of its associated
-** resources.
-*/
-static void session_close(OpenSession *pSession){
-  int i;
-  sqlite3session_delete(pSession->p);
-  sqlite3_free(pSession->zName);
-  for(i=0; i<pSession->nFilter; i++){
-    sqlite3_free(pSession->azFilter[i]);
-  }
-  sqlite3_free(pSession->azFilter);
-  memset(pSession, 0, sizeof(OpenSession));
-}
-#endif
-
-/*
-** Close all OpenSession objects and release all associated resources.
-*/
-#if defined(SQLITE_ENABLE_SESSION)
-static void session_close_all(ShellState *p, int i){
-  int j;
-  struct AuxDb *pAuxDb = i<0 ? p->pAuxDb : &p->aAuxDb[i];
-  for(j=0; j<pAuxDb->nSession; j++){
-    session_close(&pAuxDb->aSession[j]);
-  }
-  pAuxDb->nSession = 0;
-}
-#else
-# define session_close_all(X,Y)
-#endif
->>>>>>> f2a777fa
 
 /*
 ** Implementation of the xFilter function for an open session.  Omit
@@ -7506,7 +7081,6 @@
   return z;
 }
 
-
 /*
 ** When running the ".recover" command, each output table, and the special
 ** orphaned row table if it is required, is represented by an instance
@@ -7851,177 +7425,7 @@
   return rc;
 }
 
-#ifndef OBJECTIFY_COMMANDS
-# define OBJECTIFY_COMMANDS 1
-#endif
-
-/* Meta-command implementation functions are defined in this section.
-COMMENT  Define meta-commands and provide for their dispatch and .help text.
-COMMENT  These should be kept in command name order for coding convenience
-COMMENT  except where meta-commands share implementation. (The ordering
-COMMENT  required for dispatch and help text is effected regardless.) The
-COMMENT  effect of this configuration can be seen in generated output or by
-COMMENT  executing tool/mkshellc.tcl --parameters (or --details or --help).
-COMMENT  Generally, this section defines dispatchable functions inline and
-COMMENT  causes collection of dispatch and help table entries, to be later
-COMMENT  emitted by certain macros. (See EMIT_* further on.)
-** All dispatchable meta-command execute functions have this signature:
-static int someCommand(char *azArg[], int nArg, ShellState *p, char **pzErr);
-*/
-DISPATCH_CONFIG[
-  RETURN_TYPE=int
-  STORAGE_CLASS=static
-  ARGS_SIGNATURE=char *$arg4\[\], int $arg5, ShellState *$arg6, char **$arg7
-  DISPATCH_ENTRY={ "$cmd", ${cmd}Command, $arg1, $arg2, $arg3 },
-  CMD_CAPTURE_RE=^\s*{\s*"(\w+)"
-  DISPATCHEE_NAME=${cmd}Command
-  DC_ARG1_DEFAULT=[string length $cmd]
-  DC_ARG2_DEFAULT=0
-  DC_ARG3_DEFAULT=0
-  DC_ARG4_DEFAULT=azArg
-  DC_ARG5_DEFAULT=nArg
-  DC_ARG6_DEFAULT=p
-  DC_ARG7_DEFAULT=pzErr
-  DC_ARG_COUNT=8
-];
-
-CONDITION_COMMAND(seeargs defined(SQLITE_GIMME_SEEARGS));
-/*****************
- * The .seeargs command
- */
-COLLECT_HELP_TEXT[
-  ".seeargs                 Echo arguments separated by |",
-  "    A near-dummy command for use as a template (to vanish soon)",
-];
-DISPATCHABLE_COMMAND( seeargs ? 0 0 azArg nArg p ){
-  int rc = 0;
-  for (rc=1; rc<nArg; ++rc)
-    raw_printf(p->out, "%s%s", azArg[rc], (rc==nArg-1)? "\n" : "|");
-  return rc;
-}
-
-CONDITION_COMMAND(archive !defined(SQLITE_OMIT_VIRTUALTABLE) && defined(SQLITE_HAVE_ZLIB));
-/*****************
- * The .archive command
- */
-COLLECT_HELP_TEXT[
-  ".archive ...             Manage SQL archives",
-  "   Each command must have exactly one of the following options:",
-  "     -c, --create               Create a new archive",
-  "     -u, --update               Add or update files with changed mtime",
-  "     -i, --insert               Like -u but always add even if unchanged",
-  "     -r, --remove               Remove files from archive",
-  "     -t, --list                 List contents of archive",
-  "     -x, --extract              Extract files from archive",
-  "   Optional arguments:",
-  "     -v, --verbose              Print each filename as it is processed",
-  "     -f FILE, --file FILE       Use archive FILE (default is current db)",
-  "     -a FILE, --append FILE     Open FILE using the apndvfs VFS",
-  "     -C DIR, --directory DIR    Read/extract files from directory DIR",
-  "     -g, --glob                 Use glob matching for names in archive",
-  "     -n, --dryrun               Show the SQL that would have occurred",
-  "   Examples:",
-  "     .ar -cf ARCHIVE foo bar  # Create ARCHIVE from files foo and bar",
-  "     .ar -tf ARCHIVE          # List members of ARCHIVE",
-  "     .ar -xvf ARCHIVE         # Verbosely extract files from ARCHIVE",
-  "   See also:",
-  "      http://sqlite.org/cli.html#sqlite_archive_support",
-];
-DISPATCHABLE_COMMAND( archive ? 0 0 azArg nArg p ){
-  open_db(p, 0);
-  if( p->bSafeMode ) return SHELL_FORBIDDEN_OP;
-  return arDotCommand(p, 0, azArg, nArg);
-}
-
-/*****************
- * The .auth command
- */
-CONDITION_COMMAND(auth !defined(SQLITE_OMIT_AUTHORIZATION));
-COLLECT_HELP_TEXT[
-  ".auth ON|OFF             Show authorizer callbacks",
-];
-DISPATCHABLE_COMMAND( auth 3 2 2 azArg nArg p ){
-  int rc = 0;
-  open_db(p, 0);
-  if( booleanValue(azArg[1]) ){
-    sqlite3_set_authorizer(p->db, shellAuth, p);
-  }else if( p->bSafeModeFuture ){
-    sqlite3_set_authorizer(p->db, safeModeAuth, p);
-  }else{
-    sqlite3_set_authorizer(p->db, 0, 0);
-  }
-  return rc;
-}
-
-/*****************
- * The .backup and .save commands (aliases for each other)
- * These defer to writeDb in the dispatch table, so are not here.
- */
-COLLECT_HELP_TEXT[
-  ".backup ?DB? FILE        Backup DB (default \"main\") to FILE",
-  "   Options:",
-  "     --append               Use the appendvfs",
-  "     --async                Write the FILE without journal and fsync()",
-  ".save ?DB? FILE          Write DB (default \"main\") to FILE",
-  "   Options:",
-  "     --append               Use the appendvfs",
-  "     --async                Write the FILE without journal and fsync()",
-];
-COLLECT_DISPATCH( * )[
-  { "backup", writeDb, 4, 2, 5 },
-  { "save", writeDb, 3, 2, 5 },
-];
-
-/*****************
- * The .bail command
- */
-COLLECT_HELP_TEXT[
-  ".bail on|off             Stop after hitting an error.  Default OFF",
-];
-DISPATCHABLE_COMMAND( bail 3 2 2 ){
-  bail_on_error = booleanValue(azArg[1]);
-  return 0;
-}
-
-/*****************
- * The .binary and .cd commands
- */
-COLLECT_HELP_TEXT[
-  ".binary on|off           Turn binary output on or off.  Default OFF",
-  ".cd DIRECTORY            Change the working directory to DIRECTORY",
-];
-DISPATCHABLE_COMMAND( binary 3 2 2 ){
-  if( booleanValue(azArg[1]) ){
-    setBinaryMode(p->out, 1);
-  }else{
-    setTextMode(p->out, 1);
-  }
-  return 0;
-}
-
-DISPATCHABLE_COMMAND( cd ? 2 2 ){
-  int rc=0;
-  if( p->bSafeMode ) return SHELL_FORBIDDEN_OP;
-#if defined(_WIN32) || defined(WIN32)
-  wchar_t *z = sqlite3_win32_utf8_to_unicode(azArg[1]);
-  rc = !SetCurrentDirectoryW(z);
-  sqlite3_free(z);
-#else
-  rc = chdir(azArg[1]);
-#endif
-  if( rc ){
-    utf8_printf(STD_ERR, "Cannot change to directory \"%s\"\n", azArg[1]);
-    rc = 1;
-  }
-  return rc;
-}
-
-<<<<<<< HEAD
-/* The undocumented ".breakpoint" command causes a call
-** to the no-op routine named test_breakpoint().
-=======
-
-/* 
+/*
  * zAutoColumn(zCol, &db, ?) => Maybe init db, add column zCol to it.
  * zAutoColumn(0, &db, ?) => (db!=0) Form columns spec for CREATE TABLE,
  *   close db and set it to 0, and return the columns spec, to later
@@ -8235,12 +7639,173 @@
   }
 }
 
-/*
-** If an input line begins with "." then invoke this routine to
-** process that line.
-**
-** Return 1 on error, 2 to exit, and 0 otherwise.
->>>>>>> f2a777fa
+#ifndef OBJECTIFY_COMMANDS
+# define OBJECTIFY_COMMANDS 1
+#endif
+
+/* Meta-command implementation functions are defined in this section.
+COMMENT  Define meta-commands and provide for their dispatch and .help text.
+COMMENT  These should be kept in command name order for coding convenience
+COMMENT  except where meta-commands share implementation. (The ordering
+COMMENT  required for dispatch and help text is effected regardless.) The
+COMMENT  effect of this configuration can be seen in generated output or by
+COMMENT  executing tool/mkshellc.tcl --parameters (or --details or --help).
+COMMENT  Generally, this section defines dispatchable functions inline and
+COMMENT  causes collection of dispatch and help table entries, to be later
+COMMENT  emitted by certain macros. (See EMIT_* further on.)
+** All dispatchable meta-command execute functions have this signature:
+static int someCommand(char *azArg[], int nArg, ShellState *p, char **pzErr);
+*/
+DISPATCH_CONFIG[
+  RETURN_TYPE=int
+  STORAGE_CLASS=static
+  ARGS_SIGNATURE=char *$arg4\[\], int $arg5, ShellState *$arg6, char **$arg7
+  DISPATCH_ENTRY={ "$cmd", ${cmd}Command, $arg1, $arg2, $arg3 },
+  CMD_CAPTURE_RE=^\s*{\s*"(\w+)"
+  DISPATCHEE_NAME=${cmd}Command
+  DC_ARG1_DEFAULT=[string length $cmd]
+  DC_ARG2_DEFAULT=0
+  DC_ARG3_DEFAULT=0
+  DC_ARG4_DEFAULT=azArg
+  DC_ARG5_DEFAULT=nArg
+  DC_ARG6_DEFAULT=p
+  DC_ARG7_DEFAULT=pzErr
+  DC_ARG_COUNT=8
+];
+
+CONDITION_COMMAND(seeargs defined(SQLITE_GIMME_SEEARGS));
+/*****************
+ * The .seeargs command
+ */
+COLLECT_HELP_TEXT[
+  ".seeargs                 Echo arguments separated by |",
+  "    A near-dummy command for use as a template (to vanish soon)",
+];
+DISPATCHABLE_COMMAND( seeargs ? 0 0 azArg nArg p ){
+  int rc = 0;
+  for (rc=1; rc<nArg; ++rc)
+    raw_printf(p->out, "%s%s", azArg[rc], (rc==nArg-1)? "\n" : "|");
+  return rc;
+}
+
+CONDITION_COMMAND(archive !defined(SQLITE_OMIT_VIRTUALTABLE) && defined(SQLITE_HAVE_ZLIB));
+/*****************
+ * The .archive command
+ */
+COLLECT_HELP_TEXT[
+  ".archive ...             Manage SQL archives",
+  "   Each command must have exactly one of the following options:",
+  "     -c, --create               Create a new archive",
+  "     -u, --update               Add or update files with changed mtime",
+  "     -i, --insert               Like -u but always add even if unchanged",
+  "     -r, --remove               Remove files from archive",
+  "     -t, --list                 List contents of archive",
+  "     -x, --extract              Extract files from archive",
+  "   Optional arguments:",
+  "     -v, --verbose              Print each filename as it is processed",
+  "     -f FILE, --file FILE       Use archive FILE (default is current db)",
+  "     -a FILE, --append FILE     Open FILE using the apndvfs VFS",
+  "     -C DIR, --directory DIR    Read/extract files from directory DIR",
+  "     -g, --glob                 Use glob matching for names in archive",
+  "     -n, --dryrun               Show the SQL that would have occurred",
+  "   Examples:",
+  "     .ar -cf ARCHIVE foo bar  # Create ARCHIVE from files foo and bar",
+  "     .ar -tf ARCHIVE          # List members of ARCHIVE",
+  "     .ar -xvf ARCHIVE         # Verbosely extract files from ARCHIVE",
+  "   See also:",
+  "      http://sqlite.org/cli.html#sqlite_archive_support",
+];
+DISPATCHABLE_COMMAND( archive ? 0 0 azArg nArg p ){
+  open_db(p, 0);
+  if( p->bSafeMode ) return SHELL_FORBIDDEN_OP;
+  return arDotCommand(p, 0, azArg, nArg);
+}
+
+/*****************
+ * The .auth command
+ */
+CONDITION_COMMAND(auth !defined(SQLITE_OMIT_AUTHORIZATION));
+COLLECT_HELP_TEXT[
+  ".auth ON|OFF             Show authorizer callbacks",
+];
+DISPATCHABLE_COMMAND( auth 3 2 2 azArg nArg p ){
+  int rc = 0;
+  open_db(p, 0);
+  if( booleanValue(azArg[1]) ){
+    sqlite3_set_authorizer(p->db, shellAuth, p);
+  }else if( p->bSafeModeFuture ){
+    sqlite3_set_authorizer(p->db, safeModeAuth, p);
+  }else{
+    sqlite3_set_authorizer(p->db, 0, 0);
+  }
+  return rc;
+}
+
+/*****************
+ * The .backup and .save commands (aliases for each other)
+ * These defer to writeDb in the dispatch table, so are not here.
+ */
+COLLECT_HELP_TEXT[
+  ".backup ?DB? FILE        Backup DB (default \"main\") to FILE",
+  "   Options:",
+  "     --append               Use the appendvfs",
+  "     --async                Write the FILE without journal and fsync()",
+  ".save ?DB? FILE          Write DB (default \"main\") to FILE",
+  "   Options:",
+  "     --append               Use the appendvfs",
+  "     --async                Write the FILE without journal and fsync()",
+];
+COLLECT_DISPATCH( * )[
+  { "backup", writeDb, 4, 2, 5 },
+  { "save", writeDb, 3, 2, 5 },
+];
+
+/*****************
+ * The .bail command
+ */
+COLLECT_HELP_TEXT[
+  ".bail on|off             Stop after hitting an error.  Default OFF",
+];
+DISPATCHABLE_COMMAND( bail 3 2 2 ){
+  bail_on_error = booleanValue(azArg[1]);
+  return 0;
+}
+
+/*****************
+ * The .binary and .cd commands
+ */
+COLLECT_HELP_TEXT[
+  ".binary on|off           Turn binary output on or off.  Default OFF",
+  ".cd DIRECTORY            Change the working directory to DIRECTORY",
+];
+DISPATCHABLE_COMMAND( binary 3 2 2 ){
+  if( booleanValue(azArg[1]) ){
+    setBinaryMode(p->out, 1);
+  }else{
+    setTextMode(p->out, 1);
+  }
+  return 0;
+}
+
+DISPATCHABLE_COMMAND( cd ? 2 2 ){
+  int rc=0;
+  if( p->bSafeMode ) return SHELL_FORBIDDEN_OP;
+#if defined(_WIN32) || defined(WIN32)
+  wchar_t *z = sqlite3_win32_utf8_to_unicode(azArg[1]);
+  rc = !SetCurrentDirectoryW(z);
+  sqlite3_free(z);
+#else
+  rc = chdir(azArg[1]);
+#endif
+  if( rc ){
+    utf8_printf(STD_ERR, "Cannot change to directory \"%s\"\n", azArg[1]);
+    rc = 1;
+  }
+  return rc;
+}
+
+/* The undocumented ".breakpoint" command causes a call
+** to the no-op routine named test_breakpoint().
 */
 DISPATCHABLE_COMMAND( breakpoint 3 1 1 ){
   test_breakpoint();
@@ -9187,19 +8752,29 @@
   if( rc && sqlite3_strglob("no such table: *", sqlite3_errmsg(p->db))==0 ){
     char *zCreate = sqlite3_mprintf("CREATE TABLE \"%w\".\"%w\"",
                                     zSchema, zTable);
-    char cSep = '(';
+    sqlite3 *dbCols = 0;
+    char *zRenames = 0;
+    char *zColDefs;
     while( xRead(&sCtx) ){
-      zCreate = sqlite3_mprintf("%z%c\n  \"%w\" TEXT", zCreate, cSep, sCtx.z);
-      cSep = ',';
+      zAutoColumn(sCtx.z, &dbCols, 0);
+
       if( sCtx.cTerm!=sCtx.cColSep ) break;
     }
-    if( cSep=='(' ){
+    zColDefs = zAutoColumn(0, &dbCols, &zRenames);
+    if( zRenames!=0 ){
+      utf8_printf((stdin_is_interactive && p->in==stdin)? p->out : stderr,
+                  "Columns renamed during .import %s due to duplicates:\n"
+                  "%s\n", sCtx.zFile, zRenames);
+      sqlite3_free(zRenames);
+    }
+    assert(dbCols==0);
+    if( zColDefs==0 ){
       sqlite3_free(zCreate);
       import_cleanup(&sCtx);
       *pzErr = shellMPrintf(0,"%s: empty file\n", sCtx.zFile);
       return 1;
     }
-    zCreate = sqlite3_mprintf("%z\n)", zCreate);
+    zCreate = sqlite3_mprintf("%z%z\n", zCreate, zColDefs);
     if( eVerbose>=1 ){
       utf8_printf(p->out, "%s\n", zCreate);
     }
@@ -9579,84 +9154,145 @@
 COLLECT_HELP_TEXT[
   ".mode MODE ?TABLE?       Set output mode",
   "   MODE is one of:",
-  "     ascii     Columns/rows delimited by 0x1F and 0x1E",
-  "     box       Tables using unicode box-drawing characters",
-  "     csv       Comma-separated values",
-  "     column    Output in columns.  (See .width)",
-  "     count     Output only result row count",
-  "     html      HTML <table> code",
-  "     insert    SQL insert statements for TABLE",
-  "     json      Results in a JSON array",
-  "     line      One value per line",
-  "     list      Values delimited by \"|\"",
-  "     markdown  Markdown table format",
-  "     off       Query output suppressed",
-  "     quote     Escape answers as for SQL",
-  "     table     ASCII-art table",
-  "     tabs      Tab-separated values",
-  "     tcl       TCL list elements",
+  "     ascii       Columns/rows delimited by 0x1F and 0x1E",
+  "     box         Tables using unicode box-drawing characters",
+  "     csv         Comma-separated values",
+  "     column      Output in columns.  (See .width)",
+  "     html        HTML <table> code",
+  "     insert      SQL insert statements for TABLE",
+  "     json        Results in a JSON array",
+  "     line        One value per line",
+  "     list        Values delimited by \"|\"",
+  "     markdown    Markdown table format",
+  "     qbox        Shorthand for \"box --width 60 --quote\"",
+  "     quote       Escape answers as for SQL",
+  "     table       ASCII-art table",
+  "     tabs        Tab-separated values",
+  "     tcl         TCL list elements",
+  "   OPTIONS: (for columnar modes or insert mode):",
+  "     --wrap N       Wrap output lines to no longer than N characters",
+  "     --wordwrap B   Wrap or not at word boundaries per B (on/off)",
+  "     --ww           Shorthand for \"--wordwrap 1\"",
+  "     --quote        Quote output text as SQL literals",
+  "     --noquote      Do not quote output text",
+  "     TABLE          The name of SQL table used for \"insert\" mode",
 ];
 DISPATCHABLE_COMMAND( mode ? 1 3 ){
-  const char *zMode = nArg>=2 ? azArg[1] : "";
-  int n2 = strlen30(zMode);
-  int c2 = zMode[0];
-  if( c2=='i' && strncmp(azArg[1],"insert",n2)==0 ){
-    p->mode = MODE_Insert;
-    set_table_name(p, nArg>=3 ? azArg[2] : "table");
-  }else if( nArg>2 ){
-    return SHELL_INVALID_ARGS;
-  }else if( c2=='l' && n2>2 && strncmp(azArg[1],"lines",n2)==0 ){
+  const char *zMode = 0;
+  const char *zTabname = 0;
+  int i, n2;
+  ColModeOpts cmOpts = ColModeOpts_default;
+  for(i=1; i<nArg; i++){
+    const char *z = azArg[i];
+    if( optionMatch(z,"wrap") && i+1<nArg ){
+      cmOpts.iWrap = integerValue(azArg[++i]);
+    }else if( optionMatch(z,"ww") ){
+      cmOpts.bWordWrap = 1;
+    }else if( optionMatch(z,"wordwrap") && i+1<nArg ){
+      cmOpts.bWordWrap = (u8)booleanValue(azArg[++i]);
+    }else if( optionMatch(z,"quote") ){
+      cmOpts.bQuote = 1;
+    }else if( optionMatch(z,"noquote") ){
+      cmOpts.bQuote = 0;
+    }else if( zMode==0 ){
+      zMode = z;
+      /* Apply defaults for qbox pseudo-mods. If that
+       * overwrites already-set values, user was informed of this.
+       */
+      if( strcmp(z, "qbox")==0 ){
+        ColModeOpts cmo = ColModeOpts_default_qbox;
+        zMode = "box";
+        cmOpts = cmo;
+      }
+    }else if( zTabname==0 ){
+      zTabname = z;
+    }else if( z[0]=='-' ){
+      utf8_printf(stderr, "unknown option: %s\n", z);
+      utf8_printf(stderr, "options:\n"
+                  "  --noquote\n"
+                  "  --quote\n"
+                  "  --wordwrap on/off\n"
+                  "  --wrap N\n"
+                  "  --ww\n");
+      return 1;
+    }else{
+      utf8_printf(stderr, "extra argument: \"%s\"\n", z);
+      return 1;
+    }
+  }
+  if( zMode==0 ){
+    if( p->mode==MODE_Column
+        || (p->mode>=MODE_Markdown && p->mode<=MODE_Box)
+        ){
+      raw_printf
+        (p->out,
+         "current output mode: %s --wrap %d --wordwrap %s --%squote\n",
+         modeDescr[p->mode], p->cmOpts.iWrap,
+         p->cmOpts.bWordWrap ? "on" : "off",
+         p->cmOpts.bQuote ? "" : "no");
+    }else{
+      raw_printf(p->out, "current output mode: %s\n", modeDescr[p->mode]);
+    }
+    zMode = modeDescr[p->mode];
+  }
+  n2 = strlen30(zMode);
+  if( strncmp(zMode,"lines",n2)==0 ){
     p->mode = MODE_Line;
     sqlite3_snprintf(sizeof(p->rowSeparator), p->rowSeparator, SEP_Row);
-  }else if( c2=='c' && strncmp(azArg[1],"columns",n2)==0 ){
+  }else if( strncmp(zMode,"columns",n2)==0 ){
     p->mode = MODE_Column;
     if( (p->shellFlgs & SHFLG_HeaderSet)==0 ){
       p->showHeader = 1;
     }
     sqlite3_snprintf(sizeof(p->rowSeparator), p->rowSeparator, SEP_Row);
-  }else if( c2=='l' && n2>2 && strncmp(azArg[1],"list",n2)==0 ){
+    p->cmOpts = cmOpts;
+  }else if( strncmp(zMode,"list",n2)==0 ){
     p->mode = MODE_List;
     sqlite3_snprintf(sizeof(p->colSeparator), p->colSeparator, SEP_Column);
     sqlite3_snprintf(sizeof(p->rowSeparator), p->rowSeparator, SEP_Row);
-  }else if( c2=='h' && strncmp(azArg[1],"html",n2)==0 ){
+  }else if( strncmp(zMode,"html",n2)==0 ){
     p->mode = MODE_Html;
-  }else if( c2=='t' && strncmp(azArg[1],"tcl",n2)==0 ){
+  }else if( strncmp(zMode,"tcl",n2)==0 ){
     p->mode = MODE_Tcl;
     sqlite3_snprintf(sizeof(p->colSeparator), p->colSeparator, SEP_Space);
     sqlite3_snprintf(sizeof(p->rowSeparator), p->rowSeparator, SEP_Row);
-  }else if( c2=='c' && strncmp(azArg[1],"csv",n2)==0 ){
+  }else if( strncmp(zMode,"csv",n2)==0 ){
     p->mode = MODE_Csv;
     sqlite3_snprintf(sizeof(p->colSeparator), p->colSeparator, SEP_Comma);
     sqlite3_snprintf(sizeof(p->rowSeparator), p->rowSeparator, SEP_CrLf);
-  }else if( c2=='t' && strncmp(azArg[1],"tabs",n2)==0 ){
+  }else if( strncmp(zMode,"tabs",n2)==0 ){
     p->mode = MODE_List;
     sqlite3_snprintf(sizeof(p->colSeparator), p->colSeparator, SEP_Tab);
-  }else if( c2=='q' && strncmp(azArg[1],"quote",n2)==0 ){
+  }else if( strncmp(zMode,"insert",n2)==0 ){
+    p->mode = MODE_Insert;
+    set_table_name(p, zTabname ? zTabname : "table");
+  }else if( strncmp(zMode,"quote",n2)==0 ){
     p->mode = MODE_Quote;
     sqlite3_snprintf(sizeof(p->colSeparator), p->colSeparator, SEP_Comma);
     sqlite3_snprintf(sizeof(p->rowSeparator), p->rowSeparator, SEP_Row);
-  }else if( c2=='a' && strncmp(azArg[1],"ascii",n2)==0 ){
+  }else if( strncmp(zMode,"ascii",n2)==0 ){
     p->mode = MODE_Ascii;
     sqlite3_snprintf(sizeof(p->colSeparator), p->colSeparator, SEP_Unit);
     sqlite3_snprintf(sizeof(p->rowSeparator), p->rowSeparator, SEP_Record);
-  }else if( c2=='m' && strncmp(azArg[1],"markdown",n2)==0 ){
+  }else if( strncmp(zMode,"markdown",n2)==0 ){
     p->mode = MODE_Markdown;
-  }else if( c2=='t' && strncmp(azArg[1],"table",n2)==0 ){
+    p->cmOpts = cmOpts;
+  }else if( strncmp(zMode,"table",n2)==0 ){
     p->mode = MODE_Table;
-  }else if( c2=='b' && strncmp(azArg[1],"box",n2)==0 ){
+    p->cmOpts = cmOpts;
+  }else if( strncmp(zMode,"box",n2)==0 ){
     p->mode = MODE_Box;
-  }else if( c2=='c' && strncmp(azArg[1],"count",n2)==0 ){
+    p->cmOpts = cmOpts;
+  }else if( strncmp(zMode,"count",n2)==0 ){
     p->mode = MODE_Count;
-  }else if( c2=='o' && strncmp(azArg[1],"off",n2)==0 ){
+  }else if( strncmp(zMode,"off",n2)==0 ){
     p->mode = MODE_Off;
-  }else if( c2=='j' && strncmp(azArg[1],"json",n2)==0 ){
+  }else if( strncmp(zMode,"json",n2)==0 ){
     p->mode = MODE_Json;
-  }else if( nArg==1 ){
-    raw_printf(p->out, "current output mode: %s\n", modeDescr[p->mode]);
   }else{
-    *pzErr = sqlite3_mprintf
-      ("Error: mode should be one of: ascii box column count csv html\n"
-       " insert json line list markdown off quote table tabs tcl\n");
+    raw_printf(stderr, "Error: mode should be one of: "
+               "ascii box column csv html insert json line list markdown "
+               "qbox quote table tabs tcl\n");
     return 1;
   }
   p->cMode = p->mode;
@@ -9679,7 +9315,7 @@
   "        --nofollow      Do not follow symbolic links",
   "        --readonly      Open FILE readonly",
   "        --zip           FILE is a ZIP archive",
-  ".nonce STRING            Disable safe mode for one command if nonce matches",
+  ".nonce STRING            Suspend safe mode for one command if nonce matches",
   ".nullvalue STRING        Use STRING in place of NULL values",
 ];
 DISPATCHABLE_COMMAND( open 3 1 0 ){
@@ -9757,76 +9393,8 @@
       *pzErr = shellMPrintf(0,"Error: cannot open '%s'\n", zNewFilename);
       sqlite3_free(zNewFilename);
       rc = 1;
-<<<<<<< HEAD
     }else{
       p->pAuxDb->zFreeOnClose = zNewFilename;
-=======
-      import_cleanup(&sCtx);
-      goto meta_command_exit;
-    }
-    /* Below, resources must be freed before exit. */
-    if( eVerbose>=2 || (eVerbose>=1 && useOutputMode) ){
-      char zSep[2];
-      zSep[1] = 0;
-      zSep[0] = sCtx.cColSep;
-      utf8_printf(p->out, "Column separator ");
-      output_c_string(p->out, zSep);
-      utf8_printf(p->out, ", row separator ");
-      zSep[0] = sCtx.cRowSep;
-      output_c_string(p->out, zSep);
-      utf8_printf(p->out, "\n");
-    }
-    while( (nSkip--)>0 ){
-      while( xRead(&sCtx) && sCtx.cTerm==sCtx.cColSep ){}
-    }
-    zSql = sqlite3_mprintf("SELECT * FROM \"%w\".\"%w\"", zSchema, zTable);
-    if( zSql==0 ){
-      import_cleanup(&sCtx);
-      shell_out_of_memory();
-    }
-    nByte = strlen30(zSql);
-    rc = sqlite3_prepare_v2(p->db, zSql, -1, &pStmt, 0);
-    import_append_char(&sCtx, 0);    /* To ensure sCtx.z is allocated */
-    if( rc && sqlite3_strglob("no such table: *", sqlite3_errmsg(p->db))==0 ){
-      char *zCreate = sqlite3_mprintf("CREATE TABLE \"%w\".\"%w\"",
-                                      zSchema, zTable);
-      sqlite3 *dbCols = 0;
-      char *zRenames = 0;
-      char *zColDefs;
-      while( xRead(&sCtx) ){
-        zAutoColumn(sCtx.z, &dbCols, 0);
-        if( sCtx.cTerm!=sCtx.cColSep ) break;
-      }
-      zColDefs = zAutoColumn(0, &dbCols, &zRenames);
-      if( zRenames!=0 ){
-        utf8_printf((stdin_is_interactive && p->in==stdin)? p->out : stderr,
-                    "Columns renamed during .import %s due to duplicates:\n"
-                    "%s\n", sCtx.zFile, zRenames);
-        sqlite3_free(zRenames);
-      }
-      assert(dbCols==0);
-      if( zColDefs==0 ){
-        sqlite3_free(zCreate);
-        import_cleanup(&sCtx);
-        utf8_printf(stderr,"%s: empty file\n", sCtx.zFile);
-        rc = 1;
-        goto meta_command_exit;
-      }
-      zCreate = sqlite3_mprintf("%z%z\n", zCreate, zColDefs);
-      if( eVerbose>=1 ){
-        utf8_printf(p->out, "%s\n", zCreate);
-      }
-      rc = sqlite3_exec(p->db, zCreate, 0, 0, 0);
-      if( rc ){
-        utf8_printf(stderr, "%s failed:\n%s\n", zCreate, sqlite3_errmsg(p->db));
-        sqlite3_free(zCreate);
-        import_cleanup(&sCtx);
-        rc = 1;
-        goto meta_command_exit;
-      }
-      sqlite3_free(zCreate);
-      rc = sqlite3_prepare_v2(p->db, zSql, -1, &pStmt, 0);
->>>>>>> f2a777fa
     }
   }
   if( p->db==0 ){
@@ -10141,7 +9709,6 @@
     }
   }
 
-<<<<<<< HEAD
   shellExecPrintf(p->db, &rc,
     /* Attach an in-memory database named 'recovery'. Create an indexed 
     ** cache of the sqlite_dbptr virtual table. */
@@ -10153,130 +9720,6 @@
     "DROP TABLE IF EXISTS recovery.schema;"
     "CREATE TABLE recovery.freelist(pgno INTEGER PRIMARY KEY);", zRecoveryDb
   );
-=======
-  if( c=='m' && strncmp(azArg[0], "mode", n)==0 ){
-    const char *zMode = 0;
-    const char *zTabname = 0;
-    int i, n2;
-    ColModeOpts cmOpts = ColModeOpts_default;
-    for(i=1; i<nArg; i++){
-      const char *z = azArg[i];
-      if( optionMatch(z,"wrap") && i+1<nArg ){
-        cmOpts.iWrap = integerValue(azArg[++i]);
-      }else if( optionMatch(z,"ww") ){
-        cmOpts.bWordWrap = 1;
-      }else if( optionMatch(z,"wordwrap") && i+1<nArg ){
-        cmOpts.bWordWrap = (u8)booleanValue(azArg[++i]);
-      }else if( optionMatch(z,"quote") ){
-        cmOpts.bQuote = 1;
-      }else if( optionMatch(z,"noquote") ){
-        cmOpts.bQuote = 0;
-      }else if( zMode==0 ){
-        zMode = z;
-        /* Apply defaults for qbox pseudo-mods. If that
-         * overwrites already-set values, user was informed of this.
-         */
-        if( strcmp(z, "qbox")==0 ){
-          ColModeOpts cmo = ColModeOpts_default_qbox;
-          zMode = "box";
-          cmOpts = cmo;
-        }
-      }else if( zTabname==0 ){
-        zTabname = z;
-      }else if( z[0]=='-' ){
-        utf8_printf(stderr, "unknown option: %s\n", z);
-        utf8_printf(stderr, "options:\n"
-                            "  --noquote\n"
-                            "  --quote\n"
-                            "  --wordwrap on/off\n"
-                            "  --wrap N\n"
-                            "  --ww\n");
-        rc = 1;
-        goto meta_command_exit;
-      }else{
-        utf8_printf(stderr, "extra argument: \"%s\"\n", z);
-        rc = 1;
-        goto meta_command_exit;
-      }
-    }
-    if( zMode==0 ){
-      if( p->mode==MODE_Column
-       || (p->mode>=MODE_Markdown && p->mode<=MODE_Box)
-      ){
-        raw_printf
-          (p->out,
-           "current output mode: %s --wrap %d --wordwrap %s --%squote\n",
-           modeDescr[p->mode], p->cmOpts.iWrap,
-           p->cmOpts.bWordWrap ? "on" : "off",
-           p->cmOpts.bQuote ? "" : "no");
-      }else{
-        raw_printf(p->out, "current output mode: %s\n", modeDescr[p->mode]);
-      }
-      zMode = modeDescr[p->mode];
-    }
-    n2 = strlen30(zMode);
-    if( strncmp(zMode,"lines",n2)==0 ){
-      p->mode = MODE_Line;
-      sqlite3_snprintf(sizeof(p->rowSeparator), p->rowSeparator, SEP_Row);
-    }else if( strncmp(zMode,"columns",n2)==0 ){
-      p->mode = MODE_Column;
-      if( (p->shellFlgs & SHFLG_HeaderSet)==0 ){
-        p->showHeader = 1;
-      }
-      sqlite3_snprintf(sizeof(p->rowSeparator), p->rowSeparator, SEP_Row);
-      p->cmOpts = cmOpts;
-    }else if( strncmp(zMode,"list",n2)==0 ){
-      p->mode = MODE_List;
-      sqlite3_snprintf(sizeof(p->colSeparator), p->colSeparator, SEP_Column);
-      sqlite3_snprintf(sizeof(p->rowSeparator), p->rowSeparator, SEP_Row);
-    }else if( strncmp(zMode,"html",n2)==0 ){
-      p->mode = MODE_Html;
-    }else if( strncmp(zMode,"tcl",n2)==0 ){
-      p->mode = MODE_Tcl;
-      sqlite3_snprintf(sizeof(p->colSeparator), p->colSeparator, SEP_Space);
-      sqlite3_snprintf(sizeof(p->rowSeparator), p->rowSeparator, SEP_Row);
-    }else if( strncmp(zMode,"csv",n2)==0 ){
-      p->mode = MODE_Csv;
-      sqlite3_snprintf(sizeof(p->colSeparator), p->colSeparator, SEP_Comma);
-      sqlite3_snprintf(sizeof(p->rowSeparator), p->rowSeparator, SEP_CrLf);
-    }else if( strncmp(zMode,"tabs",n2)==0 ){
-      p->mode = MODE_List;
-      sqlite3_snprintf(sizeof(p->colSeparator), p->colSeparator, SEP_Tab);
-    }else if( strncmp(zMode,"insert",n2)==0 ){
-      p->mode = MODE_Insert;
-      set_table_name(p, zTabname ? zTabname : "table");
-    }else if( strncmp(zMode,"quote",n2)==0 ){
-      p->mode = MODE_Quote;
-      sqlite3_snprintf(sizeof(p->colSeparator), p->colSeparator, SEP_Comma);
-      sqlite3_snprintf(sizeof(p->rowSeparator), p->rowSeparator, SEP_Row);
-    }else if( strncmp(zMode,"ascii",n2)==0 ){
-      p->mode = MODE_Ascii;
-      sqlite3_snprintf(sizeof(p->colSeparator), p->colSeparator, SEP_Unit);
-      sqlite3_snprintf(sizeof(p->rowSeparator), p->rowSeparator, SEP_Record);
-    }else if( strncmp(zMode,"markdown",n2)==0 ){
-      p->mode = MODE_Markdown;
-      p->cmOpts = cmOpts;
-    }else if( strncmp(zMode,"table",n2)==0 ){
-      p->mode = MODE_Table;
-      p->cmOpts = cmOpts;
-    }else if( strncmp(zMode,"box",n2)==0 ){
-      p->mode = MODE_Box;
-      p->cmOpts = cmOpts;
-    }else if( strncmp(zMode,"count",n2)==0 ){
-      p->mode = MODE_Count;
-    }else if( strncmp(zMode,"off",n2)==0 ){
-      p->mode = MODE_Off;
-    }else if( strncmp(zMode,"json",n2)==0 ){
-      p->mode = MODE_Json;
-    }else{
-      raw_printf(stderr, "Error: mode should be one of: "
-         "ascii box column csv html insert json line list markdown "
-         "qbox quote table tabs tcl\n");
-      rc = 1;
-    }
-    p->cMode = p->mode;
-  }else
->>>>>>> f2a777fa
 
   if( bFreelist ){
     shellExec(p->db, &rc,
@@ -11237,8 +10680,8 @@
   utf8_printf(p->out, "%d errors out of %d tests\n", nErr, nTest);
   return rc > 0;
 }
+
 #ifndef SQLITE_NOHAVE_SYSTEM
-<<<<<<< HEAD
 static int shellOut(char *azArg[], int nArg, ShellState *p, char **pzErr){
   char *zCmd;
   int i, x;
@@ -11272,7 +10715,17 @@
   utf8_printf(p->out, "%12.12s: %s\n","explain",
               p->mode==MODE_Explain ? "on" : p->autoExplain ? "auto" : "off");
   utf8_printf(p->out,"%12.12s: %s\n","headers", azBool[p->showHeader!=0]);
-  utf8_printf(p->out, "%12.12s: %s\n","mode", modeDescr[p->mode]);
+  if( p->mode==MODE_Column
+      || (p->mode>=MODE_Markdown && p->mode<=MODE_Box)
+      ){
+    utf8_printf
+      (p->out, "%12.12s: %s --wrap %d --wordwrap %s --%squote\n", "mode",
+       modeDescr[p->mode], p->cmOpts.iWrap,
+       p->cmOpts.bWordWrap ? "on" : "off",
+       p->cmOpts.bQuote ? "" : "no");
+  }else{
+    utf8_printf(p->out, "%12.12s: %s\n","mode", modeDescr[p->mode]);
+  }
   utf8_printf(p->out, "%12.12s: ", "nullvalue");
   output_c_string(p->out, p->nullValue);
   raw_printf(p->out, "\n");
@@ -11306,94 +10759,6 @@
       p->statsOn = 2;
     }else if( strcmp(azArg[1],"vmstep")==0 ){
       p->statsOn = 3;
-=======
-  if( c=='s'
-   && (strncmp(azArg[0], "shell", n)==0 || strncmp(azArg[0],"system",n)==0)
-  ){
-    char *zCmd;
-    int i, x;
-    failIfSafeMode(p, "cannot run .%s in safe mode", azArg[0]);
-    if( nArg<2 ){
-      raw_printf(stderr, "Usage: .system COMMAND\n");
-      rc = 1;
-      goto meta_command_exit;
-    }
-    zCmd = sqlite3_mprintf(strchr(azArg[1],' ')==0?"%s":"\"%s\"", azArg[1]);
-    for(i=2; i<nArg && zCmd!=0; i++){
-      zCmd = sqlite3_mprintf(strchr(azArg[i],' ')==0?"%z %s":"%z \"%s\"",
-                             zCmd, azArg[i]);
-    }
-    x = zCmd!=0 ? system(zCmd) : 1;
-    sqlite3_free(zCmd);
-    if( x ) raw_printf(stderr, "System command returns %d\n", x);
-  }else
-#endif /* !defined(SQLITE_NOHAVE_SYSTEM) */
-
-  if( c=='s' && strncmp(azArg[0], "show", n)==0 ){
-    static const char *azBool[] = { "off", "on", "trigger", "full"};
-    const char *zOut;
-    int i;
-    if( nArg!=1 ){
-      raw_printf(stderr, "Usage: .show\n");
-      rc = 1;
-      goto meta_command_exit;
-    }
-    utf8_printf(p->out, "%12.12s: %s\n","echo",
-                                  azBool[ShellHasFlag(p, SHFLG_Echo)]);
-    utf8_printf(p->out, "%12.12s: %s\n","eqp", azBool[p->autoEQP&3]);
-    utf8_printf(p->out, "%12.12s: %s\n","explain",
-         p->mode==MODE_Explain ? "on" : p->autoExplain ? "auto" : "off");
-    utf8_printf(p->out,"%12.12s: %s\n","headers", azBool[p->showHeader!=0]);
-    if( p->mode==MODE_Column
-     || (p->mode>=MODE_Markdown && p->mode<=MODE_Box)
-    ){
-      utf8_printf
-        (p->out, "%12.12s: %s --wrap %d --wordwrap %s --%squote\n", "mode",
-         modeDescr[p->mode], p->cmOpts.iWrap,
-         p->cmOpts.bWordWrap ? "on" : "off",
-         p->cmOpts.bQuote ? "" : "no");
-    }else{
-      utf8_printf(p->out, "%12.12s: %s\n","mode", modeDescr[p->mode]);
-    }
-    utf8_printf(p->out, "%12.12s: ", "nullvalue");
-      output_c_string(p->out, p->nullValue);
-      raw_printf(p->out, "\n");
-    utf8_printf(p->out,"%12.12s: %s\n","output",
-            strlen30(p->outfile) ? p->outfile : "stdout");
-    utf8_printf(p->out,"%12.12s: ", "colseparator");
-      output_c_string(p->out, p->colSeparator);
-      raw_printf(p->out, "\n");
-    utf8_printf(p->out,"%12.12s: ", "rowseparator");
-      output_c_string(p->out, p->rowSeparator);
-      raw_printf(p->out, "\n");
-    switch( p->statsOn ){
-      case 0:  zOut = "off";     break;
-      default: zOut = "on";      break;
-      case 2:  zOut = "stmt";    break;
-      case 3:  zOut = "vmstep";  break;
-    }
-    utf8_printf(p->out, "%12.12s: %s\n","stats", zOut);
-    utf8_printf(p->out, "%12.12s: ", "width");
-    for (i=0;i<p->nWidth;i++) {
-      raw_printf(p->out, "%d ", p->colWidth[i]);
-    }
-    raw_printf(p->out, "\n");
-    utf8_printf(p->out, "%12.12s: %s\n", "filename",
-                p->pAuxDb->zDbFilename ? p->pAuxDb->zDbFilename : "");
-  }else
-
-  if( c=='s' && strncmp(azArg[0], "stats", n)==0 ){
-    if( nArg==2 ){
-      if( strcmp(azArg[1],"stmt")==0 ){
-        p->statsOn = 2;
-      }else if( strcmp(azArg[1],"vmstep")==0 ){
-        p->statsOn = 3;
-      }else{
-        p->statsOn = (u8)booleanValue(azArg[1]);
-      }
-    }else if( nArg==1 ){
-      display_stats(p->db, p, 0);
->>>>>>> f2a777fa
     }else{
       p->statsOn = (u8)booleanValue(azArg[1]);
     }
@@ -12502,20 +11867,11 @@
       zErrorType = "Error";
       zErrorTail = zErrMsg;
     }
-<<<<<<< HEAD
-    if( zErrMsg!=0 ){
-      utf8_printf(STD_ERR, "%s %s\n", zPrefix, zErrMsg);
-      sqlite3_free(zErrMsg);
-      zErrMsg = 0;
-    }else{
-      utf8_printf(STD_ERR, "%s %s\n", zPrefix, sqlite3_errmsg(p->db));
-=======
     if( in!=0 || !stdin_is_interactive ){
       sqlite3_snprintf(sizeof(zPrefix), zPrefix,
                        "%s near line %d:", zErrorType, startline);
     }else{
       sqlite3_snprintf(sizeof(zPrefix), zPrefix, "%s:", zErrorType);
->>>>>>> f2a777fa
     }
     utf8_printf(stderr, "%s %s\n", zPrefix, zErrorTail);
     sqlite3_free(zErrMsg);
@@ -12645,12 +12001,8 @@
   }
   free(zSql);
   free(zLine);
-<<<<<<< HEAD
+  --p->inputNesting;
   return (p->abruptExit)? SHELL_FORBIDDEN_OP : errCnt>0;
-=======
-  --p->inputNesting;
-  return errCnt>0;
->>>>>>> f2a777fa
 }
 
 /*
