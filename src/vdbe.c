--- conflicted
+++ resolved
@@ -571,11 +571,8 @@
     ** sqlite3_column_text16() failed.  */
     goto no_mem;
   }
-<<<<<<< HEAD
-  assert( p->rc==SQLITE_OK || p->rc==SQLITE_BUSY || ((p->rc&0xFF) == SQLITE_LOCKED));
-=======
-  assert( p->rc==SQLITE_OK || (p->rc&0xff)==SQLITE_BUSY );
->>>>>>> 2dc29293
+  assert( p->rc==SQLITE_OK || (p->rc&0xff)==SQLITE_BUSY
+            || (p->rc&0xFF)==SQLITE_LOCKED );
   assert( p->bIsReader || p->readOnly!=0 );
   p->rc = SQLITE_OK;
   p->iCurrentTime = 0;
