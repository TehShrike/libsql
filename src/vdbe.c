/*
** 2001 September 15
**
** The author disclaims copyright to this source code.  In place of
** a legal notice, here is a blessing:
**
**    May you do good and not evil.
**    May you find forgiveness for yourself and forgive others.
**    May you share freely, never taking more than you give.
**
*************************************************************************
** The code in this file implements the function that runs the
** bytecode of a prepared statement.
**
** Various scripts scan this source file in order to generate HTML
** documentation, headers files, or other derived files.  The formatting
** of the code in this file is, therefore, important.  See other comments
** in this file for details.  If in doubt, do not deviate from existing
** commenting and indentation practices when changing or adding code.
*/
#include "sqliteInt.h"
#include "vdbeInt.h"
#ifdef LIBSQL_ENABLE_WASM_RUNTIME
#include "ext/udf/wasm_bindings.h"
#endif

/*
** Invoke this macro on memory cells just prior to changing the
** value of the cell.  This macro verifies that shallow copies are
** not misused.  A shallow copy of a string or blob just copies a
** pointer to the string or blob, not the content.  If the original
** is changed while the copy is still in use, the string or blob might
** be changed out from under the copy.  This macro verifies that nothing
** like that ever happens.
*/
#ifdef SQLITE_DEBUG
# define memAboutToChange(P,M) sqlite3VdbeMemAboutToChange(P,M)
#else
# define memAboutToChange(P,M)
#endif

/*
** The following global variable is incremented every time a cursor
** moves, either by the OP_SeekXX, OP_Next, or OP_Prev opcodes.  The test
** procedures use this information to make sure that indices are
** working correctly.  This variable has no function other than to
** help verify the correct operation of the library.
*/
#ifdef SQLITE_TEST
int sqlite3_search_count = 0;
#endif

/*
** When this global variable is positive, it gets decremented once before
** each instruction in the VDBE.  When it reaches zero, the u1.isInterrupted
** field of the sqlite3 structure is set in order to simulate an interrupt.
**
** This facility is used for testing purposes only.  It does not function
** in an ordinary build.
*/
#ifdef SQLITE_TEST
int sqlite3_interrupt_count = 0;
#endif

/*
** The next global variable is incremented each type the OP_Sort opcode
** is executed.  The test procedures use this information to make sure that
** sorting is occurring or not occurring at appropriate times.   This variable
** has no function other than to help verify the correct operation of the
** library.
*/
#ifdef SQLITE_TEST
int sqlite3_sort_count = 0;
#endif

/*
** The next global variable records the size of the largest MEM_Blob
** or MEM_Str that has been used by a VDBE opcode.  The test procedures
** use this information to make sure that the zero-blob functionality
** is working correctly.   This variable has no function other than to
** help verify the correct operation of the library.
*/
#ifdef SQLITE_TEST
int sqlite3_max_blobsize = 0;
static void updateMaxBlobsize(Mem *p){
  if( (p->flags & (MEM_Str|MEM_Blob))!=0 && p->n>sqlite3_max_blobsize ){
    sqlite3_max_blobsize = p->n;
  }
}
#endif

/*
** This macro evaluates to true if either the update hook or the preupdate
** hook are enabled for database connect DB.
*/
#ifdef SQLITE_ENABLE_PREUPDATE_HOOK
# define HAS_UPDATE_HOOK(DB) ((DB)->xPreUpdateCallback||(DB)->xUpdateCallback)
#else
# define HAS_UPDATE_HOOK(DB) ((DB)->xUpdateCallback)
#endif

/*
** The next global variable is incremented each time the OP_Found opcode
** is executed. This is used to test whether or not the foreign key
** operation implemented using OP_FkIsZero is working. This variable
** has no function other than to help verify the correct operation of the
** library.
*/
#ifdef SQLITE_TEST
int sqlite3_found_count = 0;
#endif

/*
** Test a register to see if it exceeds the current maximum blob size.
** If it does, record the new maximum blob size.
*/
#if defined(SQLITE_TEST) && !defined(SQLITE_UNTESTABLE)
# define UPDATE_MAX_BLOBSIZE(P)  updateMaxBlobsize(P)
#else
# define UPDATE_MAX_BLOBSIZE(P)
#endif

#ifdef SQLITE_DEBUG
/* This routine provides a convenient place to set a breakpoint during
** tracing with PRAGMA vdbe_trace=on.  The breakpoint fires right after
** each opcode is printed.  Variables "pc" (program counter) and pOp are
** available to add conditionals to the breakpoint.  GDB example:
**
**         break test_trace_breakpoint if pc=22
**
** Other useful labels for breakpoints include:
**   test_addop_breakpoint(pc,pOp)
**   sqlite3CorruptError(lineno)
**   sqlite3MisuseError(lineno)
**   sqlite3CantopenError(lineno)
*/
static void test_trace_breakpoint(int pc, Op *pOp, Vdbe *v){
  static int n = 0;
  (void)pc;
  (void)pOp;
  (void)v;
  n++;
}
#endif

/*
** Invoke the VDBE coverage callback, if that callback is defined.  This
** feature is used for test suite validation only and does not appear an
** production builds.
**
** M is the type of branch.  I is the direction taken for this instance of
** the branch.
**
**   M: 2 - two-way branch (I=0: fall-thru   1: jump                )
**      3 - two-way + NULL (I=0: fall-thru   1: jump      2: NULL   )
**      4 - OP_Jump        (I=0: jump p1     1: jump p2   2: jump p3)
**
** In other words, if M is 2, then I is either 0 (for fall-through) or
** 1 (for when the branch is taken).  If M is 3, the I is 0 for an
** ordinary fall-through, I is 1 if the branch was taken, and I is 2
** if the result of comparison is NULL.  For M=3, I=2 the jump may or
** may not be taken, depending on the SQLITE_JUMPIFNULL flags in p5.
** When M is 4, that means that an OP_Jump is being run.  I is 0, 1, or 2
** depending on if the operands are less than, equal, or greater than.
**
** iSrcLine is the source code line (from the __LINE__ macro) that
** generated the VDBE instruction combined with flag bits.  The source
** code line number is in the lower 24 bits of iSrcLine and the upper
** 8 bytes are flags.  The lower three bits of the flags indicate
** values for I that should never occur.  For example, if the branch is
** always taken, the flags should be 0x05 since the fall-through and
** alternate branch are never taken.  If a branch is never taken then
** flags should be 0x06 since only the fall-through approach is allowed.
**
** Bit 0x08 of the flags indicates an OP_Jump opcode that is only
** interested in equal or not-equal.  In other words, I==0 and I==2
** should be treated as equivalent
**
** Since only a line number is retained, not the filename, this macro
** only works for amalgamation builds.  But that is ok, since these macros
** should be no-ops except for special builds used to measure test coverage.
*/
#if !defined(SQLITE_VDBE_COVERAGE)
# define VdbeBranchTaken(I,M)
#else
# define VdbeBranchTaken(I,M) vdbeTakeBranch(pOp->iSrcLine,I,M)
  static void vdbeTakeBranch(u32 iSrcLine, u8 I, u8 M){
    u8 mNever;
    assert( I<=2 );  /* 0: fall through,  1: taken,  2: alternate taken */
    assert( M<=4 );  /* 2: two-way branch, 3: three-way branch, 4: OP_Jump */
    assert( I<M );   /* I can only be 2 if M is 3 or 4 */
    /* Transform I from a integer [0,1,2] into a bitmask of [1,2,4] */
    I = 1<<I;
    /* The upper 8 bits of iSrcLine are flags.  The lower three bits of
    ** the flags indicate directions that the branch can never go.  If
    ** a branch really does go in one of those directions, assert right
    ** away. */
    mNever = iSrcLine >> 24;
    assert( (I & mNever)==0 );
    if( sqlite3GlobalConfig.xVdbeBranch==0 ) return;  /*NO_TEST*/
    /* Invoke the branch coverage callback with three arguments:
    **    iSrcLine - the line number of the VdbeCoverage() macro, with
    **               flags removed.
    **    I        - Mask of bits 0x07 indicating which cases are are
    **               fulfilled by this instance of the jump.  0x01 means
    **               fall-thru, 0x02 means taken, 0x04 means NULL.  Any
    **               impossible cases (ex: if the comparison is never NULL)
    **               are filled in automatically so that the coverage
    **               measurement logic does not flag those impossible cases
    **               as missed coverage.
    **    M        - Type of jump.  Same as M argument above
    */
    I |= mNever;
    if( M==2 ) I |= 0x04;
    if( M==4 ){
      I |= 0x08;
      if( (mNever&0x08)!=0 && (I&0x05)!=0) I |= 0x05; /*NO_TEST*/
    }
    sqlite3GlobalConfig.xVdbeBranch(sqlite3GlobalConfig.pVdbeBranchArg,
                                    iSrcLine&0xffffff, I, M);
  }
#endif

/*
** An ephemeral string value (signified by the MEM_Ephem flag) contains
** a pointer to a dynamically allocated string where some other entity
** is responsible for deallocating that string.  Because the register
** does not control the string, it might be deleted without the register
** knowing it.
**
** This routine converts an ephemeral string into a dynamically allocated
** string that the register itself controls.  In other words, it
** converts an MEM_Ephem string into a string with P.z==P.zMalloc.
*/
#define Deephemeralize(P) \
   if( ((P)->flags&MEM_Ephem)!=0 \
       && sqlite3VdbeMemMakeWriteable(P) ){ goto no_mem;}

/* Return true if the cursor was opened using the OP_OpenSorter opcode. */
#define isSorter(x) ((x)->eCurType==CURTYPE_SORTER)

/*
** Allocate VdbeCursor number iCur.  Return a pointer to it.  Return NULL
** if we run out of memory.
*/
static VdbeCursor *allocateCursor(
  Vdbe *p,              /* The virtual machine */
  int iCur,             /* Index of the new VdbeCursor */
  int nField,           /* Number of fields in the table or index */
  u8 eCurType           /* Type of the new cursor */
){
  /* Find the memory cell that will be used to store the blob of memory
  ** required for this VdbeCursor structure. It is convenient to use a
  ** vdbe memory cell to manage the memory allocation required for a
  ** VdbeCursor structure for the following reasons:
  **
  **   * Sometimes cursor numbers are used for a couple of different
  **     purposes in a vdbe program. The different uses might require
  **     different sized allocations. Memory cells provide growable
  **     allocations.
  **
  **   * When using ENABLE_MEMORY_MANAGEMENT, memory cell buffers can
  **     be freed lazily via the sqlite3_release_memory() API. This
  **     minimizes the number of malloc calls made by the system.
  **
  ** The memory cell for cursor 0 is aMem[0]. The rest are allocated from
  ** the top of the register space.  Cursor 1 is at Mem[p->nMem-1].
  ** Cursor 2 is at Mem[p->nMem-2]. And so forth.
  */
  Mem *pMem = iCur>0 ? &p->aMem[p->nMem-iCur] : p->aMem;

  int nByte;
  VdbeCursor *pCx = 0;
  nByte =
      ROUND8P(sizeof(VdbeCursor)) + 2*sizeof(u32)*nField +
      (eCurType==CURTYPE_BTREE?sqlite3BtreeCursorSize():0);

  assert( iCur>=0 && iCur<p->nCursor );
  if( p->apCsr[iCur] ){ /*OPTIMIZATION-IF-FALSE*/
    sqlite3VdbeFreeCursorNN(p, p->apCsr[iCur]);
    p->apCsr[iCur] = 0;
  }

  /* There used to be a call to sqlite3VdbeMemClearAndResize() to make sure
  ** the pMem used to hold space for the cursor has enough storage available
  ** in pMem->zMalloc.  But for the special case of the aMem[] entries used
  ** to hold cursors, it is faster to in-line the logic. */
  assert( pMem->flags==MEM_Undefined );
  assert( (pMem->flags & MEM_Dyn)==0 );
  assert( pMem->szMalloc==0 || pMem->z==pMem->zMalloc );
  if( pMem->szMalloc<nByte ){
    if( pMem->szMalloc>0 ){
      sqlite3DbFreeNN(pMem->db, pMem->zMalloc);
    }
    pMem->z = pMem->zMalloc = sqlite3DbMallocRaw(pMem->db, nByte);
    if( pMem->zMalloc==0 ){
      pMem->szMalloc = 0;
      return 0;
    }
    pMem->szMalloc = nByte;
  }

  p->apCsr[iCur] = pCx = (VdbeCursor*)pMem->zMalloc;
  memset(pCx, 0, offsetof(VdbeCursor,pAltCursor));
  pCx->eCurType = eCurType;
  pCx->nField = nField;
  pCx->aOffset = &pCx->aType[nField];
  if( eCurType==CURTYPE_BTREE ){
    pCx->uc.pCursor = (BtCursor*)
        &pMem->z[ROUND8P(sizeof(VdbeCursor))+2*sizeof(u32)*nField];
    sqlite3BtreeCursorZero(pCx->uc.pCursor);
  }
  return pCx;
}

/*
** The string in pRec is known to look like an integer and to have a
** floating point value of rValue.  Return true and set *piValue to the
** integer value if the string is in range to be an integer.  Otherwise,
** return false.
*/
static int alsoAnInt(Mem *pRec, double rValue, i64 *piValue){
  i64 iValue;
  iValue = sqlite3RealToI64(rValue);
  if( sqlite3RealSameAsInt(rValue,iValue) ){
    *piValue = iValue;
    return 1;
  }
  return 0==sqlite3Atoi64(pRec->z, piValue, pRec->n, pRec->enc);
}

/*
** Try to convert a value into a numeric representation if we can
** do so without loss of information.  In other words, if the string
** looks like a number, convert it into a number.  If it does not
** look like a number, leave it alone.
**
** If the bTryForInt flag is true, then extra effort is made to give
** an integer representation.  Strings that look like floating point
** values but which have no fractional component (example: '48.00')
** will have a MEM_Int representation when bTryForInt is true.
**
** If bTryForInt is false, then if the input string contains a decimal
** point or exponential notation, the result is only MEM_Real, even
** if there is an exact integer representation of the quantity.
*/
static void applyNumericAffinity(Mem *pRec, int bTryForInt){
  double rValue;
  u8 enc = pRec->enc;
  int rc;
  assert( (pRec->flags & (MEM_Str|MEM_Int|MEM_Real|MEM_IntReal))==MEM_Str );
  rc = sqlite3AtoF(pRec->z, &rValue, pRec->n, enc);
  if( rc<=0 ) return;
  if( rc==1 && alsoAnInt(pRec, rValue, &pRec->u.i) ){
    pRec->flags |= MEM_Int;
  }else{
    pRec->u.r = rValue;
    pRec->flags |= MEM_Real;
    if( bTryForInt ) sqlite3VdbeIntegerAffinity(pRec);
  }
  /* TEXT->NUMERIC is many->one.  Hence, it is important to invalidate the
  ** string representation after computing a numeric equivalent, because the
  ** string representation might not be the canonical representation for the
  ** numeric value.  Ticket [343634942dd54ab57b7024] 2018-01-31. */
  pRec->flags &= ~MEM_Str;
}

/*
** Processing is determine by the affinity parameter:
**
** SQLITE_AFF_INTEGER:
** SQLITE_AFF_REAL:
** SQLITE_AFF_NUMERIC:
**    Try to convert pRec to an integer representation or a
**    floating-point representation if an integer representation
**    is not possible.  Note that the integer representation is
**    always preferred, even if the affinity is REAL, because
**    an integer representation is more space efficient on disk.
**
** SQLITE_AFF_FLEXNUM:
**    If the value is text, then try to convert it into a number of
**    some kind (integer or real) but do not make any other changes.
**
** SQLITE_AFF_TEXT:
**    Convert pRec to a text representation.
**
** SQLITE_AFF_BLOB:
** SQLITE_AFF_NONE:
**    No-op.  pRec is unchanged.
*/
static void applyAffinity(
  Mem *pRec,          /* The value to apply affinity to */
  char affinity,      /* The affinity to be applied */
  u8 enc              /* Use this text encoding */
){
  if( affinity>=SQLITE_AFF_NUMERIC ){
    assert( affinity==SQLITE_AFF_INTEGER || affinity==SQLITE_AFF_REAL
             || affinity==SQLITE_AFF_NUMERIC || affinity==SQLITE_AFF_FLEXNUM );
    if( (pRec->flags & MEM_Int)==0 ){ /*OPTIMIZATION-IF-FALSE*/
      if( (pRec->flags & (MEM_Real|MEM_IntReal))==0 ){
        if( pRec->flags & MEM_Str ) applyNumericAffinity(pRec,1);
      }else if( affinity<=SQLITE_AFF_REAL ){
        sqlite3VdbeIntegerAffinity(pRec);
      }
    }
  }else if( affinity==SQLITE_AFF_TEXT ){
    /* Only attempt the conversion to TEXT if there is an integer or real
    ** representation (blob and NULL do not get converted) but no string
    ** representation.  It would be harmless to repeat the conversion if
    ** there is already a string rep, but it is pointless to waste those
    ** CPU cycles. */
    if( 0==(pRec->flags&MEM_Str) ){ /*OPTIMIZATION-IF-FALSE*/
      if( (pRec->flags&(MEM_Real|MEM_Int|MEM_IntReal)) ){
        testcase( pRec->flags & MEM_Int );
        testcase( pRec->flags & MEM_Real );
        testcase( pRec->flags & MEM_IntReal );
        sqlite3VdbeMemStringify(pRec, enc, 1);
      }
    }
    pRec->flags &= ~(MEM_Real|MEM_Int|MEM_IntReal);
  }
}

/*
** Try to convert the type of a function argument or a result column
** into a numeric representation.  Use either INTEGER or REAL whichever
** is appropriate.  But only do the conversion if it is possible without
** loss of information and return the revised type of the argument.
*/
int sqlite3_value_numeric_type(sqlite3_value *pVal){
  int eType = sqlite3_value_type(pVal);
  if( eType==SQLITE_TEXT ){
    Mem *pMem = (Mem*)pVal;
    applyNumericAffinity(pMem, 0);
    eType = sqlite3_value_type(pVal);
  }
  return eType;
}

/*
** Exported version of applyAffinity(). This one works on sqlite3_value*,
** not the internal Mem* type.
*/
void sqlite3ValueApplyAffinity(
  sqlite3_value *pVal,
  u8 affinity,
  u8 enc
){
  applyAffinity((Mem *)pVal, affinity, enc);
}

/*
** pMem currently only holds a string type (or maybe a BLOB that we can
** interpret as a string if we want to).  Compute its corresponding
** numeric type, if has one.  Set the pMem->u.r and pMem->u.i fields
** accordingly.
*/
static u16 SQLITE_NOINLINE computeNumericType(Mem *pMem){
  int rc;
  sqlite3_int64 ix;
  assert( (pMem->flags & (MEM_Int|MEM_Real|MEM_IntReal))==0 );
  assert( (pMem->flags & (MEM_Str|MEM_Blob))!=0 );
  if( ExpandBlob(pMem) ){
    pMem->u.i = 0;
    return MEM_Int;
  }
  rc = sqlite3AtoF(pMem->z, &pMem->u.r, pMem->n, pMem->enc);
  if( rc<=0 ){
    if( rc==0 && sqlite3Atoi64(pMem->z, &ix, pMem->n, pMem->enc)<=1 ){
      pMem->u.i = ix;
      return MEM_Int;
    }else{
      return MEM_Real;
    }
  }else if( rc==1 && sqlite3Atoi64(pMem->z, &ix, pMem->n, pMem->enc)==0 ){
    pMem->u.i = ix;
    return MEM_Int;
  }
  return MEM_Real;
}

/*
** Return the numeric type for pMem, either MEM_Int or MEM_Real or both or
** none. 
**
** Unlike applyNumericAffinity(), this routine does not modify pMem->flags.
** But it does set pMem->u.r and pMem->u.i appropriately.
*/
static u16 numericType(Mem *pMem){
  assert( (pMem->flags & MEM_Null)==0
       || pMem->db==0 || pMem->db->mallocFailed );
  if( pMem->flags & (MEM_Int|MEM_Real|MEM_IntReal|MEM_Null) ){
    testcase( pMem->flags & MEM_Int );
    testcase( pMem->flags & MEM_Real );
    testcase( pMem->flags & MEM_IntReal );
    return pMem->flags & (MEM_Int|MEM_Real|MEM_IntReal|MEM_Null);
  }
  assert( pMem->flags & (MEM_Str|MEM_Blob) );
  testcase( pMem->flags & MEM_Str );
  testcase( pMem->flags & MEM_Blob );
  return computeNumericType(pMem);
  return 0;
}

#ifdef SQLITE_DEBUG
/*
** Write a nice string representation of the contents of cell pMem
** into buffer zBuf, length nBuf.
*/
void sqlite3VdbeMemPrettyPrint(Mem *pMem, StrAccum *pStr){
  int f = pMem->flags;
  static const char *const encnames[] = {"(X)", "(8)", "(16LE)", "(16BE)"};
  if( f&MEM_Blob ){
    int i;
    char c;
    if( f & MEM_Dyn ){
      c = 'z';
      assert( (f & (MEM_Static|MEM_Ephem))==0 );
    }else if( f & MEM_Static ){
      c = 't';
      assert( (f & (MEM_Dyn|MEM_Ephem))==0 );
    }else if( f & MEM_Ephem ){
      c = 'e';
      assert( (f & (MEM_Static|MEM_Dyn))==0 );
    }else{
      c = 's';
    }
    sqlite3_str_appendf(pStr, "%cx[", c);
    for(i=0; i<25 && i<pMem->n; i++){
      sqlite3_str_appendf(pStr, "%02X", ((int)pMem->z[i] & 0xFF));
    }
    sqlite3_str_appendf(pStr, "|");
    for(i=0; i<25 && i<pMem->n; i++){
      char z = pMem->z[i];
      sqlite3_str_appendchar(pStr, 1, (z<32||z>126)?'.':z);
    }
    sqlite3_str_appendf(pStr,"]");
    if( f & MEM_Zero ){
      sqlite3_str_appendf(pStr, "+%dz",pMem->u.nZero);
    }
  }else if( f & MEM_Str ){
    int j;
    u8 c;
    if( f & MEM_Dyn ){
      c = 'z';
      assert( (f & (MEM_Static|MEM_Ephem))==0 );
    }else if( f & MEM_Static ){
      c = 't';
      assert( (f & (MEM_Dyn|MEM_Ephem))==0 );
    }else if( f & MEM_Ephem ){
      c = 'e';
      assert( (f & (MEM_Static|MEM_Dyn))==0 );
    }else{
      c = 's';
    }
    sqlite3_str_appendf(pStr, " %c%d[", c, pMem->n);
    for(j=0; j<25 && j<pMem->n; j++){
      c = pMem->z[j];
      sqlite3_str_appendchar(pStr, 1, (c>=0x20&&c<=0x7f) ? c : '.');
    }
    sqlite3_str_appendf(pStr, "]%s", encnames[pMem->enc]);
    if( f & MEM_Term ){
      sqlite3_str_appendf(pStr, "(0-term)");
    }
  }
}
#endif

#ifdef SQLITE_DEBUG
/*
** Print the value of a register for tracing purposes:
*/
static void memTracePrint(Mem *p){
  if( p->flags & MEM_Undefined ){
    printf(" undefined");
  }else if( p->flags & MEM_Null ){
    printf(p->flags & MEM_Zero ? " NULL-nochng" : " NULL");
  }else if( (p->flags & (MEM_Int|MEM_Str))==(MEM_Int|MEM_Str) ){
    printf(" si:%lld", p->u.i);
  }else if( (p->flags & (MEM_IntReal))!=0 ){
    printf(" ir:%lld", p->u.i);
  }else if( p->flags & MEM_Int ){
    printf(" i:%lld", p->u.i);
#ifndef SQLITE_OMIT_FLOATING_POINT
  }else if( p->flags & MEM_Real ){
    printf(" r:%.17g", p->u.r);
#endif
  }else if( sqlite3VdbeMemIsRowSet(p) ){
    printf(" (rowset)");
  }else{
    StrAccum acc;
    char zBuf[1000];
    sqlite3StrAccumInit(&acc, 0, zBuf, sizeof(zBuf), 0);
    sqlite3VdbeMemPrettyPrint(p, &acc);
    printf(" %s", sqlite3StrAccumFinish(&acc));
  }
  if( p->flags & MEM_Subtype ) printf(" subtype=0x%02x", p->eSubtype);
}
static void registerTrace(int iReg, Mem *p){
  printf("R[%d] = ", iReg);
  memTracePrint(p);
  if( p->pScopyFrom ){
    printf(" <== R[%d]", (int)(p->pScopyFrom - &p[-iReg]));
  }
  printf("\n");
  sqlite3VdbeCheckMemInvariants(p);
}
/**/ void sqlite3PrintMem(Mem *pMem){
  memTracePrint(pMem);
  printf("\n");
  fflush(stdout);
}
#endif

#ifdef SQLITE_DEBUG
/*
** Show the values of all registers in the virtual machine.  Used for
** interactive debugging.
*/
void sqlite3VdbeRegisterDump(Vdbe *v){
  int i;
  for(i=1; i<v->nMem; i++) registerTrace(i, v->aMem+i);
}
#endif /* SQLITE_DEBUG */


#ifdef SQLITE_DEBUG
#  define REGISTER_TRACE(R,M) if(db->flags&SQLITE_VdbeTrace)registerTrace(R,M)
#else
#  define REGISTER_TRACE(R,M)
#endif

#ifndef NDEBUG
/*
** This function is only called from within an assert() expression. It
** checks that the sqlite3.nTransaction variable is correctly set to
** the number of non-transaction savepoints currently in the
** linked list starting at sqlite3.pSavepoint.
**
** Usage:
**
**     assert( checkSavepointCount(db) );
*/
static int checkSavepointCount(sqlite3 *db){
  int n = 0;
  Savepoint *p;
  for(p=db->pSavepoint; p; p=p->pNext) n++;
  assert( n==(db->nSavepoint + db->isTransactionSavepoint) );
  return 1;
}
#endif

/*
** Return the register of pOp->p2 after first preparing it to be
** overwritten with an integer value.
*/
static SQLITE_NOINLINE Mem *out2PrereleaseWithClear(Mem *pOut){
  sqlite3VdbeMemSetNull(pOut);
  pOut->flags = MEM_Int;
  return pOut;
}
static Mem *out2Prerelease(Vdbe *p, VdbeOp *pOp){
  Mem *pOut;
  assert( pOp->p2>0 );
  assert( pOp->p2<=(p->nMem+1 - p->nCursor) );
  pOut = &p->aMem[pOp->p2];
  memAboutToChange(p, pOut);
  if( VdbeMemDynamic(pOut) ){ /*OPTIMIZATION-IF-FALSE*/
    return out2PrereleaseWithClear(pOut);
  }else{
    pOut->flags = MEM_Int;
    return pOut;
  }
}

/*
** Compute a bloom filter hash using pOp->p4.i registers from aMem[] beginning
** with pOp->p3.  Return the hash.
*/
static u64 filterHash(const Mem *aMem, const Op *pOp){
  int i, mx;
  u64 h = 0;

  assert( pOp->p4type==P4_INT32 );
  for(i=pOp->p3, mx=i+pOp->p4.i; i<mx; i++){
    const Mem *p = &aMem[i];
    if( p->flags & (MEM_Int|MEM_IntReal) ){
      h += p->u.i;
    }else if( p->flags & MEM_Real ){
      h += sqlite3VdbeIntValue(p);
    }else if( p->flags & (MEM_Str|MEM_Blob) ){
      /* All strings have the same hash and all blobs have the same hash,
      ** though, at least, those hashes are different from each other and
      ** from NULL. */
      h += 4093 + (p->flags & (MEM_Str|MEM_Blob));
    }
  }
  return h;
}


/*
** For OP_Column, factor out the case where content is loaded from
** overflow pages, so that the code to implement this case is separate
** the common case where all content fits on the page.  Factoring out
** the code reduces register pressure and helps the common case
** to run faster.
*/
static SQLITE_NOINLINE int vdbeColumnFromOverflow(
  VdbeCursor *pC,       /* The BTree cursor from which we are reading */
  int iCol,             /* The column to read */
  int t,                /* The serial-type code for the column value */
  i64 iOffset,          /* Offset to the start of the content value */
  u32 cacheStatus,      /* Current Vdbe.cacheCtr value */
  u32 colCacheCtr,      /* Current value of the column cache counter */
  Mem *pDest            /* Store the value into this register. */
){
  int rc;
  sqlite3 *db = pDest->db;
  int encoding = pDest->enc;
  int len = sqlite3VdbeSerialTypeLen(t);
  assert( pC->eCurType==CURTYPE_BTREE );
  if( len>db->aLimit[SQLITE_LIMIT_LENGTH] ) return SQLITE_TOOBIG;
  if( len > 4000 && pC->pKeyInfo==0 ){
    /* Cache large column values that are on overflow pages using
    ** an RCStr (reference counted string) so that if they are reloaded,
    ** that do not have to be copied a second time.  The overhead of
    ** creating and managing the cache is such that this is only
    ** profitable for larger TEXT and BLOB values.
    **
    ** Only do this on table-btrees so that writes to index-btrees do not
    ** need to clear the cache.  This buys performance in the common case
    ** in exchange for generality.
    */
    VdbeTxtBlbCache *pCache;
    char *pBuf;
    if( pC->colCache==0 ){
      pC->pCache = sqlite3DbMallocZero(db, sizeof(VdbeTxtBlbCache) );
      if( pC->pCache==0 ) return SQLITE_NOMEM;
      pC->colCache = 1;
    }
    pCache = pC->pCache;
    if( pCache->pCValue==0
     || pCache->iCol!=iCol
     || pCache->cacheStatus!=cacheStatus
     || pCache->colCacheCtr!=colCacheCtr
     || pCache->iOffset!=sqlite3BtreeOffset(pC->uc.pCursor)
    ){
      if( pCache->pCValue ) sqlite3RCStrUnref(pCache->pCValue);
      pBuf = pCache->pCValue = sqlite3RCStrNew( len+3 );
      if( pBuf==0 ) return SQLITE_NOMEM;
      rc = sqlite3BtreePayload(pC->uc.pCursor, iOffset, len, pBuf);
      if( rc ) return rc;
      pBuf[len] = 0;
      pBuf[len+1] = 0;
      pBuf[len+2] = 0;
      pCache->iCol = iCol;
      pCache->cacheStatus = cacheStatus;
      pCache->colCacheCtr = colCacheCtr;
      pCache->iOffset = sqlite3BtreeOffset(pC->uc.pCursor);
    }else{
      pBuf = pCache->pCValue;
    }
    assert( t>=12 );
    sqlite3RCStrRef(pBuf);
    if( t&1 ){
      rc = sqlite3VdbeMemSetStr(pDest, pBuf, len, encoding,
                                (void(*)(void*))sqlite3RCStrUnref);
      pDest->flags |= MEM_Term;
    }else{
      rc = sqlite3VdbeMemSetStr(pDest, pBuf, len, 0,
                                (void(*)(void*))sqlite3RCStrUnref);
    }
  }else{
    rc = sqlite3VdbeMemFromBtree(pC->uc.pCursor, iOffset, len, pDest);
    if( rc ) return rc;
    sqlite3VdbeSerialGet((const u8*)pDest->z, t, pDest);
    if( (t&1)!=0 && encoding==SQLITE_UTF8 ){
      pDest->z[len] = 0;
      pDest->flags |= MEM_Term;
    }
  }
  pDest->flags &= ~MEM_Ephem;
  return rc;
}


/*
** Return the symbolic name for the data type of a pMem
*/
static const char *vdbeMemTypeName(Mem *pMem){
  static const char *azTypes[] = {
      /* SQLITE_INTEGER */ "INT",
      /* SQLITE_FLOAT   */ "REAL",
      /* SQLITE_TEXT    */ "TEXT",
      /* SQLITE_BLOB    */ "BLOB",
      /* SQLITE_NULL    */ "NULL"
  };
  return azTypes[sqlite3_value_type(pMem)-1];
}

#ifdef LIBSQL_ENABLE_WASM_RUNTIME
FuncDef *try_instantiate_wasm_function(sqlite3 *db, const char *pName, int nName, const char *pSrcBody, int nBody, int nArg, char **err_msg_buf);
int deregister_wasm_function(sqlite3 *db, const char *zName);
#endif

/*
** Execute as much of a VDBE program as we can.
** This is the core of sqlite3_step(). 
*/
int sqlite3VdbeExec(
  Vdbe *p                    /* The VDBE */
){
  Op *aOp = p->aOp;          /* Copy of p->aOp */
  Op *pOp = aOp;             /* Current operation */
#ifdef SQLITE_DEBUG
  Op *pOrigOp;               /* Value of pOp at the top of the loop */
  int nExtraDelete = 0;      /* Verifies FORDELETE and AUXDELETE flags */
  u8 iCompareIsInit = 0;     /* iCompare is initialized */
#endif
  int rc = SQLITE_OK;        /* Value to return */
  sqlite3 *db = p->db;       /* The database */
  u8 resetSchemaOnFault = 0; /* Reset schema after an error if positive */
  u8 encoding = ENC(db);     /* The database encoding */
  int iCompare = 0;          /* Result of last comparison */
  u64 nVmStep = 0;           /* Number of virtual machine steps */
#ifndef SQLITE_OMIT_PROGRESS_CALLBACK
  u64 nProgressLimit;        /* Invoke xProgress() when nVmStep reaches this */
#endif
  Mem *aMem = p->aMem;       /* Copy of p->aMem */
  Mem *pIn1 = 0;             /* 1st input operand */
  Mem *pIn2 = 0;             /* 2nd input operand */
  Mem *pIn3 = 0;             /* 3rd input operand */
  Mem *pOut = 0;             /* Output operand */
  u32 colCacheCtr = 0;       /* Column cache counter */
#if defined(SQLITE_ENABLE_STMT_SCANSTATUS) || defined(VDBE_PROFILE)
  u64 *pnCycle = 0;
  int bStmtScanStatus = IS_STMT_SCANSTATUS(db)!=0;
#endif
  /*** INSERT STACK UNION HERE ***/

  assert( p->eVdbeState==VDBE_RUN_STATE );  /* sqlite3_step() verifies this */
  if( DbMaskNonZero(p->lockMask) ){
    sqlite3VdbeEnter(p);
  }
#ifndef SQLITE_OMIT_PROGRESS_CALLBACK
  if( db->xProgress ){
    u32 iPrior = p->aCounter[SQLITE_STMTSTATUS_VM_STEP];
    assert( 0 < db->nProgressOps );
    nProgressLimit = db->nProgressOps - (iPrior % db->nProgressOps);
  }else{
    nProgressLimit = LARGEST_UINT64;
  }
#endif
  if( p->rc==SQLITE_NOMEM ){
    /* This happens if a malloc() inside a call to sqlite3_column_text() or
    ** sqlite3_column_text16() failed.  */
    goto no_mem;
  }
  assert( p->rc==SQLITE_OK || (p->rc&0xff)==SQLITE_BUSY );
  testcase( p->rc!=SQLITE_OK );
  p->rc = SQLITE_OK;
  assert( p->bIsReader || p->readOnly!=0 );
  p->iCurrentTime = 0;
  assert( p->explain==0 );
  db->busyHandler.nBusy = 0;
  if( AtomicLoad(&db->u1.isInterrupted) ) goto abort_due_to_interrupt;
  sqlite3VdbeIOTraceSql(p);
#ifdef SQLITE_DEBUG
  sqlite3BeginBenignMalloc();
  if( p->pc==0
   && (p->db->flags & (SQLITE_VdbeListing|SQLITE_VdbeEQP|SQLITE_VdbeTrace))!=0
  ){
    int i;
    int once = 1;
    sqlite3VdbePrintSql(p);
    if( p->db->flags & SQLITE_VdbeListing ){
      printf("VDBE Program Listing:\n");
      for(i=0; i<p->nOp; i++){
        sqlite3VdbePrintOp(stdout, i, &aOp[i]);
      }
    }
    if( p->db->flags & SQLITE_VdbeEQP ){
      for(i=0; i<p->nOp; i++){
        if( aOp[i].opcode==OP_Explain ){
          if( once ) printf("VDBE Query Plan:\n");
          printf("%s\n", aOp[i].p4.z);
          once = 0;
        }
      }
    }
    if( p->db->flags & SQLITE_VdbeTrace )  printf("VDBE Trace:\n");
  }
  sqlite3EndBenignMalloc();
#endif
  for(pOp=&aOp[p->pc]; 1; pOp++){
    /* Errors are detected by individual opcodes, with an immediate
    ** jumps to abort_due_to_error. */
    assert( rc==SQLITE_OK );

    assert( pOp>=aOp && pOp<&aOp[p->nOp]);
    nVmStep++;

#if defined(VDBE_PROFILE)
    pOp->nExec++;
    pnCycle = &pOp->nCycle;
    if( sqlite3NProfileCnt==0 ) *pnCycle -= sqlite3Hwtime();
#elif defined(SQLITE_ENABLE_STMT_SCANSTATUS)
    if( bStmtScanStatus ){
      pOp->nExec++;
      pnCycle = &pOp->nCycle;
      *pnCycle -= sqlite3Hwtime();
    }
#endif

    /* Only allow tracing if SQLITE_DEBUG is defined.
    */
#ifdef SQLITE_DEBUG
    if( db->flags & SQLITE_VdbeTrace ){
      sqlite3VdbePrintOp(stdout, (int)(pOp - aOp), pOp);
      test_trace_breakpoint((int)(pOp - aOp),pOp,p);
    }
#endif
     

    /* Check to see if we need to simulate an interrupt.  This only happens
    ** if we have a special test build.
    */
#ifdef SQLITE_TEST
    if( sqlite3_interrupt_count>0 ){
      sqlite3_interrupt_count--;
      if( sqlite3_interrupt_count==0 ){
        sqlite3_interrupt(db);
      }
    }
#endif

    /* Sanity checking on other operands */
#ifdef SQLITE_DEBUG
    {
      u8 opProperty = sqlite3OpcodeProperty[pOp->opcode];
      if( (opProperty & OPFLG_IN1)!=0 ){
        assert( pOp->p1>0 );
        assert( pOp->p1<=(p->nMem+1 - p->nCursor) );
        assert( memIsValid(&aMem[pOp->p1]) );
        assert( sqlite3VdbeCheckMemInvariants(&aMem[pOp->p1]) );
        REGISTER_TRACE(pOp->p1, &aMem[pOp->p1]);
      }
      if( (opProperty & OPFLG_IN2)!=0 ){
        assert( pOp->p2>0 );
        assert( pOp->p2<=(p->nMem+1 - p->nCursor) );
        assert( memIsValid(&aMem[pOp->p2]) );
        assert( sqlite3VdbeCheckMemInvariants(&aMem[pOp->p2]) );
        REGISTER_TRACE(pOp->p2, &aMem[pOp->p2]);
      }
      if( (opProperty & OPFLG_IN3)!=0 ){
        assert( pOp->p3>0 );
        assert( pOp->p3<=(p->nMem+1 - p->nCursor) );
        assert( memIsValid(&aMem[pOp->p3]) );
        assert( sqlite3VdbeCheckMemInvariants(&aMem[pOp->p3]) );
        REGISTER_TRACE(pOp->p3, &aMem[pOp->p3]);
      }
      if( (opProperty & OPFLG_OUT2)!=0 ){
        assert( pOp->p2>0 );
        assert( pOp->p2<=(p->nMem+1 - p->nCursor) );
        memAboutToChange(p, &aMem[pOp->p2]);
      }
      if( (opProperty & OPFLG_OUT3)!=0 ){
        assert( pOp->p3>0 );
        assert( pOp->p3<=(p->nMem+1 - p->nCursor) );
        memAboutToChange(p, &aMem[pOp->p3]);
      }
    }
#endif
#ifdef SQLITE_DEBUG
    pOrigOp = pOp;
#endif
 
    switch( pOp->opcode ){

/*****************************************************************************
** What follows is a massive switch statement where each case implements a
** separate instruction in the virtual machine.  If we follow the usual
** indentation conventions, each case should be indented by 6 spaces.  But
** that is a lot of wasted space on the left margin.  So the code within
** the switch statement will break with convention and be flush-left. Another
** big comment (similar to this one) will mark the point in the code where
** we transition back to normal indentation.
**
** The formatting of each case is important.  The makefile for SQLite
** generates two C files "opcodes.h" and "opcodes.c" by scanning this
** file looking for lines that begin with "case OP_".  The opcodes.h files
** will be filled with #defines that give unique integer values to each
** opcode and the opcodes.c file is filled with an array of strings where
** each string is the symbolic name for the corresponding opcode.  If the
** case statement is followed by a comment of the form "/# same as ... #/"
** that comment is used to determine the particular value of the opcode.
**
** Other keywords in the comment that follows each case are used to
** construct the OPFLG_INITIALIZER value that initializes opcodeProperty[].
** Keywords include: in1, in2, in3, out2, out3.  See
** the mkopcodeh.awk script for additional information.
**
** Documentation about VDBE opcodes is generated by scanning this file
** for lines of that contain "Opcode:".  That line and all subsequent
** comment lines are used in the generation of the opcode.html documentation
** file.
**
** SUMMARY:
**
**     Formatting is important to scripts that scan this file.
**     Do not deviate from the formatting style currently in use.
**
*****************************************************************************/

/* Opcode:  Goto * P2 * * *
**
** An unconditional jump to address P2.
** The next instruction executed will be
** the one at index P2 from the beginning of
** the program.
**
** The P1 parameter is not actually used by this opcode.  However, it
** is sometimes set to 1 instead of 0 as a hint to the command-line shell
** that this Goto is the bottom of a loop and that the lines from P2 down
** to the current line should be indented for EXPLAIN output.
*/
case OP_Goto: {             /* jump */

#ifdef SQLITE_DEBUG
  /* In debugging mode, when the p5 flags is set on an OP_Goto, that
  ** means we should really jump back to the preceding OP_ReleaseReg
  ** instruction. */
  if( pOp->p5 ){
    assert( pOp->p2 < (int)(pOp - aOp) );
    assert( pOp->p2 > 1 );
    pOp = &aOp[pOp->p2 - 2];
    assert( pOp[1].opcode==OP_ReleaseReg );
    goto check_for_interrupt;
  }
#endif

jump_to_p2_and_check_for_interrupt:
  pOp = &aOp[pOp->p2 - 1];

  /* Opcodes that are used as the bottom of a loop (OP_Next, OP_Prev,
  ** OP_VNext, or OP_SorterNext) all jump here upon
  ** completion.  Check to see if sqlite3_interrupt() has been called
  ** or if the progress callback needs to be invoked.
  **
  ** This code uses unstructured "goto" statements and does not look clean.
  ** But that is not due to sloppy coding habits. The code is written this
  ** way for performance, to avoid having to run the interrupt and progress
  ** checks on every opcode.  This helps sqlite3_step() to run about 1.5%
  ** faster according to "valgrind --tool=cachegrind" */
check_for_interrupt:
  if( AtomicLoad(&db->u1.isInterrupted) ) goto abort_due_to_interrupt;
#ifndef SQLITE_OMIT_PROGRESS_CALLBACK
  /* Call the progress callback if it is configured and the required number
  ** of VDBE ops have been executed (either since this invocation of
  ** sqlite3VdbeExec() or since last time the progress callback was called).
  ** If the progress callback returns non-zero, exit the virtual machine with
  ** a return code SQLITE_ABORT.
  */
  while( nVmStep>=nProgressLimit && db->xProgress!=0 ){
    assert( db->nProgressOps!=0 );
    nProgressLimit += db->nProgressOps;
    if( db->xProgress(db->pProgressArg) ){
      nProgressLimit = LARGEST_UINT64;
      rc = SQLITE_INTERRUPT;
      goto abort_due_to_error;
    }
  }
#endif
 
  break;
}

/* Opcode:  Gosub P1 P2 * * *
**
** Write the current address onto register P1
** and then jump to address P2.
*/
case OP_Gosub: {            /* jump */
  assert( pOp->p1>0 && pOp->p1<=(p->nMem+1 - p->nCursor) );
  pIn1 = &aMem[pOp->p1];
  assert( VdbeMemDynamic(pIn1)==0 );
  memAboutToChange(p, pIn1);
  pIn1->flags = MEM_Int;
  pIn1->u.i = (int)(pOp-aOp);
  REGISTER_TRACE(pOp->p1, pIn1);
  goto jump_to_p2_and_check_for_interrupt;
}

/* Opcode:  Return P1 P2 P3 * *
**
** Jump to the address stored in register P1.  If P1 is a return address
** register, then this accomplishes a return from a subroutine.
**
** If P3 is 1, then the jump is only taken if register P1 holds an integer
** values, otherwise execution falls through to the next opcode, and the
** OP_Return becomes a no-op. If P3 is 0, then register P1 must hold an
** integer or else an assert() is raised.  P3 should be set to 1 when
** this opcode is used in combination with OP_BeginSubrtn, and set to 0
** otherwise.
**
** The value in register P1 is unchanged by this opcode.
**
** P2 is not used by the byte-code engine.  However, if P2 is positive
** and also less than the current address, then the "EXPLAIN" output
** formatter in the CLI will indent all opcodes from the P2 opcode up
** to be not including the current Return.   P2 should be the first opcode
** in the subroutine from which this opcode is returning.  Thus the P2
** value is a byte-code indentation hint.  See tag-20220407a in
** wherecode.c and shell.c.
*/
case OP_Return: {           /* in1 */
  pIn1 = &aMem[pOp->p1];
  if( pIn1->flags & MEM_Int ){
    if( pOp->p3 ){ VdbeBranchTaken(1, 2); }
    pOp = &aOp[pIn1->u.i];
  }else if( ALWAYS(pOp->p3) ){
    VdbeBranchTaken(0, 2);
  }
  break;
}

/* Opcode: InitCoroutine P1 P2 P3 * *
**
** Set up register P1 so that it will Yield to the coroutine
** located at address P3.
**
** If P2!=0 then the coroutine implementation immediately follows
** this opcode.  So jump over the coroutine implementation to
** address P2.
**
** See also: EndCoroutine
*/
case OP_InitCoroutine: {     /* jump */
  assert( pOp->p1>0 &&  pOp->p1<=(p->nMem+1 - p->nCursor) );
  assert( pOp->p2>=0 && pOp->p2<p->nOp );
  assert( pOp->p3>=0 && pOp->p3<p->nOp );
  pOut = &aMem[pOp->p1];
  assert( !VdbeMemDynamic(pOut) );
  pOut->u.i = pOp->p3 - 1;
  pOut->flags = MEM_Int;
  if( pOp->p2==0 ) break;

  /* Most jump operations do a goto to this spot in order to update
  ** the pOp pointer. */
jump_to_p2:
  assert( pOp->p2>0 );       /* There are never any jumps to instruction 0 */
  assert( pOp->p2<p->nOp );  /* Jumps must be in range */
  pOp = &aOp[pOp->p2 - 1];
  break;
}

/* Opcode:  EndCoroutine P1 * * * *
**
** The instruction at the address in register P1 is a Yield.
** Jump to the P2 parameter of that Yield.
** After the jump, register P1 becomes undefined.
**
** See also: InitCoroutine
*/
case OP_EndCoroutine: {           /* in1 */
  VdbeOp *pCaller;
  pIn1 = &aMem[pOp->p1];
  assert( pIn1->flags==MEM_Int );
  assert( pIn1->u.i>=0 && pIn1->u.i<p->nOp );
  pCaller = &aOp[pIn1->u.i];
  assert( pCaller->opcode==OP_Yield );
  assert( pCaller->p2>=0 && pCaller->p2<p->nOp );
  pOp = &aOp[pCaller->p2 - 1];
  pIn1->flags = MEM_Undefined;
  break;
}

/* Opcode:  Yield P1 P2 * * *
**
** Swap the program counter with the value in register P1.  This
** has the effect of yielding to a coroutine.
**
** If the coroutine that is launched by this instruction ends with
** Yield or Return then continue to the next instruction.  But if
** the coroutine launched by this instruction ends with
** EndCoroutine, then jump to P2 rather than continuing with the
** next instruction.
**
** See also: InitCoroutine
*/
case OP_Yield: {            /* in1, jump */
  int pcDest;
  pIn1 = &aMem[pOp->p1];
  assert( VdbeMemDynamic(pIn1)==0 );
  pIn1->flags = MEM_Int;
  pcDest = (int)pIn1->u.i;
  pIn1->u.i = (int)(pOp - aOp);
  REGISTER_TRACE(pOp->p1, pIn1);
  pOp = &aOp[pcDest];
  break;
}

/* Opcode:  HaltIfNull  P1 P2 P3 P4 P5
** Synopsis: if r[P3]=null halt
**
** Check the value in register P3.  If it is NULL then Halt using
** parameter P1, P2, and P4 as if this were a Halt instruction.  If the
** value in register P3 is not NULL, then this routine is a no-op.
** The P5 parameter should be 1.
*/
case OP_HaltIfNull: {      /* in3 */
  pIn3 = &aMem[pOp->p3];
#ifdef SQLITE_DEBUG
  if( pOp->p2==OE_Abort ){ sqlite3VdbeAssertAbortable(p); }
#endif
  if( (pIn3->flags & MEM_Null)==0 ) break;
  /* Fall through into OP_Halt */
  /* no break */ deliberate_fall_through
}

/* Opcode:  Halt P1 P2 * P4 P5
**
** Exit immediately.  All open cursors, etc are closed
** automatically.
**
** P1 is the result code returned by sqlite3_exec(), sqlite3_reset(),
** or sqlite3_finalize().  For a normal halt, this should be SQLITE_OK (0).
** For errors, it can be some other value.  If P1!=0 then P2 will determine
** whether or not to rollback the current transaction.  Do not rollback
** if P2==OE_Fail. Do the rollback if P2==OE_Rollback.  If P2==OE_Abort,
** then back out all changes that have occurred during this execution of the
** VDBE, but do not rollback the transaction.
**
** If P4 is not null then it is an error message string.
**
** P5 is a value between 0 and 4, inclusive, that modifies the P4 string.
**
**    0:  (no change)
**    1:  NOT NULL constraint failed: P4
**    2:  UNIQUE constraint failed: P4
**    3:  CHECK constraint failed: P4
**    4:  FOREIGN KEY constraint failed: P4
**
** If P5 is not zero and P4 is NULL, then everything after the ":" is
** omitted.
**
** There is an implied "Halt 0 0 0" instruction inserted at the very end of
** every program.  So a jump past the last instruction of the program
** is the same as executing Halt.
*/
case OP_Halt: {
  VdbeFrame *pFrame;
  int pcx;

#ifdef SQLITE_DEBUG
  if( pOp->p2==OE_Abort ){ sqlite3VdbeAssertAbortable(p); }
#endif

  /* A deliberately coded "OP_Halt SQLITE_INTERNAL * * * *" opcode indicates
  ** something is wrong with the code generator.  Raise an assertion in order
  ** to bring this to the attention of fuzzers and other testing tools. */
  assert( pOp->p1!=SQLITE_INTERNAL );

  if( p->pFrame && pOp->p1==SQLITE_OK ){
    /* Halt the sub-program. Return control to the parent frame. */
    pFrame = p->pFrame;
    p->pFrame = pFrame->pParent;
    p->nFrame--;
    sqlite3VdbeSetChanges(db, p->nChange);
    pcx = sqlite3VdbeFrameRestore(pFrame);
    if( pOp->p2==OE_Ignore ){
      /* Instruction pcx is the OP_Program that invoked the sub-program
      ** currently being halted. If the p2 instruction of this OP_Halt
      ** instruction is set to OE_Ignore, then the sub-program is throwing
      ** an IGNORE exception. In this case jump to the address specified
      ** as the p2 of the calling OP_Program.  */
      pcx = p->aOp[pcx].p2-1;
    }
    aOp = p->aOp;
    aMem = p->aMem;
    pOp = &aOp[pcx];
    break;
  }
  p->rc = pOp->p1;
  p->errorAction = (u8)pOp->p2;
  assert( pOp->p5<=4 );
  if( p->rc ){
    if( pOp->p5 ){
      static const char * const azType[] = { "NOT NULL", "UNIQUE", "CHECK",
                                             "FOREIGN KEY" };
      testcase( pOp->p5==1 );
      testcase( pOp->p5==2 );
      testcase( pOp->p5==3 );
      testcase( pOp->p5==4 );
      sqlite3VdbeError(p, "%s constraint failed", azType[pOp->p5-1]);
      if( pOp->p4.z ){
        p->zErrMsg = sqlite3MPrintf(db, "%z: %s", p->zErrMsg, pOp->p4.z);
      }
    }else{
      sqlite3VdbeError(p, "%s", pOp->p4.z);
    }
    pcx = (int)(pOp - aOp);
    sqlite3_log(pOp->p1, "abort at %d in [%s]: %s", pcx, p->zSql, p->zErrMsg);
  }
  rc = sqlite3VdbeHalt(p);
  assert( rc==SQLITE_BUSY || rc==SQLITE_OK || rc==SQLITE_ERROR );
  if( rc==SQLITE_BUSY ){
    p->rc = SQLITE_BUSY;
  }else{
    assert( rc==SQLITE_OK || (p->rc&0xff)==SQLITE_CONSTRAINT );
    assert( rc==SQLITE_OK || db->nDeferredCons>0 || db->nDeferredImmCons>0 );
    rc = p->rc ? SQLITE_ERROR : SQLITE_DONE;
  }
  goto vdbe_return;
}

/* Opcode: Integer P1 P2 * * *
** Synopsis: r[P2]=P1
**
** The 32-bit integer value P1 is written into register P2.
*/
case OP_Integer: {         /* out2 */
  pOut = out2Prerelease(p, pOp);
  pOut->u.i = pOp->p1;
  break;
}

/* Opcode: Int64 * P2 * P4 *
** Synopsis: r[P2]=P4
**
** P4 is a pointer to a 64-bit integer value.
** Write that value into register P2.
*/
case OP_Int64: {           /* out2 */
  pOut = out2Prerelease(p, pOp);
  assert( pOp->p4.pI64!=0 );
  pOut->u.i = *pOp->p4.pI64;
  break;
}

#ifndef SQLITE_OMIT_FLOATING_POINT
/* Opcode: Real * P2 * P4 *
** Synopsis: r[P2]=P4
**
** P4 is a pointer to a 64-bit floating point value.
** Write that value into register P2.
*/
case OP_Real: {            /* same as TK_FLOAT, out2 */
  pOut = out2Prerelease(p, pOp);
  pOut->flags = MEM_Real;
  assert( !sqlite3IsNaN(*pOp->p4.pReal) );
  pOut->u.r = *pOp->p4.pReal;
  break;
}
#endif

/* Opcode: String8 * P2 * P4 *
** Synopsis: r[P2]='P4'
**
** P4 points to a nul terminated UTF-8 string. This opcode is transformed
** into a String opcode before it is executed for the first time.  During
** this transformation, the length of string P4 is computed and stored
** as the P1 parameter.
*/
case OP_String8: {         /* same as TK_STRING, out2 */
  assert( pOp->p4.z!=0 );
  pOut = out2Prerelease(p, pOp);
  pOp->p1 = sqlite3Strlen30(pOp->p4.z);

#ifndef SQLITE_OMIT_UTF16
  if( encoding!=SQLITE_UTF8 ){
    rc = sqlite3VdbeMemSetStr(pOut, pOp->p4.z, -1, SQLITE_UTF8, SQLITE_STATIC);
    assert( rc==SQLITE_OK || rc==SQLITE_TOOBIG );
    if( rc ) goto too_big;
    if( SQLITE_OK!=sqlite3VdbeChangeEncoding(pOut, encoding) ) goto no_mem;
    assert( pOut->szMalloc>0 && pOut->zMalloc==pOut->z );
    assert( VdbeMemDynamic(pOut)==0 );
    pOut->szMalloc = 0;
    pOut->flags |= MEM_Static;
    if( pOp->p4type==P4_DYNAMIC ){
      sqlite3DbFree(db, pOp->p4.z);
    }
    pOp->p4type = P4_DYNAMIC;
    pOp->p4.z = pOut->z;
    pOp->p1 = pOut->n;
  }
#endif
  if( pOp->p1>db->aLimit[SQLITE_LIMIT_LENGTH] ){
    goto too_big;
  }
  pOp->opcode = OP_String;
  assert( rc==SQLITE_OK );
  /* Fall through to the next case, OP_String */
  /* no break */ deliberate_fall_through
}
 
/* Opcode: String P1 P2 P3 P4 P5
** Synopsis: r[P2]='P4' (len=P1)
**
** The string value P4 of length P1 (bytes) is stored in register P2.
**
** If P3 is not zero and the content of register P3 is equal to P5, then
** the datatype of the register P2 is converted to BLOB.  The content is
** the same sequence of bytes, it is merely interpreted as a BLOB instead
** of a string, as if it had been CAST.  In other words:
**
** if( P3!=0 and reg[P3]==P5 ) reg[P2] := CAST(reg[P2] as BLOB)
*/
case OP_String: {          /* out2 */
  assert( pOp->p4.z!=0 );
  pOut = out2Prerelease(p, pOp);
  pOut->flags = MEM_Str|MEM_Static|MEM_Term;
  pOut->z = pOp->p4.z;
  pOut->n = pOp->p1;
  pOut->enc = encoding;
  UPDATE_MAX_BLOBSIZE(pOut);
#ifndef SQLITE_LIKE_DOESNT_MATCH_BLOBS
  if( pOp->p3>0 ){
    assert( pOp->p3<=(p->nMem+1 - p->nCursor) );
    pIn3 = &aMem[pOp->p3];
    assert( pIn3->flags & MEM_Int );
    if( pIn3->u.i==pOp->p5 ) pOut->flags = MEM_Blob|MEM_Static|MEM_Term;
  }
#endif
  break;
}

/* Opcode: BeginSubrtn * P2 * * *
** Synopsis: r[P2]=NULL
**
** Mark the beginning of a subroutine that can be entered in-line
** or that can be called using OP_Gosub.  The subroutine should
** be terminated by an OP_Return instruction that has a P1 operand that
** is the same as the P2 operand to this opcode and that has P3 set to 1.
** If the subroutine is entered in-line, then the OP_Return will simply
** fall through.  But if the subroutine is entered using OP_Gosub, then
** the OP_Return will jump back to the first instruction after the OP_Gosub.
**
** This routine works by loading a NULL into the P2 register.  When the
** return address register contains a NULL, the OP_Return instruction is
** a no-op that simply falls through to the next instruction (assuming that
** the OP_Return opcode has a P3 value of 1).  Thus if the subroutine is
** entered in-line, then the OP_Return will cause in-line execution to
** continue.  But if the subroutine is entered via OP_Gosub, then the
** OP_Return will cause a return to the address following the OP_Gosub.
**
** This opcode is identical to OP_Null.  It has a different name
** only to make the byte code easier to read and verify.
*/
/* Opcode: Null P1 P2 P3 * *
** Synopsis: r[P2..P3]=NULL
**
** Write a NULL into registers P2.  If P3 greater than P2, then also write
** NULL into register P3 and every register in between P2 and P3.  If P3
** is less than P2 (typically P3 is zero) then only register P2 is
** set to NULL.
**
** If the P1 value is non-zero, then also set the MEM_Cleared flag so that
** NULL values will not compare equal even if SQLITE_NULLEQ is set on
** OP_Ne or OP_Eq.
*/
case OP_BeginSubrtn:
case OP_Null: {           /* out2 */
  int cnt;
  u16 nullFlag;
  pOut = out2Prerelease(p, pOp);
  cnt = pOp->p3-pOp->p2;
  assert( pOp->p3<=(p->nMem+1 - p->nCursor) );
  pOut->flags = nullFlag = pOp->p1 ? (MEM_Null|MEM_Cleared) : MEM_Null;
  pOut->n = 0;
#ifdef SQLITE_DEBUG
  pOut->uTemp = 0;
#endif
  while( cnt>0 ){
    pOut++;
    memAboutToChange(p, pOut);
    sqlite3VdbeMemSetNull(pOut);
    pOut->flags = nullFlag;
    pOut->n = 0;
    cnt--;
  }
  break;
}

/* Opcode: SoftNull P1 * * * *
** Synopsis: r[P1]=NULL
**
** Set register P1 to have the value NULL as seen by the OP_MakeRecord
** instruction, but do not free any string or blob memory associated with
** the register, so that if the value was a string or blob that was
** previously copied using OP_SCopy, the copies will continue to be valid.
*/
case OP_SoftNull: {
  assert( pOp->p1>0 && pOp->p1<=(p->nMem+1 - p->nCursor) );
  pOut = &aMem[pOp->p1];
  pOut->flags = (pOut->flags&~(MEM_Undefined|MEM_AffMask))|MEM_Null;
  break;
}

/* Opcode: Blob P1 P2 * P4 *
** Synopsis: r[P2]=P4 (len=P1)
**
** P4 points to a blob of data P1 bytes long.  Store this
** blob in register P2.  If P4 is a NULL pointer, then construct
** a zero-filled blob that is P1 bytes long in P2.
*/
case OP_Blob: {                /* out2 */
  assert( pOp->p1 <= SQLITE_MAX_LENGTH );
  pOut = out2Prerelease(p, pOp);
  if( pOp->p4.z==0 ){
    sqlite3VdbeMemSetZeroBlob(pOut, pOp->p1);
    if( sqlite3VdbeMemExpandBlob(pOut) ) goto no_mem;
  }else{
    sqlite3VdbeMemSetStr(pOut, pOp->p4.z, pOp->p1, 0, 0);
  }
  pOut->enc = encoding;
  UPDATE_MAX_BLOBSIZE(pOut);
  break;
}

/* Opcode: Variable P1 P2 * P4 *
** Synopsis: r[P2]=parameter(P1,P4)
**
** Transfer the values of bound parameter P1 into register P2
**
** If the parameter is named, then its name appears in P4.
** The P4 value is used by sqlite3_bind_parameter_name().
*/
case OP_Variable: {            /* out2 */
  Mem *pVar;       /* Value being transferred */

  assert( pOp->p1>0 && pOp->p1<=p->nVar );
  assert( pOp->p4.z==0 || pOp->p4.z==sqlite3VListNumToName(p->pVList,pOp->p1) );
  pVar = &p->aVar[pOp->p1 - 1];
  if( sqlite3VdbeMemTooBig(pVar) ){
    goto too_big;
  }
  pOut = &aMem[pOp->p2];
  if( VdbeMemDynamic(pOut) ) sqlite3VdbeMemSetNull(pOut);
  memcpy(pOut, pVar, MEMCELLSIZE);
  pOut->flags &= ~(MEM_Dyn|MEM_Ephem);
  pOut->flags |= MEM_Static|MEM_FromBind;
  UPDATE_MAX_BLOBSIZE(pOut);
  break;
}

/* Opcode: Move P1 P2 P3 * *
** Synopsis: r[P2@P3]=r[P1@P3]
**
** Move the P3 values in register P1..P1+P3-1 over into
** registers P2..P2+P3-1.  Registers P1..P1+P3-1 are
** left holding a NULL.  It is an error for register ranges
** P1..P1+P3-1 and P2..P2+P3-1 to overlap.  It is an error
** for P3 to be less than 1.
*/
case OP_Move: {
  int n;           /* Number of registers left to copy */
  int p1;          /* Register to copy from */
  int p2;          /* Register to copy to */

  n = pOp->p3;
  p1 = pOp->p1;
  p2 = pOp->p2;
  assert( n>0 && p1>0 && p2>0 );
  assert( p1+n<=p2 || p2+n<=p1 );

  pIn1 = &aMem[p1];
  pOut = &aMem[p2];
  do{
    assert( pOut<=&aMem[(p->nMem+1 - p->nCursor)] );
    assert( pIn1<=&aMem[(p->nMem+1 - p->nCursor)] );
    assert( memIsValid(pIn1) );
    memAboutToChange(p, pOut);
    sqlite3VdbeMemMove(pOut, pIn1);
#ifdef SQLITE_DEBUG
    pIn1->pScopyFrom = 0;
    { int i;
      for(i=1; i<p->nMem; i++){
        if( aMem[i].pScopyFrom==pIn1 ){
          aMem[i].pScopyFrom = pOut;
        }
      }
    }
#endif
    Deephemeralize(pOut);
    REGISTER_TRACE(p2++, pOut);
    pIn1++;
    pOut++;
  }while( --n );
  break;
}

/* Opcode: Copy P1 P2 P3 * P5
** Synopsis: r[P2@P3+1]=r[P1@P3+1]
**
** Make a copy of registers P1..P1+P3 into registers P2..P2+P3.
**
** If the 0x0002 bit of P5 is set then also clear the MEM_Subtype flag in the
** destination.  The 0x0001 bit of P5 indicates that this Copy opcode cannot
** be merged.  The 0x0001 bit is used by the query planner and does not
** come into play during query execution.
**
** This instruction makes a deep copy of the value.  A duplicate
** is made of any string or blob constant.  See also OP_SCopy.
*/
case OP_Copy: {
  int n;

  n = pOp->p3;
  pIn1 = &aMem[pOp->p1];
  pOut = &aMem[pOp->p2];
  assert( pOut!=pIn1 );
  while( 1 ){
    memAboutToChange(p, pOut);
    sqlite3VdbeMemShallowCopy(pOut, pIn1, MEM_Ephem);
    Deephemeralize(pOut);
    if( (pOut->flags & MEM_Subtype)!=0 &&  (pOp->p5 & 0x0002)!=0 ){
      pOut->flags &= ~MEM_Subtype;
    }
#ifdef SQLITE_DEBUG
    pOut->pScopyFrom = 0;
#endif
    REGISTER_TRACE(pOp->p2+pOp->p3-n, pOut);
    if( (n--)==0 ) break;
    pOut++;
    pIn1++;
  }
  break;
}

/* Opcode: SCopy P1 P2 * * *
** Synopsis: r[P2]=r[P1]
**
** Make a shallow copy of register P1 into register P2.
**
** This instruction makes a shallow copy of the value.  If the value
** is a string or blob, then the copy is only a pointer to the
** original and hence if the original changes so will the copy.
** Worse, if the original is deallocated, the copy becomes invalid.
** Thus the program must guarantee that the original will not change
** during the lifetime of the copy.  Use OP_Copy to make a complete
** copy.
*/
case OP_SCopy: {            /* out2 */
  pIn1 = &aMem[pOp->p1];
  pOut = &aMem[pOp->p2];
  assert( pOut!=pIn1 );
  sqlite3VdbeMemShallowCopy(pOut, pIn1, MEM_Ephem);
#ifdef SQLITE_DEBUG
  pOut->pScopyFrom = pIn1;
  pOut->mScopyFlags = pIn1->flags;
#endif
  break;
}

/* Opcode: IntCopy P1 P2 * * *
** Synopsis: r[P2]=r[P1]
**
** Transfer the integer value held in register P1 into register P2.
**
** This is an optimized version of SCopy that works only for integer
** values.
*/
case OP_IntCopy: {            /* out2 */
  pIn1 = &aMem[pOp->p1];
  assert( (pIn1->flags & MEM_Int)!=0 );
  pOut = &aMem[pOp->p2];
  sqlite3VdbeMemSetInt64(pOut, pIn1->u.i);
  break;
}

/* Opcode: FkCheck * * * * *
**
** Halt with an SQLITE_CONSTRAINT error if there are any unresolved
** foreign key constraint violations.  If there are no foreign key
** constraint violations, this is a no-op.
**
** FK constraint violations are also checked when the prepared statement
** exits.  This opcode is used to raise foreign key constraint errors prior
** to returning results such as a row change count or the result of a
** RETURNING clause.
*/
case OP_FkCheck: {
  if( (rc = sqlite3VdbeCheckFk(p,0))!=SQLITE_OK ){
    goto abort_due_to_error;
  }
  break;
}

/* Opcode: ResultRow P1 P2 * * *
** Synopsis: output=r[P1@P2]
**
** The registers P1 through P1+P2-1 contain a single row of
** results. This opcode causes the sqlite3_step() call to terminate
** with an SQLITE_ROW return code and it sets up the sqlite3_stmt
** structure to provide access to the r(P1)..r(P1+P2-1) values as
** the result row.
*/
case OP_ResultRow: {
  assert( p->nResColumn==pOp->p2 );
  assert( pOp->p1>0 || CORRUPT_DB );
  assert( pOp->p1+pOp->p2<=(p->nMem+1 - p->nCursor)+1 );

  p->cacheCtr = (p->cacheCtr + 2)|1;
  p->pResultRow = &aMem[pOp->p1];
#ifdef SQLITE_DEBUG
  {
    Mem *pMem = p->pResultRow;
    int i;
    for(i=0; i<pOp->p2; i++){
      assert( memIsValid(&pMem[i]) );
      REGISTER_TRACE(pOp->p1+i, &pMem[i]);
      /* The registers in the result will not be used again when the
      ** prepared statement restarts.  This is because sqlite3_column()
      ** APIs might have caused type conversions of made other changes to
      ** the register values.  Therefore, we can go ahead and break any
      ** OP_SCopy dependencies. */
      pMem[i].pScopyFrom = 0;
    }
  }
#endif
  if( db->mallocFailed ) goto no_mem;
  if( db->mTrace & SQLITE_TRACE_ROW ){
    db->trace.xV2(SQLITE_TRACE_ROW, db->pTraceArg, p, 0);
  }
  p->pc = (int)(pOp - aOp) + 1;
  rc = SQLITE_ROW;
  goto vdbe_return;
}

/* Opcode: Concat P1 P2 P3 * *
** Synopsis: r[P3]=r[P2]+r[P1]
**
** Add the text in register P1 onto the end of the text in
** register P2 and store the result in register P3.
** If either the P1 or P2 text are NULL then store NULL in P3.
**
**   P3 = P2 || P1
**
** It is illegal for P1 and P3 to be the same register. Sometimes,
** if P3 is the same register as P2, the implementation is able
** to avoid a memcpy().
*/
case OP_Concat: {           /* same as TK_CONCAT, in1, in2, out3 */
  i64 nByte;          /* Total size of the output string or blob */
  u16 flags1;         /* Initial flags for P1 */
  u16 flags2;         /* Initial flags for P2 */

  pIn1 = &aMem[pOp->p1];
  pIn2 = &aMem[pOp->p2];
  pOut = &aMem[pOp->p3];
  testcase( pOut==pIn2 );
  assert( pIn1!=pOut );
  flags1 = pIn1->flags;
  testcase( flags1 & MEM_Null );
  testcase( pIn2->flags & MEM_Null );
  if( (flags1 | pIn2->flags) & MEM_Null ){
    sqlite3VdbeMemSetNull(pOut);
    break;
  }
  if( (flags1 & (MEM_Str|MEM_Blob))==0 ){
    if( sqlite3VdbeMemStringify(pIn1,encoding,0) ) goto no_mem;
    flags1 = pIn1->flags & ~MEM_Str;
  }else if( (flags1 & MEM_Zero)!=0 ){
    if( sqlite3VdbeMemExpandBlob(pIn1) ) goto no_mem;
    flags1 = pIn1->flags & ~MEM_Str;
  }
  flags2 = pIn2->flags;
  if( (flags2 & (MEM_Str|MEM_Blob))==0 ){
    if( sqlite3VdbeMemStringify(pIn2,encoding,0) ) goto no_mem;
    flags2 = pIn2->flags & ~MEM_Str;
  }else if( (flags2 & MEM_Zero)!=0 ){
    if( sqlite3VdbeMemExpandBlob(pIn2) ) goto no_mem;
    flags2 = pIn2->flags & ~MEM_Str;
  }
  nByte = pIn1->n + pIn2->n;
  if( nByte>db->aLimit[SQLITE_LIMIT_LENGTH] ){
    goto too_big;
  }
  if( sqlite3VdbeMemGrow(pOut, (int)nByte+2, pOut==pIn2) ){
    goto no_mem;
  }
  MemSetTypeFlag(pOut, MEM_Str);
  if( pOut!=pIn2 ){
    memcpy(pOut->z, pIn2->z, pIn2->n);
    assert( (pIn2->flags & MEM_Dyn) == (flags2 & MEM_Dyn) );
    pIn2->flags = flags2;
  }
  memcpy(&pOut->z[pIn2->n], pIn1->z, pIn1->n);
  assert( (pIn1->flags & MEM_Dyn) == (flags1 & MEM_Dyn) );
  pIn1->flags = flags1;
  if( encoding>SQLITE_UTF8 ) nByte &= ~1;
  pOut->z[nByte]=0;
  pOut->z[nByte+1] = 0;
  pOut->flags |= MEM_Term;
  pOut->n = (int)nByte;
  pOut->enc = encoding;
  UPDATE_MAX_BLOBSIZE(pOut);
  break;
}

/* Opcode: Add P1 P2 P3 * *
** Synopsis: r[P3]=r[P1]+r[P2]
**
** Add the value in register P1 to the value in register P2
** and store the result in register P3.
** If either input is NULL, the result is NULL.
*/
/* Opcode: Multiply P1 P2 P3 * *
** Synopsis: r[P3]=r[P1]*r[P2]
**
**
** Multiply the value in register P1 by the value in register P2
** and store the result in register P3.
** If either input is NULL, the result is NULL.
*/
/* Opcode: Subtract P1 P2 P3 * *
** Synopsis: r[P3]=r[P2]-r[P1]
**
** Subtract the value in register P1 from the value in register P2
** and store the result in register P3.
** If either input is NULL, the result is NULL.
*/
/* Opcode: Divide P1 P2 P3 * *
** Synopsis: r[P3]=r[P2]/r[P1]
**
** Divide the value in register P1 by the value in register P2
** and store the result in register P3 (P3=P2/P1). If the value in
** register P1 is zero, then the result is NULL. If either input is
** NULL, the result is NULL.
*/
/* Opcode: Remainder P1 P2 P3 * *
** Synopsis: r[P3]=r[P2]%r[P1]
**
** Compute the remainder after integer register P2 is divided by
** register P1 and store the result in register P3.
** If the value in register P1 is zero the result is NULL.
** If either operand is NULL, the result is NULL.
*/
case OP_Add:                   /* same as TK_PLUS, in1, in2, out3 */
case OP_Subtract:              /* same as TK_MINUS, in1, in2, out3 */
case OP_Multiply:              /* same as TK_STAR, in1, in2, out3 */
case OP_Divide:                /* same as TK_SLASH, in1, in2, out3 */
case OP_Remainder: {           /* same as TK_REM, in1, in2, out3 */
  u16 type1;      /* Numeric type of left operand */
  u16 type2;      /* Numeric type of right operand */
  i64 iA;         /* Integer value of left operand */
  i64 iB;         /* Integer value of right operand */
  double rA;      /* Real value of left operand */
  double rB;      /* Real value of right operand */

  pIn1 = &aMem[pOp->p1];
  type1 = pIn1->flags;
  pIn2 = &aMem[pOp->p2];
  type2 = pIn2->flags;
  pOut = &aMem[pOp->p3];
  if( (type1 & type2 & MEM_Int)!=0 ){
int_math:
    iA = pIn1->u.i;
    iB = pIn2->u.i;
    switch( pOp->opcode ){
      case OP_Add:       if( sqlite3AddInt64(&iB,iA) ) goto fp_math;  break;
      case OP_Subtract:  if( sqlite3SubInt64(&iB,iA) ) goto fp_math;  break;
      case OP_Multiply:  if( sqlite3MulInt64(&iB,iA) ) goto fp_math;  break;
      case OP_Divide: {
        if( iA==0 ) goto arithmetic_result_is_null;
        if( iA==-1 && iB==SMALLEST_INT64 ) goto fp_math;
        iB /= iA;
        break;
      }
      default: {
        if( iA==0 ) goto arithmetic_result_is_null;
        if( iA==-1 ) iA = 1;
        iB %= iA;
        break;
      }
    }
    pOut->u.i = iB;
    MemSetTypeFlag(pOut, MEM_Int);
  }else if( ((type1 | type2) & MEM_Null)!=0 ){
    goto arithmetic_result_is_null;
  }else{
    type1 = numericType(pIn1);
    type2 = numericType(pIn2);
    if( (type1 & type2 & MEM_Int)!=0 ) goto int_math;
fp_math:
    rA = sqlite3VdbeRealValue(pIn1);
    rB = sqlite3VdbeRealValue(pIn2);
    switch( pOp->opcode ){
      case OP_Add:         rB += rA;       break;
      case OP_Subtract:    rB -= rA;       break;
      case OP_Multiply:    rB *= rA;       break;
      case OP_Divide: {
        /* (double)0 In case of SQLITE_OMIT_FLOATING_POINT... */
        if( rA==(double)0 ) goto arithmetic_result_is_null;
        rB /= rA;
        break;
      }
      default: {
        iA = sqlite3VdbeIntValue(pIn1);
        iB = sqlite3VdbeIntValue(pIn2);
        if( iA==0 ) goto arithmetic_result_is_null;
        if( iA==-1 ) iA = 1;
        rB = (double)(iB % iA);
        break;
      }
    }
#ifdef SQLITE_OMIT_FLOATING_POINT
    pOut->u.i = rB;
    MemSetTypeFlag(pOut, MEM_Int);
#else
    if( sqlite3IsNaN(rB) ){
      goto arithmetic_result_is_null;
    }
    pOut->u.r = rB;
    MemSetTypeFlag(pOut, MEM_Real);
#endif
  }
  break;

arithmetic_result_is_null:
  sqlite3VdbeMemSetNull(pOut);
  break;
}

/* Opcode: CollSeq P1 * * P4
**
** P4 is a pointer to a CollSeq object. If the next call to a user function
** or aggregate calls sqlite3GetFuncCollSeq(), this collation sequence will
** be returned. This is used by the built-in min(), max() and nullif()
** functions.
**
** If P1 is not zero, then it is a register that a subsequent min() or
** max() aggregate will set to 1 if the current row is not the minimum or
** maximum.  The P1 register is initialized to 0 by this instruction.
**
** The interface used by the implementation of the aforementioned functions
** to retrieve the collation sequence set by this opcode is not available
** publicly.  Only built-in functions have access to this feature.
*/
case OP_CollSeq: {
  assert( pOp->p4type==P4_COLLSEQ );
  if( pOp->p1 ){
    sqlite3VdbeMemSetInt64(&aMem[pOp->p1], 0);
  }
  break;
}

/* Opcode: BitAnd P1 P2 P3 * *
** Synopsis: r[P3]=r[P1]&r[P2]
**
** Take the bit-wise AND of the values in register P1 and P2 and
** store the result in register P3.
** If either input is NULL, the result is NULL.
*/
/* Opcode: BitOr P1 P2 P3 * *
** Synopsis: r[P3]=r[P1]|r[P2]
**
** Take the bit-wise OR of the values in register P1 and P2 and
** store the result in register P3.
** If either input is NULL, the result is NULL.
*/
/* Opcode: ShiftLeft P1 P2 P3 * *
** Synopsis: r[P3]=r[P2]<<r[P1]
**
** Shift the integer value in register P2 to the left by the
** number of bits specified by the integer in register P1.
** Store the result in register P3.
** If either input is NULL, the result is NULL.
*/
/* Opcode: ShiftRight P1 P2 P3 * *
** Synopsis: r[P3]=r[P2]>>r[P1]
**
** Shift the integer value in register P2 to the right by the
** number of bits specified by the integer in register P1.
** Store the result in register P3.
** If either input is NULL, the result is NULL.
*/
case OP_BitAnd:                 /* same as TK_BITAND, in1, in2, out3 */
case OP_BitOr:                  /* same as TK_BITOR, in1, in2, out3 */
case OP_ShiftLeft:              /* same as TK_LSHIFT, in1, in2, out3 */
case OP_ShiftRight: {           /* same as TK_RSHIFT, in1, in2, out3 */
  i64 iA;
  u64 uA;
  i64 iB;
  u8 op;

  pIn1 = &aMem[pOp->p1];
  pIn2 = &aMem[pOp->p2];
  pOut = &aMem[pOp->p3];
  if( (pIn1->flags | pIn2->flags) & MEM_Null ){
    sqlite3VdbeMemSetNull(pOut);
    break;
  }
  iA = sqlite3VdbeIntValue(pIn2);
  iB = sqlite3VdbeIntValue(pIn1);
  op = pOp->opcode;
  if( op==OP_BitAnd ){
    iA &= iB;
  }else if( op==OP_BitOr ){
    iA |= iB;
  }else if( iB!=0 ){
    assert( op==OP_ShiftRight || op==OP_ShiftLeft );

    /* If shifting by a negative amount, shift in the other direction */
    if( iB<0 ){
      assert( OP_ShiftRight==OP_ShiftLeft+1 );
      op = 2*OP_ShiftLeft + 1 - op;
      iB = iB>(-64) ? -iB : 64;
    }

    if( iB>=64 ){
      iA = (iA>=0 || op==OP_ShiftLeft) ? 0 : -1;
    }else{
      memcpy(&uA, &iA, sizeof(uA));
      if( op==OP_ShiftLeft ){
        uA <<= iB;
      }else{
        uA >>= iB;
        /* Sign-extend on a right shift of a negative number */
        if( iA<0 ) uA |= ((((u64)0xffffffff)<<32)|0xffffffff) << (64-iB);
      }
      memcpy(&iA, &uA, sizeof(iA));
    }
  }
  pOut->u.i = iA;
  MemSetTypeFlag(pOut, MEM_Int);
  break;
}

/* Opcode: AddImm  P1 P2 * * *
** Synopsis: r[P1]=r[P1]+P2
**
** Add the constant P2 to the value in register P1.
** The result is always an integer.
**
** To force any register to be an integer, just add 0.
*/
case OP_AddImm: {            /* in1 */
  pIn1 = &aMem[pOp->p1];
  memAboutToChange(p, pIn1);
  sqlite3VdbeMemIntegerify(pIn1);
  pIn1->u.i += pOp->p2;
  break;
}

/* Opcode: MustBeInt P1 P2 * * *
**
** Force the value in register P1 to be an integer.  If the value
** in P1 is not an integer and cannot be converted into an integer
** without data loss, then jump immediately to P2, or if P2==0
** raise an SQLITE_MISMATCH exception.
*/
case OP_MustBeInt: {            /* jump, in1 */
  pIn1 = &aMem[pOp->p1];
  if( (pIn1->flags & MEM_Int)==0 ){
    applyAffinity(pIn1, SQLITE_AFF_NUMERIC, encoding);
    if( (pIn1->flags & MEM_Int)==0 ){
      VdbeBranchTaken(1, 2);
      if( pOp->p2==0 ){
        rc = SQLITE_MISMATCH;
        goto abort_due_to_error;
      }else{
        goto jump_to_p2;
      }
    }
  }
  VdbeBranchTaken(0, 2);
  MemSetTypeFlag(pIn1, MEM_Int);
  break;
}

#ifndef SQLITE_OMIT_FLOATING_POINT
/* Opcode: RealAffinity P1 * * * *
**
** If register P1 holds an integer convert it to a real value.
**
** This opcode is used when extracting information from a column that
** has REAL affinity.  Such column values may still be stored as
** integers, for space efficiency, but after extraction we want them
** to have only a real value.
*/
case OP_RealAffinity: {                  /* in1 */
  pIn1 = &aMem[pOp->p1];
  if( pIn1->flags & (MEM_Int|MEM_IntReal) ){
    testcase( pIn1->flags & MEM_Int );
    testcase( pIn1->flags & MEM_IntReal );
    sqlite3VdbeMemRealify(pIn1);
    REGISTER_TRACE(pOp->p1, pIn1);
  }
  break;
}
#endif

#ifndef SQLITE_OMIT_CAST
/* Opcode: Cast P1 P2 * * *
** Synopsis: affinity(r[P1])
**
** Force the value in register P1 to be the type defined by P2.
**
** <ul>
** <li> P2=='A' &rarr; BLOB
** <li> P2=='B' &rarr; TEXT
** <li> P2=='C' &rarr; NUMERIC
** <li> P2=='D' &rarr; INTEGER
** <li> P2=='E' &rarr; REAL
** </ul>
**
** A NULL value is not changed by this routine.  It remains NULL.
*/
case OP_Cast: {                  /* in1 */
  assert( pOp->p2>=SQLITE_AFF_BLOB && pOp->p2<=SQLITE_AFF_REAL );
  testcase( pOp->p2==SQLITE_AFF_TEXT );
  testcase( pOp->p2==SQLITE_AFF_BLOB );
  testcase( pOp->p2==SQLITE_AFF_NUMERIC );
  testcase( pOp->p2==SQLITE_AFF_INTEGER );
  testcase( pOp->p2==SQLITE_AFF_REAL );
  pIn1 = &aMem[pOp->p1];
  memAboutToChange(p, pIn1);
  rc = ExpandBlob(pIn1);
  if( rc ) goto abort_due_to_error;
  rc = sqlite3VdbeMemCast(pIn1, pOp->p2, encoding);
  if( rc ) goto abort_due_to_error;
  UPDATE_MAX_BLOBSIZE(pIn1);
  REGISTER_TRACE(pOp->p1, pIn1);
  break;
}
#endif /* SQLITE_OMIT_CAST */

/* Opcode: Eq P1 P2 P3 P4 P5
** Synopsis: IF r[P3]==r[P1]
**
** Compare the values in register P1 and P3.  If reg(P3)==reg(P1) then
** jump to address P2.
**
** The SQLITE_AFF_MASK portion of P5 must be an affinity character -
** SQLITE_AFF_TEXT, SQLITE_AFF_INTEGER, and so forth. An attempt is made
** to coerce both inputs according to this affinity before the
** comparison is made. If the SQLITE_AFF_MASK is 0x00, then numeric
** affinity is used. Note that the affinity conversions are stored
** back into the input registers P1 and P3.  So this opcode can cause
** persistent changes to registers P1 and P3.
**
** Once any conversions have taken place, and neither value is NULL,
** the values are compared. If both values are blobs then memcmp() is
** used to determine the results of the comparison.  If both values
** are text, then the appropriate collating function specified in
** P4 is used to do the comparison.  If P4 is not specified then
** memcmp() is used to compare text string.  If both values are
** numeric, then a numeric comparison is used. If the two values
** are of different types, then numbers are considered less than
** strings and strings are considered less than blobs.
**
** If SQLITE_NULLEQ is set in P5 then the result of comparison is always either
** true or false and is never NULL.  If both operands are NULL then the result
** of comparison is true.  If either operand is NULL then the result is false.
** If neither operand is NULL the result is the same as it would be if
** the SQLITE_NULLEQ flag were omitted from P5.
**
** This opcode saves the result of comparison for use by the new
** OP_Jump opcode.
*/
/* Opcode: Ne P1 P2 P3 P4 P5
** Synopsis: IF r[P3]!=r[P1]
**
** This works just like the Eq opcode except that the jump is taken if
** the operands in registers P1 and P3 are not equal.  See the Eq opcode for
** additional information.
*/
/* Opcode: Lt P1 P2 P3 P4 P5
** Synopsis: IF r[P3]<r[P1]
**
** Compare the values in register P1 and P3.  If reg(P3)<reg(P1) then
** jump to address P2.
**
** If the SQLITE_JUMPIFNULL bit of P5 is set and either reg(P1) or
** reg(P3) is NULL then the take the jump.  If the SQLITE_JUMPIFNULL
** bit is clear then fall through if either operand is NULL.
**
** The SQLITE_AFF_MASK portion of P5 must be an affinity character -
** SQLITE_AFF_TEXT, SQLITE_AFF_INTEGER, and so forth. An attempt is made
** to coerce both inputs according to this affinity before the
** comparison is made. If the SQLITE_AFF_MASK is 0x00, then numeric
** affinity is used. Note that the affinity conversions are stored
** back into the input registers P1 and P3.  So this opcode can cause
** persistent changes to registers P1 and P3.
**
** Once any conversions have taken place, and neither value is NULL,
** the values are compared. If both values are blobs then memcmp() is
** used to determine the results of the comparison.  If both values
** are text, then the appropriate collating function specified in
** P4 is  used to do the comparison.  If P4 is not specified then
** memcmp() is used to compare text string.  If both values are
** numeric, then a numeric comparison is used. If the two values
** are of different types, then numbers are considered less than
** strings and strings are considered less than blobs.
**
** This opcode saves the result of comparison for use by the new
** OP_Jump opcode.
*/
/* Opcode: Le P1 P2 P3 P4 P5
** Synopsis: IF r[P3]<=r[P1]
**
** This works just like the Lt opcode except that the jump is taken if
** the content of register P3 is less than or equal to the content of
** register P1.  See the Lt opcode for additional information.
*/
/* Opcode: Gt P1 P2 P3 P4 P5
** Synopsis: IF r[P3]>r[P1]
**
** This works just like the Lt opcode except that the jump is taken if
** the content of register P3 is greater than the content of
** register P1.  See the Lt opcode for additional information.
*/
/* Opcode: Ge P1 P2 P3 P4 P5
** Synopsis: IF r[P3]>=r[P1]
**
** This works just like the Lt opcode except that the jump is taken if
** the content of register P3 is greater than or equal to the content of
** register P1.  See the Lt opcode for additional information.
*/
case OP_Eq:               /* same as TK_EQ, jump, in1, in3 */
case OP_Ne:               /* same as TK_NE, jump, in1, in3 */
case OP_Lt:               /* same as TK_LT, jump, in1, in3 */
case OP_Le:               /* same as TK_LE, jump, in1, in3 */
case OP_Gt:               /* same as TK_GT, jump, in1, in3 */
case OP_Ge: {             /* same as TK_GE, jump, in1, in3 */
  int res, res2;      /* Result of the comparison of pIn1 against pIn3 */
  char affinity;      /* Affinity to use for comparison */
  u16 flags1;         /* Copy of initial value of pIn1->flags */
  u16 flags3;         /* Copy of initial value of pIn3->flags */

  pIn1 = &aMem[pOp->p1];
  pIn3 = &aMem[pOp->p3];
  flags1 = pIn1->flags;
  flags3 = pIn3->flags;
  if( (flags1 & flags3 & MEM_Int)!=0 ){
    /* Common case of comparison of two integers */
    if( pIn3->u.i > pIn1->u.i ){
      if( sqlite3aGTb[pOp->opcode] ){
        VdbeBranchTaken(1, (pOp->p5 & SQLITE_NULLEQ)?2:3);
        goto jump_to_p2;
      }
      iCompare = +1;
      VVA_ONLY( iCompareIsInit = 1; )
    }else if( pIn3->u.i < pIn1->u.i ){
      if( sqlite3aLTb[pOp->opcode] ){
        VdbeBranchTaken(1, (pOp->p5 & SQLITE_NULLEQ)?2:3);
        goto jump_to_p2;
      }
      iCompare = -1;
      VVA_ONLY( iCompareIsInit = 1; )
    }else{
      if( sqlite3aEQb[pOp->opcode] ){
        VdbeBranchTaken(1, (pOp->p5 & SQLITE_NULLEQ)?2:3);
        goto jump_to_p2;
      }
      iCompare = 0;
      VVA_ONLY( iCompareIsInit = 1; )
    }
    VdbeBranchTaken(0, (pOp->p5 & SQLITE_NULLEQ)?2:3);
    break;
  }
  if( (flags1 | flags3)&MEM_Null ){
    /* One or both operands are NULL */
    if( pOp->p5 & SQLITE_NULLEQ ){
      /* If SQLITE_NULLEQ is set (which will only happen if the operator is
      ** OP_Eq or OP_Ne) then take the jump or not depending on whether
      ** or not both operands are null.
      */
      assert( (flags1 & MEM_Cleared)==0 );
      assert( (pOp->p5 & SQLITE_JUMPIFNULL)==0 || CORRUPT_DB );
      testcase( (pOp->p5 & SQLITE_JUMPIFNULL)!=0 );
      if( (flags1&flags3&MEM_Null)!=0
       && (flags3&MEM_Cleared)==0
      ){
        res = 0;  /* Operands are equal */
      }else{
        res = ((flags3 & MEM_Null) ? -1 : +1);  /* Operands are not equal */
      }
    }else{
      /* SQLITE_NULLEQ is clear and at least one operand is NULL,
      ** then the result is always NULL.
      ** The jump is taken if the SQLITE_JUMPIFNULL bit is set.
      */
      VdbeBranchTaken(2,3);
      if( pOp->p5 & SQLITE_JUMPIFNULL ){
        goto jump_to_p2;
      }
      iCompare = 1;    /* Operands are not equal */
      VVA_ONLY( iCompareIsInit = 1; )
      break;
    }
  }else{
    /* Neither operand is NULL and we couldn't do the special high-speed
    ** integer comparison case.  So do a general-case comparison. */
    affinity = pOp->p5 & SQLITE_AFF_MASK;
    if( affinity>=SQLITE_AFF_NUMERIC ){
      if( (flags1 | flags3)&MEM_Str ){
        if( (flags1 & (MEM_Int|MEM_IntReal|MEM_Real|MEM_Str))==MEM_Str ){
          applyNumericAffinity(pIn1,0);
          assert( flags3==pIn3->flags || CORRUPT_DB );
          flags3 = pIn3->flags;
        }
        if( (flags3 & (MEM_Int|MEM_IntReal|MEM_Real|MEM_Str))==MEM_Str ){
          applyNumericAffinity(pIn3,0);
        }
      }
    }else if( affinity==SQLITE_AFF_TEXT && ((flags1 | flags3) & MEM_Str)!=0 ){
      if( (flags1 & MEM_Str)==0 && (flags1&(MEM_Int|MEM_Real|MEM_IntReal))!=0 ){
        testcase( pIn1->flags & MEM_Int );
        testcase( pIn1->flags & MEM_Real );
        testcase( pIn1->flags & MEM_IntReal );
        sqlite3VdbeMemStringify(pIn1, encoding, 1);
        testcase( (flags1&MEM_Dyn) != (pIn1->flags&MEM_Dyn) );
        flags1 = (pIn1->flags & ~MEM_TypeMask) | (flags1 & MEM_TypeMask);
        if( NEVER(pIn1==pIn3) ) flags3 = flags1 | MEM_Str;
      }
      if( (flags3 & MEM_Str)==0 && (flags3&(MEM_Int|MEM_Real|MEM_IntReal))!=0 ){
        testcase( pIn3->flags & MEM_Int );
        testcase( pIn3->flags & MEM_Real );
        testcase( pIn3->flags & MEM_IntReal );
        sqlite3VdbeMemStringify(pIn3, encoding, 1);
        testcase( (flags3&MEM_Dyn) != (pIn3->flags&MEM_Dyn) );
        flags3 = (pIn3->flags & ~MEM_TypeMask) | (flags3 & MEM_TypeMask);
      }
    }
    assert( pOp->p4type==P4_COLLSEQ || pOp->p4.pColl==0 );
    res = sqlite3MemCompare(pIn3, pIn1, pOp->p4.pColl);
  }

  /* At this point, res is negative, zero, or positive if reg[P1] is
  ** less than, equal to, or greater than reg[P3], respectively.  Compute
  ** the answer to this operator in res2, depending on what the comparison
  ** operator actually is.  The next block of code depends on the fact
  ** that the 6 comparison operators are consecutive integers in this
  ** order:  NE, EQ, GT, LE, LT, GE */
  assert( OP_Eq==OP_Ne+1 ); assert( OP_Gt==OP_Ne+2 ); assert( OP_Le==OP_Ne+3 );
  assert( OP_Lt==OP_Ne+4 ); assert( OP_Ge==OP_Ne+5 );
  if( res<0 ){
    res2 = sqlite3aLTb[pOp->opcode];
  }else if( res==0 ){
    res2 = sqlite3aEQb[pOp->opcode];
  }else{
    res2 = sqlite3aGTb[pOp->opcode];
  }
  iCompare = res;
  VVA_ONLY( iCompareIsInit = 1; )

  /* Undo any changes made by applyAffinity() to the input registers. */
  assert( (pIn3->flags & MEM_Dyn) == (flags3 & MEM_Dyn) );
  pIn3->flags = flags3;
  assert( (pIn1->flags & MEM_Dyn) == (flags1 & MEM_Dyn) );
  pIn1->flags = flags1;

  VdbeBranchTaken(res2!=0, (pOp->p5 & SQLITE_NULLEQ)?2:3);
  if( res2 ){
    goto jump_to_p2;
  }
  break;
}

/* Opcode: ElseEq * P2 * * *
**
** This opcode must follow an OP_Lt or OP_Gt comparison operator.  There
** can be zero or more OP_ReleaseReg opcodes intervening, but no other
** opcodes are allowed to occur between this instruction and the previous
** OP_Lt or OP_Gt.
**
** If the result of an OP_Eq comparison on the same two operands as
** the prior OP_Lt or OP_Gt would have been true, then jump to P2.  If
** the result of an OP_Eq comparison on the two previous operands
** would have been false or NULL, then fall through.
*/
case OP_ElseEq: {       /* same as TK_ESCAPE, jump */

#ifdef SQLITE_DEBUG
  /* Verify the preconditions of this opcode - that it follows an OP_Lt or
  ** OP_Gt with zero or more intervening OP_ReleaseReg opcodes */
  int iAddr;
  for(iAddr = (int)(pOp - aOp) - 1; ALWAYS(iAddr>=0); iAddr--){
    if( aOp[iAddr].opcode==OP_ReleaseReg ) continue;
    assert( aOp[iAddr].opcode==OP_Lt || aOp[iAddr].opcode==OP_Gt );
    break;
  }
#endif /* SQLITE_DEBUG */
  assert( iCompareIsInit );
  VdbeBranchTaken(iCompare==0, 2);
  if( iCompare==0 ) goto jump_to_p2;
  break;
}


/* Opcode: Permutation * * * P4 *
**
** Set the permutation used by the OP_Compare operator in the next
** instruction.  The permutation is stored in the P4 operand.
**
** The permutation is only valid for the next opcode which must be
** an OP_Compare that has the OPFLAG_PERMUTE bit set in P5.
**
** The first integer in the P4 integer array is the length of the array
** and does not become part of the permutation.
*/
case OP_Permutation: {
  assert( pOp->p4type==P4_INTARRAY );
  assert( pOp->p4.ai );
  assert( pOp[1].opcode==OP_Compare );
  assert( pOp[1].p5 & OPFLAG_PERMUTE );
  break;
}

/* Opcode: Compare P1 P2 P3 P4 P5
** Synopsis: r[P1@P3] <-> r[P2@P3]
**
** Compare two vectors of registers in reg(P1)..reg(P1+P3-1) (call this
** vector "A") and in reg(P2)..reg(P2+P3-1) ("B").  Save the result of
** the comparison for use by the next OP_Jump instruct.
**
** If P5 has the OPFLAG_PERMUTE bit set, then the order of comparison is
** determined by the most recent OP_Permutation operator.  If the
** OPFLAG_PERMUTE bit is clear, then register are compared in sequential
** order.
**
** P4 is a KeyInfo structure that defines collating sequences and sort
** orders for the comparison.  The permutation applies to registers
** only.  The KeyInfo elements are used sequentially.
**
** The comparison is a sort comparison, so NULLs compare equal,
** NULLs are less than numbers, numbers are less than strings,
** and strings are less than blobs.
**
** This opcode must be immediately followed by an OP_Jump opcode.
*/
case OP_Compare: {
  int n;
  int i;
  int p1;
  int p2;
  const KeyInfo *pKeyInfo;
  u32 idx;
  CollSeq *pColl;    /* Collating sequence to use on this term */
  int bRev;          /* True for DESCENDING sort order */
  u32 *aPermute;     /* The permutation */

  if( (pOp->p5 & OPFLAG_PERMUTE)==0 ){
    aPermute = 0;
  }else{
    assert( pOp>aOp );
    assert( pOp[-1].opcode==OP_Permutation );
    assert( pOp[-1].p4type==P4_INTARRAY );
    aPermute = pOp[-1].p4.ai + 1;
    assert( aPermute!=0 );
  }
  n = pOp->p3;
  pKeyInfo = pOp->p4.pKeyInfo;
  assert( n>0 );
  assert( pKeyInfo!=0 );
  p1 = pOp->p1;
  p2 = pOp->p2;
#ifdef SQLITE_DEBUG
  if( aPermute ){
    int k, mx = 0;
    for(k=0; k<n; k++) if( aPermute[k]>(u32)mx ) mx = aPermute[k];
    assert( p1>0 && p1+mx<=(p->nMem+1 - p->nCursor)+1 );
    assert( p2>0 && p2+mx<=(p->nMem+1 - p->nCursor)+1 );
  }else{
    assert( p1>0 && p1+n<=(p->nMem+1 - p->nCursor)+1 );
    assert( p2>0 && p2+n<=(p->nMem+1 - p->nCursor)+1 );
  }
#endif /* SQLITE_DEBUG */
  for(i=0; i<n; i++){
    idx = aPermute ? aPermute[i] : (u32)i;
    assert( memIsValid(&aMem[p1+idx]) );
    assert( memIsValid(&aMem[p2+idx]) );
    REGISTER_TRACE(p1+idx, &aMem[p1+idx]);
    REGISTER_TRACE(p2+idx, &aMem[p2+idx]);
    assert( i<pKeyInfo->nKeyField );
    pColl = pKeyInfo->aColl[i];
    bRev = (pKeyInfo->aSortFlags[i] & KEYINFO_ORDER_DESC);
    iCompare = sqlite3MemCompare(&aMem[p1+idx], &aMem[p2+idx], pColl);
    VVA_ONLY( iCompareIsInit = 1; )
    if( iCompare ){
      if( (pKeyInfo->aSortFlags[i] & KEYINFO_ORDER_BIGNULL)
       && ((aMem[p1+idx].flags & MEM_Null) || (aMem[p2+idx].flags & MEM_Null))
      ){
        iCompare = -iCompare;
      }
      if( bRev ) iCompare = -iCompare;
      break;
    }
  }
  assert( pOp[1].opcode==OP_Jump );
  break;
}

/* Opcode: Jump P1 P2 P3 * *
**
** Jump to the instruction at address P1, P2, or P3 depending on whether
** in the most recent OP_Compare instruction the P1 vector was less than,
** equal to, or greater than the P2 vector, respectively.
**
** This opcode must immediately follow an OP_Compare opcode.
*/
case OP_Jump: {             /* jump */
  assert( pOp>aOp && pOp[-1].opcode==OP_Compare );
  assert( iCompareIsInit );
  if( iCompare<0 ){
    VdbeBranchTaken(0,4); pOp = &aOp[pOp->p1 - 1];
  }else if( iCompare==0 ){
    VdbeBranchTaken(1,4); pOp = &aOp[pOp->p2 - 1];
  }else{
    VdbeBranchTaken(2,4); pOp = &aOp[pOp->p3 - 1];
  }
  break;
}

/* Opcode: And P1 P2 P3 * *
** Synopsis: r[P3]=(r[P1] && r[P2])
**
** Take the logical AND of the values in registers P1 and P2 and
** write the result into register P3.
**
** If either P1 or P2 is 0 (false) then the result is 0 even if
** the other input is NULL.  A NULL and true or two NULLs give
** a NULL output.
*/
/* Opcode: Or P1 P2 P3 * *
** Synopsis: r[P3]=(r[P1] || r[P2])
**
** Take the logical OR of the values in register P1 and P2 and
** store the answer in register P3.
**
** If either P1 or P2 is nonzero (true) then the result is 1 (true)
** even if the other input is NULL.  A NULL and false or two NULLs
** give a NULL output.
*/
case OP_And:              /* same as TK_AND, in1, in2, out3 */
case OP_Or: {             /* same as TK_OR, in1, in2, out3 */
  int v1;    /* Left operand:  0==FALSE, 1==TRUE, 2==UNKNOWN or NULL */
  int v2;    /* Right operand: 0==FALSE, 1==TRUE, 2==UNKNOWN or NULL */

  v1 = sqlite3VdbeBooleanValue(&aMem[pOp->p1], 2);
  v2 = sqlite3VdbeBooleanValue(&aMem[pOp->p2], 2);
  if( pOp->opcode==OP_And ){
    static const unsigned char and_logic[] = { 0, 0, 0, 0, 1, 2, 0, 2, 2 };
    v1 = and_logic[v1*3+v2];
  }else{
    static const unsigned char or_logic[] = { 0, 1, 2, 1, 1, 1, 2, 1, 2 };
    v1 = or_logic[v1*3+v2];
  }
  pOut = &aMem[pOp->p3];
  if( v1==2 ){
    MemSetTypeFlag(pOut, MEM_Null);
  }else{
    pOut->u.i = v1;
    MemSetTypeFlag(pOut, MEM_Int);
  }
  break;
}

/* Opcode: IsTrue P1 P2 P3 P4 *
** Synopsis: r[P2] = coalesce(r[P1]==TRUE,P3) ^ P4
**
** This opcode implements the IS TRUE, IS FALSE, IS NOT TRUE, and
** IS NOT FALSE operators.
**
** Interpret the value in register P1 as a boolean value.  Store that
** boolean (a 0 or 1) in register P2.  Or if the value in register P1 is
** NULL, then the P3 is stored in register P2.  Invert the answer if P4
** is 1.
**
** The logic is summarized like this:
**
** <ul>
** <li> If P3==0 and P4==0  then  r[P2] := r[P1] IS TRUE
** <li> If P3==1 and P4==1  then  r[P2] := r[P1] IS FALSE
** <li> If P3==0 and P4==1  then  r[P2] := r[P1] IS NOT TRUE
** <li> If P3==1 and P4==0  then  r[P2] := r[P1] IS NOT FALSE
** </ul>
*/
case OP_IsTrue: {               /* in1, out2 */
  assert( pOp->p4type==P4_INT32 );
  assert( pOp->p4.i==0 || pOp->p4.i==1 );
  assert( pOp->p3==0 || pOp->p3==1 );
  sqlite3VdbeMemSetInt64(&aMem[pOp->p2],
      sqlite3VdbeBooleanValue(&aMem[pOp->p1], pOp->p3) ^ pOp->p4.i);
  break;
}

/* Opcode: Not P1 P2 * * *
** Synopsis: r[P2]= !r[P1]
**
** Interpret the value in register P1 as a boolean value.  Store the
** boolean complement in register P2.  If the value in register P1 is
** NULL, then a NULL is stored in P2.
*/
case OP_Not: {                /* same as TK_NOT, in1, out2 */
  pIn1 = &aMem[pOp->p1];
  pOut = &aMem[pOp->p2];
  if( (pIn1->flags & MEM_Null)==0 ){
    sqlite3VdbeMemSetInt64(pOut, !sqlite3VdbeBooleanValue(pIn1,0));
  }else{
    sqlite3VdbeMemSetNull(pOut);
  }
  break;
}

/* Opcode: BitNot P1 P2 * * *
** Synopsis: r[P2]= ~r[P1]
**
** Interpret the content of register P1 as an integer.  Store the
** ones-complement of the P1 value into register P2.  If P1 holds
** a NULL then store a NULL in P2.
*/
case OP_BitNot: {             /* same as TK_BITNOT, in1, out2 */
  pIn1 = &aMem[pOp->p1];
  pOut = &aMem[pOp->p2];
  sqlite3VdbeMemSetNull(pOut);
  if( (pIn1->flags & MEM_Null)==0 ){
    pOut->flags = MEM_Int;
    pOut->u.i = ~sqlite3VdbeIntValue(pIn1);
  }
  break;
}

/* Opcode: Once P1 P2 * * *
**
** Fall through to the next instruction the first time this opcode is
** encountered on each invocation of the byte-code program.  Jump to P2
** on the second and all subsequent encounters during the same invocation.
**
** Top-level programs determine first invocation by comparing the P1
** operand against the P1 operand on the OP_Init opcode at the beginning
** of the program.  If the P1 values differ, then fall through and make
** the P1 of this opcode equal to the P1 of OP_Init.  If P1 values are
** the same then take the jump.
**
** For subprograms, there is a bitmask in the VdbeFrame that determines
** whether or not the jump should be taken.  The bitmask is necessary
** because the self-altering code trick does not work for recursive
** triggers.
*/
case OP_Once: {             /* jump */
  u32 iAddr;                /* Address of this instruction */
  assert( p->aOp[0].opcode==OP_Init );
  if( p->pFrame ){
    iAddr = (int)(pOp - p->aOp);
    if( (p->pFrame->aOnce[iAddr/8] & (1<<(iAddr & 7)))!=0 ){
      VdbeBranchTaken(1, 2);
      goto jump_to_p2;
    }
    p->pFrame->aOnce[iAddr/8] |= 1<<(iAddr & 7);
  }else{
    if( p->aOp[0].p1==pOp->p1 ){
      VdbeBranchTaken(1, 2);
      goto jump_to_p2;
    }
  }
  VdbeBranchTaken(0, 2);
  pOp->p1 = p->aOp[0].p1;
  break;
}

/* Opcode: If P1 P2 P3 * *
**
** Jump to P2 if the value in register P1 is true.  The value
** is considered true if it is numeric and non-zero.  If the value
** in P1 is NULL then take the jump if and only if P3 is non-zero.
*/
case OP_If:  {               /* jump, in1 */
  int c;
  c = sqlite3VdbeBooleanValue(&aMem[pOp->p1], pOp->p3);
  VdbeBranchTaken(c!=0, 2);
  if( c ) goto jump_to_p2;
  break;
}

/* Opcode: IfNot P1 P2 P3 * *
**
** Jump to P2 if the value in register P1 is False.  The value
** is considered false if it has a numeric value of zero.  If the value
** in P1 is NULL then take the jump if and only if P3 is non-zero.
*/
case OP_IfNot: {            /* jump, in1 */
  int c;
  c = !sqlite3VdbeBooleanValue(&aMem[pOp->p1], !pOp->p3);
  VdbeBranchTaken(c!=0, 2);
  if( c ) goto jump_to_p2;
  break;
}

/* Opcode: IsNull P1 P2 * * *
** Synopsis: if r[P1]==NULL goto P2
**
** Jump to P2 if the value in register P1 is NULL.
*/
case OP_IsNull: {            /* same as TK_ISNULL, jump, in1 */
  pIn1 = &aMem[pOp->p1];
  VdbeBranchTaken( (pIn1->flags & MEM_Null)!=0, 2);
  if( (pIn1->flags & MEM_Null)!=0 ){
    goto jump_to_p2;
  }
  break;
}

/* Opcode: IsType P1 P2 P3 P4 P5
** Synopsis: if typeof(P1.P3) in P5 goto P2
**
** Jump to P2 if the type of a column in a btree is one of the types specified
** by the P5 bitmask.
**
** P1 is normally a cursor on a btree for which the row decode cache is
** valid through at least column P3.  In other words, there should have been
** a prior OP_Column for column P3 or greater.  If the cursor is not valid,
** then this opcode might give spurious results.
** The the btree row has fewer than P3 columns, then use P4 as the
** datatype.
**
** If P1 is -1, then P3 is a register number and the datatype is taken
** from the value in that register.
**
** P5 is a bitmask of data types.  SQLITE_INTEGER is the least significant
** (0x01) bit. SQLITE_FLOAT is the 0x02 bit. SQLITE_TEXT is 0x04.
** SQLITE_BLOB is 0x08.  SQLITE_NULL is 0x10.
**
** WARNING: This opcode does not reliably distinguish between NULL and REAL
** when P1>=0.  If the database contains a NaN value, this opcode will think
** that the datatype is REAL when it should be NULL.  When P1<0 and the value
** is already stored in register P3, then this opcode does reliably
** distinguish between NULL and REAL.  The problem only arises then P1>=0.
**
** Take the jump to address P2 if and only if the datatype of the
** value determined by P1 and P3 corresponds to one of the bits in the
** P5 bitmask.
**
*/
case OP_IsType: {        /* jump */
  VdbeCursor *pC;
  u16 typeMask;
  u32 serialType;

  assert( pOp->p1>=(-1) && pOp->p1<p->nCursor );
  assert( pOp->p1>=0 || (pOp->p3>=0 && pOp->p3<=(p->nMem+1 - p->nCursor)) );
  if( pOp->p1>=0 ){
    pC = p->apCsr[pOp->p1];
    assert( pC!=0 );
    assert( pOp->p3>=0 );
    if( pOp->p3<pC->nHdrParsed ){
      serialType = pC->aType[pOp->p3];
      if( serialType>=12 ){
        if( serialType&1 ){
          typeMask = 0x04;   /* SQLITE_TEXT */
        }else{
          typeMask = 0x08;   /* SQLITE_BLOB */
        }
      }else{
        static const unsigned char aMask[] = {
           0x10, 0x01, 0x01, 0x01, 0x01, 0x01, 0x01, 0x2,
           0x01, 0x01, 0x10, 0x10
        };
        testcase( serialType==0 );
        testcase( serialType==1 );
        testcase( serialType==2 );
        testcase( serialType==3 );
        testcase( serialType==4 );
        testcase( serialType==5 );
        testcase( serialType==6 );
        testcase( serialType==7 );
        testcase( serialType==8 );
        testcase( serialType==9 );
        testcase( serialType==10 );
        testcase( serialType==11 );
        typeMask = aMask[serialType];
      }
    }else{
      typeMask = 1 << (pOp->p4.i - 1);
      testcase( typeMask==0x01 );
      testcase( typeMask==0x02 );
      testcase( typeMask==0x04 );
      testcase( typeMask==0x08 );
      testcase( typeMask==0x10 );
    }
  }else{
    assert( memIsValid(&aMem[pOp->p3]) );
    typeMask = 1 << (sqlite3_value_type((sqlite3_value*)&aMem[pOp->p3])-1);
    testcase( typeMask==0x01 );
    testcase( typeMask==0x02 );
    testcase( typeMask==0x04 );
    testcase( typeMask==0x08 );
    testcase( typeMask==0x10 );
  }
  VdbeBranchTaken( (typeMask & pOp->p5)!=0, 2);
  if( typeMask & pOp->p5 ){
    goto jump_to_p2;
  }
  break;
}

/* Opcode: ZeroOrNull P1 P2 P3 * *
** Synopsis: r[P2] = 0 OR NULL
**
** If both registers P1 and P3 are NOT NULL, then store a zero in
** register P2.  If either registers P1 or P3 are NULL then put
** a NULL in register P2.
*/
case OP_ZeroOrNull: {            /* in1, in2, out2, in3 */
  if( (aMem[pOp->p1].flags & MEM_Null)!=0
   || (aMem[pOp->p3].flags & MEM_Null)!=0
  ){
    sqlite3VdbeMemSetNull(aMem + pOp->p2);
  }else{
    sqlite3VdbeMemSetInt64(aMem + pOp->p2, 0);
  }
  break;
}

/* Opcode: NotNull P1 P2 * * *
** Synopsis: if r[P1]!=NULL goto P2
**
** Jump to P2 if the value in register P1 is not NULL. 
*/
case OP_NotNull: {            /* same as TK_NOTNULL, jump, in1 */
  pIn1 = &aMem[pOp->p1];
  VdbeBranchTaken( (pIn1->flags & MEM_Null)==0, 2);
  if( (pIn1->flags & MEM_Null)==0 ){
    goto jump_to_p2;
  }
  break;
}

/* Opcode: IfNullRow P1 P2 P3 * *
** Synopsis: if P1.nullRow then r[P3]=NULL, goto P2
**
** Check the cursor P1 to see if it is currently pointing at a NULL row.
** If it is, then set register P3 to NULL and jump immediately to P2.
** If P1 is not on a NULL row, then fall through without making any
** changes.
**
** If P1 is not an open cursor, then this opcode is a no-op.
*/
case OP_IfNullRow: {         /* jump */
  VdbeCursor *pC;
  assert( pOp->p1>=0 && pOp->p1<p->nCursor );
  pC = p->apCsr[pOp->p1];
  if( pC && pC->nullRow ){
    sqlite3VdbeMemSetNull(aMem + pOp->p3);
    goto jump_to_p2;
  }
  break;
}

#ifdef SQLITE_ENABLE_OFFSET_SQL_FUNC
/* Opcode: Offset P1 P2 P3 * *
** Synopsis: r[P3] = sqlite_offset(P1)
**
** Store in register r[P3] the byte offset into the database file that is the
** start of the payload for the record at which that cursor P1 is currently
** pointing.
**
** P2 is the column number for the argument to the sqlite_offset() function.
** This opcode does not use P2 itself, but the P2 value is used by the
** code generator.  The P1, P2, and P3 operands to this opcode are the
** same as for OP_Column.
**
** This opcode is only available if SQLite is compiled with the
** -DSQLITE_ENABLE_OFFSET_SQL_FUNC option.
*/
case OP_Offset: {          /* out3 */
  VdbeCursor *pC;    /* The VDBE cursor */
  assert( pOp->p1>=0 && pOp->p1<p->nCursor );
  pC = p->apCsr[pOp->p1];
  pOut = &p->aMem[pOp->p3];
  if( pC==0 || pC->eCurType!=CURTYPE_BTREE ){
    sqlite3VdbeMemSetNull(pOut);
  }else{
    if( pC->deferredMoveto ){
      rc = sqlite3VdbeFinishMoveto(pC);
      if( rc ) goto abort_due_to_error;
    }
    if( sqlite3BtreeEof(pC->uc.pCursor) ){
      sqlite3VdbeMemSetNull(pOut);
    }else{
      sqlite3VdbeMemSetInt64(pOut, sqlite3BtreeOffset(pC->uc.pCursor));
    }
  }
  break;
}
#endif /* SQLITE_ENABLE_OFFSET_SQL_FUNC */

/* Opcode: Column P1 P2 P3 P4 P5
** Synopsis: r[P3]=PX cursor P1 column P2
**
** Interpret the data that cursor P1 points to as a structure built using
** the MakeRecord instruction.  (See the MakeRecord opcode for additional
** information about the format of the data.)  Extract the P2-th column
** from this record.  If there are less than (P2+1)
** values in the record, extract a NULL.
**
** The value extracted is stored in register P3.
**
** If the record contains fewer than P2 fields, then extract a NULL.  Or,
** if the P4 argument is a P4_MEM use the value of the P4 argument as
** the result.
**
** If the OPFLAG_LENGTHARG bit is set in P5 then the result is guaranteed
** to only be used by the length() function or the equivalent.  The content
** of large blobs is not loaded, thus saving CPU cycles.  If the
** OPFLAG_TYPEOFARG bit is set then the result will only be used by the
** typeof() function or the IS NULL or IS NOT NULL operators or the
** equivalent.  In this case, all content loading can be omitted.
*/
case OP_Column: {            /* ncycle */
  u32 p2;            /* column number to retrieve */
  VdbeCursor *pC;    /* The VDBE cursor */
  BtCursor *pCrsr;   /* The B-Tree cursor corresponding to pC */
  u32 *aOffset;      /* aOffset[i] is offset to start of data for i-th column */
  int len;           /* The length of the serialized data for the column */
  int i;             /* Loop counter */
  Mem *pDest;        /* Where to write the extracted value */
  Mem sMem;          /* For storing the record being decoded */
  const u8 *zData;   /* Part of the record being decoded */
  const u8 *zHdr;    /* Next unparsed byte of the header */
  const u8 *zEndHdr; /* Pointer to first byte after the header */
  u64 offset64;      /* 64-bit offset */
  u32 t;             /* A type code from the record header */
  Mem *pReg;         /* PseudoTable input register */

  assert( pOp->p1>=0 && pOp->p1<p->nCursor );
  assert( pOp->p3>0 && pOp->p3<=(p->nMem+1 - p->nCursor) );
  pC = p->apCsr[pOp->p1];
  p2 = (u32)pOp->p2;

op_column_restart:
  assert( pC!=0 );
  assert( p2<(u32)pC->nField
       || (pC->eCurType==CURTYPE_PSEUDO && pC->seekResult==0) );
  aOffset = pC->aOffset;
  assert( aOffset==pC->aType+pC->nField );
  assert( pC->eCurType!=CURTYPE_VTAB );
  assert( pC->eCurType!=CURTYPE_PSEUDO || pC->nullRow );
  assert( pC->eCurType!=CURTYPE_SORTER );

  if( pC->cacheStatus!=p->cacheCtr ){                /*OPTIMIZATION-IF-FALSE*/
    if( pC->nullRow ){
      if( pC->eCurType==CURTYPE_PSEUDO && pC->seekResult>0 ){
        /* For the special case of as pseudo-cursor, the seekResult field
        ** identifies the register that holds the record */
        pReg = &aMem[pC->seekResult];
        assert( pReg->flags & MEM_Blob );
        assert( memIsValid(pReg) );
        pC->payloadSize = pC->szRow = pReg->n;
        pC->aRow = (u8*)pReg->z;
      }else{
        pDest = &aMem[pOp->p3];
        memAboutToChange(p, pDest);
        sqlite3VdbeMemSetNull(pDest);
        goto op_column_out;
      }
    }else{
      pCrsr = pC->uc.pCursor;
      if( pC->deferredMoveto ){
        u32 iMap;
        assert( !pC->isEphemeral );
        if( pC->ub.aAltMap && (iMap = pC->ub.aAltMap[1+p2])>0  ){
          pC = pC->pAltCursor;
          p2 = iMap - 1;
          goto op_column_restart;
        }
        rc = sqlite3VdbeFinishMoveto(pC);
        if( rc ) goto abort_due_to_error;
      }else if( sqlite3BtreeCursorHasMoved(pCrsr) ){
        rc = sqlite3VdbeHandleMovedCursor(pC);
        if( rc ) goto abort_due_to_error;
        goto op_column_restart;
      }
      assert( pC->eCurType==CURTYPE_BTREE );
      assert( pCrsr );
      assert( sqlite3BtreeCursorIsValid(pCrsr) );
      pC->payloadSize = sqlite3BtreePayloadSize(pCrsr);
      pC->aRow = sqlite3BtreePayloadFetch(pCrsr, &pC->szRow);
      assert( pC->szRow<=pC->payloadSize );
      assert( pC->szRow<=65536 );  /* Maximum page size is 64KiB */
    }
    pC->cacheStatus = p->cacheCtr;
    if( (aOffset[0] = pC->aRow[0])<0x80 ){
      pC->iHdrOffset = 1;
    }else{
      pC->iHdrOffset = sqlite3GetVarint32(pC->aRow, aOffset);
    }
    pC->nHdrParsed = 0;

    if( pC->szRow<aOffset[0] ){      /*OPTIMIZATION-IF-FALSE*/
      /* pC->aRow does not have to hold the entire row, but it does at least
      ** need to cover the header of the record.  If pC->aRow does not contain
      ** the complete header, then set it to zero, forcing the header to be
      ** dynamically allocated. */
      pC->aRow = 0;
      pC->szRow = 0;

      /* Make sure a corrupt database has not given us an oversize header.
      ** Do this now to avoid an oversize memory allocation.
      **
      ** Type entries can be between 1 and 5 bytes each.  But 4 and 5 byte
      ** types use so much data space that there can only be 4096 and 32 of
      ** them, respectively.  So the maximum header length results from a
      ** 3-byte type for each of the maximum of 32768 columns plus three
      ** extra bytes for the header length itself.  32768*3 + 3 = 98307.
      */
      if( aOffset[0] > 98307 || aOffset[0] > pC->payloadSize ){
        goto op_column_corrupt;
      }
    }else{
      /* This is an optimization.  By skipping over the first few tests
      ** (ex: pC->nHdrParsed<=p2) in the next section, we achieve a
      ** measurable performance gain.
      **
      ** This branch is taken even if aOffset[0]==0.  Such a record is never
      ** generated by SQLite, and could be considered corruption, but we
      ** accept it for historical reasons.  When aOffset[0]==0, the code this
      ** branch jumps to reads past the end of the record, but never more
      ** than a few bytes.  Even if the record occurs at the end of the page
      ** content area, the "page header" comes after the page content and so
      ** this overread is harmless.  Similar overreads can occur for a corrupt
      ** database file.
      */
      zData = pC->aRow;
      assert( pC->nHdrParsed<=p2 );         /* Conditional skipped */
      testcase( aOffset[0]==0 );
      goto op_column_read_header;
    }
  }else if( sqlite3BtreeCursorHasMoved(pC->uc.pCursor) ){
    rc = sqlite3VdbeHandleMovedCursor(pC);
    if( rc ) goto abort_due_to_error;
    goto op_column_restart;
  }

  /* Make sure at least the first p2+1 entries of the header have been
  ** parsed and valid information is in aOffset[] and pC->aType[].
  */
  if( pC->nHdrParsed<=p2 ){
    /* If there is more header available for parsing in the record, try
    ** to extract additional fields up through the p2+1-th field
    */
    if( pC->iHdrOffset<aOffset[0] ){
      /* Make sure zData points to enough of the record to cover the header. */
      if( pC->aRow==0 ){
        memset(&sMem, 0, sizeof(sMem));
        rc = sqlite3VdbeMemFromBtreeZeroOffset(pC->uc.pCursor,aOffset[0],&sMem);
        if( rc!=SQLITE_OK ) goto abort_due_to_error;
        zData = (u8*)sMem.z;
      }else{
        zData = pC->aRow;
      }
 
      /* Fill in pC->aType[i] and aOffset[i] values through the p2-th field. */
    op_column_read_header:
      i = pC->nHdrParsed;
      offset64 = aOffset[i];
      zHdr = zData + pC->iHdrOffset;
      zEndHdr = zData + aOffset[0];
      testcase( zHdr>=zEndHdr );
      do{
        if( (pC->aType[i] = t = zHdr[0])<0x80 ){
          zHdr++;
          offset64 += sqlite3VdbeOneByteSerialTypeLen(t);
        }else{
          zHdr += sqlite3GetVarint32(zHdr, &t);
          pC->aType[i] = t;
          offset64 += sqlite3VdbeSerialTypeLen(t);
        }
        aOffset[++i] = (u32)(offset64 & 0xffffffff);
      }while( (u32)i<=p2 && zHdr<zEndHdr );

      /* The record is corrupt if any of the following are true:
      ** (1) the bytes of the header extend past the declared header size
      ** (2) the entire header was used but not all data was used
      ** (3) the end of the data extends beyond the end of the record.
      */
      if( (zHdr>=zEndHdr && (zHdr>zEndHdr || offset64!=pC->payloadSize))
       || (offset64 > pC->payloadSize)
      ){
        if( aOffset[0]==0 ){
          i = 0;
          zHdr = zEndHdr;
        }else{
          if( pC->aRow==0 ) sqlite3VdbeMemRelease(&sMem);
          goto op_column_corrupt;
        }
      }

      pC->nHdrParsed = i;
      pC->iHdrOffset = (u32)(zHdr - zData);
      if( pC->aRow==0 ) sqlite3VdbeMemRelease(&sMem);
    }else{
      t = 0;
    }

    /* If after trying to extract new entries from the header, nHdrParsed is
    ** still not up to p2, that means that the record has fewer than p2
    ** columns.  So the result will be either the default value or a NULL.
    */
    if( pC->nHdrParsed<=p2 ){
      pDest = &aMem[pOp->p3];
      memAboutToChange(p, pDest);
      if( pOp->p4type==P4_MEM ){
        sqlite3VdbeMemShallowCopy(pDest, pOp->p4.pMem, MEM_Static);
      }else{
        sqlite3VdbeMemSetNull(pDest);
      }
      goto op_column_out;
    }
  }else{
    t = pC->aType[p2];
  }

  /* Extract the content for the p2+1-th column.  Control can only
  ** reach this point if aOffset[p2], aOffset[p2+1], and pC->aType[p2] are
  ** all valid.
  */
  assert( p2<pC->nHdrParsed );
  assert( rc==SQLITE_OK );
  pDest = &aMem[pOp->p3];
  memAboutToChange(p, pDest);
  assert( sqlite3VdbeCheckMemInvariants(pDest) );
  if( VdbeMemDynamic(pDest) ){
    sqlite3VdbeMemSetNull(pDest);
  }
  assert( t==pC->aType[p2] );
  if( pC->szRow>=aOffset[p2+1] ){
    /* This is the common case where the desired content fits on the original
    ** page - where the content is not on an overflow page */
    zData = pC->aRow + aOffset[p2];
    if( t<12 ){
      sqlite3VdbeSerialGet(zData, t, pDest);
    }else{
      /* If the column value is a string, we need a persistent value, not
      ** a MEM_Ephem value.  This branch is a fast short-cut that is equivalent
      ** to calling sqlite3VdbeSerialGet() and sqlite3VdbeDeephemeralize().
      */
      static const u16 aFlag[] = { MEM_Blob, MEM_Str|MEM_Term };
      pDest->n = len = (t-12)/2;
      pDest->enc = encoding;
      if( pDest->szMalloc < len+2 ){
        if( len>db->aLimit[SQLITE_LIMIT_LENGTH] ) goto too_big;
        pDest->flags = MEM_Null;
        if( sqlite3VdbeMemGrow(pDest, len+2, 0) ) goto no_mem;
      }else{
        pDest->z = pDest->zMalloc;
      }
      memcpy(pDest->z, zData, len);
      pDest->z[len] = 0;
      pDest->z[len+1] = 0;
      pDest->flags = aFlag[t&1];
    }
  }else{
    u8 p5;
    pDest->enc = encoding;
    assert( pDest->db==db );
    /* This branch happens only when content is on overflow pages */
    if( ((p5 = (pOp->p5 & OPFLAG_BYTELENARG))!=0
          && (p5==OPFLAG_TYPEOFARG
              || (t>=12 && ((t&1)==0 || p5==OPFLAG_BYTELENARG))
             )
        )
     || sqlite3VdbeSerialTypeLen(t)==0
    ){
      /* Content is irrelevant for
      **    1. the typeof() function,
      **    2. the length(X) function if X is a blob, and
      **    3. if the content length is zero.
      ** So we might as well use bogus content rather than reading
      ** content from disk.
      **
      ** Although sqlite3VdbeSerialGet() may read at most 8 bytes from the
      ** buffer passed to it, debugging function VdbeMemPrettyPrint() may
      ** read more.  Use the global constant sqlite3CtypeMap[] as the array,
      ** as that array is 256 bytes long (plenty for VdbeMemPrettyPrint())
      ** and it begins with a bunch of zeros.
      */
      sqlite3VdbeSerialGet((u8*)sqlite3CtypeMap, t, pDest);
    }else{
      rc = vdbeColumnFromOverflow(pC, p2, t, aOffset[p2],
                p->cacheCtr, colCacheCtr, pDest);
      if( rc ){
        if( rc==SQLITE_NOMEM ) goto no_mem;
        if( rc==SQLITE_TOOBIG ) goto too_big;
        goto abort_due_to_error;
      }
    }
  }

op_column_out:
  UPDATE_MAX_BLOBSIZE(pDest);
  REGISTER_TRACE(pOp->p3, pDest);
  break;

op_column_corrupt:
  if( aOp[0].p3>0 ){
    pOp = &aOp[aOp[0].p3-1];
    break;
  }else{
    rc = SQLITE_CORRUPT_BKPT;
    goto abort_due_to_error;
  }
}

/* Opcode: TypeCheck P1 P2 P3 P4 *
** Synopsis: typecheck(r[P1@P2])
**
** Apply affinities to the range of P2 registers beginning with P1.
** Take the affinities from the Table object in P4.  If any value
** cannot be coerced into the correct type, then raise an error.
**
** This opcode is similar to OP_Affinity except that this opcode
** forces the register type to the Table column type.  This is used
** to implement "strict affinity".
**
** GENERATED ALWAYS AS ... STATIC columns are only checked if P3
** is zero.  When P3 is non-zero, no type checking occurs for
** static generated columns.  Virtual columns are computed at query time
** and so they are never checked.
**
** Preconditions:
**
** <ul>
** <li> P2 should be the number of non-virtual columns in the
**      table of P4.
** <li> Table P4 should be a STRICT table.
** </ul>
**
** If any precondition is false, an assertion fault occurs.
*/
case OP_TypeCheck: {
  Table *pTab;
  Column *aCol;
  int i;

  assert( pOp->p4type==P4_TABLE );
  pTab = pOp->p4.pTab;
  assert( pTab->tabFlags & TF_Strict );
  assert( pTab->nNVCol==pOp->p2 );
  aCol = pTab->aCol;
  pIn1 = &aMem[pOp->p1];
  for(i=0; i<pTab->nCol; i++){
    if( aCol[i].colFlags & COLFLAG_GENERATED ){
      if( aCol[i].colFlags & COLFLAG_VIRTUAL ) continue;
      if( pOp->p3 ){ pIn1++; continue; }
    }
    assert( pIn1 < &aMem[pOp->p1+pOp->p2] );
    applyAffinity(pIn1, aCol[i].affinity, encoding);
    if( (pIn1->flags & MEM_Null)==0 ){
      switch( aCol[i].eCType ){
        case COLTYPE_BLOB: {
          if( (pIn1->flags & MEM_Blob)==0 ) goto vdbe_type_error;
          break;
        }
        case COLTYPE_INTEGER:
        case COLTYPE_INT: {
          if( (pIn1->flags & MEM_Int)==0 ) goto vdbe_type_error;
          break;
        }
        case COLTYPE_TEXT: {
          if( (pIn1->flags & MEM_Str)==0 ) goto vdbe_type_error;
          break;
        }
        case COLTYPE_REAL: {
          testcase( (pIn1->flags & (MEM_Real|MEM_IntReal))==MEM_Real );
          assert( (pIn1->flags & MEM_IntReal)==0 );
          if( pIn1->flags & MEM_Int ){
            /* When applying REAL affinity, if the result is still an MEM_Int
            ** that will fit in 6 bytes, then change the type to MEM_IntReal
            ** so that we keep the high-resolution integer value but know that
            ** the type really wants to be REAL. */
            testcase( pIn1->u.i==140737488355328LL );
            testcase( pIn1->u.i==140737488355327LL );
            testcase( pIn1->u.i==-140737488355328LL );
            testcase( pIn1->u.i==-140737488355329LL );
            if( pIn1->u.i<=140737488355327LL && pIn1->u.i>=-140737488355328LL){
              pIn1->flags |= MEM_IntReal;
              pIn1->flags &= ~MEM_Int;
            }else{
              pIn1->u.r = (double)pIn1->u.i;
              pIn1->flags |= MEM_Real;
              pIn1->flags &= ~MEM_Int;
            }
          }else if( (pIn1->flags & (MEM_Real|MEM_IntReal))==0 ){
            goto vdbe_type_error;
          }
          break;
        }
        default: {
          /* COLTYPE_ANY.  Accept anything. */
          break;
        }
      }
    }
    REGISTER_TRACE((int)(pIn1-aMem), pIn1);
    pIn1++;
  }
  assert( pIn1 == &aMem[pOp->p1+pOp->p2] );
  break;

vdbe_type_error:
  sqlite3VdbeError(p, "cannot store %s value in %s column %s.%s",
     vdbeMemTypeName(pIn1), sqlite3StdType[aCol[i].eCType-1],
     pTab->zName, aCol[i].zCnName);
  rc = SQLITE_CONSTRAINT_DATATYPE;
  goto abort_due_to_error;
}

/* Opcode: Affinity P1 P2 * P4 *
** Synopsis: affinity(r[P1@P2])
**
** Apply affinities to a range of P2 registers starting with P1.
**
** P4 is a string that is P2 characters long. The N-th character of the
** string indicates the column affinity that should be used for the N-th
** memory cell in the range.
*/
case OP_Affinity: {
  const char *zAffinity;   /* The affinity to be applied */

  zAffinity = pOp->p4.z;
  assert( zAffinity!=0 );
  assert( pOp->p2>0 );
  assert( zAffinity[pOp->p2]==0 );
  pIn1 = &aMem[pOp->p1];
  while( 1 /*exit-by-break*/ ){
    assert( pIn1 <= &p->aMem[(p->nMem+1 - p->nCursor)] );
    assert( zAffinity[0]==SQLITE_AFF_NONE || memIsValid(pIn1) );
    applyAffinity(pIn1, zAffinity[0], encoding);
    if( zAffinity[0]==SQLITE_AFF_REAL && (pIn1->flags & MEM_Int)!=0 ){
      /* When applying REAL affinity, if the result is still an MEM_Int
      ** that will fit in 6 bytes, then change the type to MEM_IntReal
      ** so that we keep the high-resolution integer value but know that
      ** the type really wants to be REAL. */
      testcase( pIn1->u.i==140737488355328LL );
      testcase( pIn1->u.i==140737488355327LL );
      testcase( pIn1->u.i==-140737488355328LL );
      testcase( pIn1->u.i==-140737488355329LL );
      if( pIn1->u.i<=140737488355327LL && pIn1->u.i>=-140737488355328LL ){
        pIn1->flags |= MEM_IntReal;
        pIn1->flags &= ~MEM_Int;
      }else{
        pIn1->u.r = (double)pIn1->u.i;
        pIn1->flags |= MEM_Real;
        pIn1->flags &= ~(MEM_Int|MEM_Str);
      }
    }
    REGISTER_TRACE((int)(pIn1-aMem), pIn1);
    zAffinity++;
    if( zAffinity[0]==0 ) break;
    pIn1++;
  }
  break;
}

/* Opcode: MakeRecord P1 P2 P3 P4 *
** Synopsis: r[P3]=mkrec(r[P1@P2])
**
** Convert P2 registers beginning with P1 into the [record format]
** use as a data record in a database table or as a key
** in an index.  The OP_Column opcode can decode the record later.
**
** P4 may be a string that is P2 characters long.  The N-th character of the
** string indicates the column affinity that should be used for the N-th
** field of the index key.
**
** The mapping from character to affinity is given by the SQLITE_AFF_
** macros defined in sqliteInt.h.
**
** If P4 is NULL then all index fields have the affinity BLOB.
**
** The meaning of P5 depends on whether or not the SQLITE_ENABLE_NULL_TRIM
** compile-time option is enabled:
**
**   * If SQLITE_ENABLE_NULL_TRIM is enabled, then the P5 is the index
**     of the right-most table that can be null-trimmed.
**
**   * If SQLITE_ENABLE_NULL_TRIM is omitted, then P5 has the value
**     OPFLAG_NOCHNG_MAGIC if the OP_MakeRecord opcode is allowed to
**     accept no-change records with serial_type 10.  This value is
**     only used inside an assert() and does not affect the end result.
*/
case OP_MakeRecord: {
  Mem *pRec;             /* The new record */
  u64 nData;             /* Number of bytes of data space */
  int nHdr;              /* Number of bytes of header space */
  i64 nByte;             /* Data space required for this record */
  i64 nZero;             /* Number of zero bytes at the end of the record */
  int nVarint;           /* Number of bytes in a varint */
  u32 serial_type;       /* Type field */
  Mem *pData0;           /* First field to be combined into the record */
  Mem *pLast;            /* Last field of the record */
  int nField;            /* Number of fields in the record */
  char *zAffinity;       /* The affinity string for the record */
  u32 len;               /* Length of a field */
  u8 *zHdr;              /* Where to write next byte of the header */
  u8 *zPayload;          /* Where to write next byte of the payload */

  /* Assuming the record contains N fields, the record format looks
  ** like this:
  **
  ** ------------------------------------------------------------------------
  ** | hdr-size | type 0 | type 1 | ... | type N-1 | data0 | ... | data N-1 |
  ** ------------------------------------------------------------------------
  **
  ** Data(0) is taken from register P1.  Data(1) comes from register P1+1
  ** and so forth.
  **
  ** Each type field is a varint representing the serial type of the
  ** corresponding data element (see sqlite3VdbeSerialType()). The
  ** hdr-size field is also a varint which is the offset from the beginning
  ** of the record to data0.
  */
  nData = 0;         /* Number of bytes of data space */
  nHdr = 0;          /* Number of bytes of header space */
  nZero = 0;         /* Number of zero bytes at the end of the record */
  nField = pOp->p1;
  zAffinity = pOp->p4.z;
  assert( nField>0 && pOp->p2>0 && pOp->p2+nField<=(p->nMem+1 - p->nCursor)+1 );
  pData0 = &aMem[nField];
  nField = pOp->p2;
  pLast = &pData0[nField-1];

  /* Identify the output register */
  assert( pOp->p3<pOp->p1 || pOp->p3>=pOp->p1+pOp->p2 );
  pOut = &aMem[pOp->p3];
  memAboutToChange(p, pOut);

  /* Apply the requested affinity to all inputs
  */
  assert( pData0<=pLast );
  if( zAffinity ){
    pRec = pData0;
    do{
      applyAffinity(pRec, zAffinity[0], encoding);
      if( zAffinity[0]==SQLITE_AFF_REAL && (pRec->flags & MEM_Int) ){
        pRec->flags |= MEM_IntReal;
        pRec->flags &= ~(MEM_Int);
      }
      REGISTER_TRACE((int)(pRec-aMem), pRec);
      zAffinity++;
      pRec++;
      assert( zAffinity[0]==0 || pRec<=pLast );
    }while( zAffinity[0] );
  }

#ifdef SQLITE_ENABLE_NULL_TRIM
  /* NULLs can be safely trimmed from the end of the record, as long as
  ** as the schema format is 2 or more and none of the omitted columns
  ** have a non-NULL default value.  Also, the record must be left with
  ** at least one field.  If P5>0 then it will be one more than the
  ** index of the right-most column with a non-NULL default value */
  if( pOp->p5 ){
    while( (pLast->flags & MEM_Null)!=0 && nField>pOp->p5 ){
      pLast--;
      nField--;
    }
  }
#endif

  /* Loop through the elements that will make up the record to figure
  ** out how much space is required for the new record.  After this loop,
  ** the Mem.uTemp field of each term should hold the serial-type that will
  ** be used for that term in the generated record:
  **
  **   Mem.uTemp value    type
  **   ---------------    ---------------
  **      0               NULL
  **      1               1-byte signed integer
  **      2               2-byte signed integer
  **      3               3-byte signed integer
  **      4               4-byte signed integer
  **      5               6-byte signed integer
  **      6               8-byte signed integer
  **      7               IEEE float
  **      8               Integer constant 0
  **      9               Integer constant 1
  **     10,11            reserved for expansion
  **    N>=12 and even    BLOB
  **    N>=13 and odd     text
  **
  ** The following additional values are computed:
  **     nHdr        Number of bytes needed for the record header
  **     nData       Number of bytes of data space needed for the record
  **     nZero       Zero bytes at the end of the record
  */
  pRec = pLast;
  do{
    assert( memIsValid(pRec) );
    if( pRec->flags & MEM_Null ){
      if( pRec->flags & MEM_Zero ){
        /* Values with MEM_Null and MEM_Zero are created by xColumn virtual
        ** table methods that never invoke sqlite3_result_xxxxx() while
        ** computing an unchanging column value in an UPDATE statement.
        ** Give such values a special internal-use-only serial-type of 10
        ** so that they can be passed through to xUpdate and have
        ** a true sqlite3_value_nochange(). */
#ifndef SQLITE_ENABLE_NULL_TRIM
        assert( pOp->p5==OPFLAG_NOCHNG_MAGIC || CORRUPT_DB );
#endif
        pRec->uTemp = 10;
      }else{
        pRec->uTemp = 0;
      }
      nHdr++;
    }else if( pRec->flags & (MEM_Int|MEM_IntReal) ){
      /* Figure out whether to use 1, 2, 4, 6 or 8 bytes. */
      i64 i = pRec->u.i;
      u64 uu;
      testcase( pRec->flags & MEM_Int );
      testcase( pRec->flags & MEM_IntReal );
      if( i<0 ){
        uu = ~i;
      }else{
        uu = i;
      }
      nHdr++;
      testcase( uu==127 );               testcase( uu==128 );
      testcase( uu==32767 );             testcase( uu==32768 );
      testcase( uu==8388607 );           testcase( uu==8388608 );
      testcase( uu==2147483647 );        testcase( uu==2147483648LL );
      testcase( uu==140737488355327LL ); testcase( uu==140737488355328LL );
      if( uu<=127 ){
        if( (i&1)==i && p->minWriteFileFormat>=4 ){
          pRec->uTemp = 8+(u32)uu;
        }else{
          nData++;
          pRec->uTemp = 1;
        }
      }else if( uu<=32767 ){
        nData += 2;
        pRec->uTemp = 2;
      }else if( uu<=8388607 ){
        nData += 3;
        pRec->uTemp = 3;
      }else if( uu<=2147483647 ){
        nData += 4;
        pRec->uTemp = 4;
      }else if( uu<=140737488355327LL ){
        nData += 6;
        pRec->uTemp = 5;
      }else{
        nData += 8;
        if( pRec->flags & MEM_IntReal ){
          /* If the value is IntReal and is going to take up 8 bytes to store
          ** as an integer, then we might as well make it an 8-byte floating
          ** point value */
          pRec->u.r = (double)pRec->u.i;
          pRec->flags &= ~MEM_IntReal;
          pRec->flags |= MEM_Real;
          pRec->uTemp = 7;
        }else{
          pRec->uTemp = 6;
        }
      }
    }else if( pRec->flags & MEM_Real ){
      nHdr++;
      nData += 8;
      pRec->uTemp = 7;
    }else{
      assert( db->mallocFailed || pRec->flags&(MEM_Str|MEM_Blob) );
      assert( pRec->n>=0 );
      len = (u32)pRec->n;
      serial_type = (len*2) + 12 + ((pRec->flags & MEM_Str)!=0);
      if( pRec->flags & MEM_Zero ){
        serial_type += pRec->u.nZero*2;
        if( nData ){
          if( sqlite3VdbeMemExpandBlob(pRec) ) goto no_mem;
          len += pRec->u.nZero;
        }else{
          nZero += pRec->u.nZero;
        }
      }
      nData += len;
      nHdr += sqlite3VarintLen(serial_type);
      pRec->uTemp = serial_type;
    }
    if( pRec==pData0 ) break;
    pRec--;
  }while(1);

  /* EVIDENCE-OF: R-22564-11647 The header begins with a single varint
  ** which determines the total number of bytes in the header. The varint
  ** value is the size of the header in bytes including the size varint
  ** itself. */
  testcase( nHdr==126 );
  testcase( nHdr==127 );
  if( nHdr<=126 ){
    /* The common case */
    nHdr += 1;
  }else{
    /* Rare case of a really large header */
    nVarint = sqlite3VarintLen(nHdr);
    nHdr += nVarint;
    if( nVarint<sqlite3VarintLen(nHdr) ) nHdr++;
  }
  nByte = nHdr+nData;

  /* Make sure the output register has a buffer large enough to store
  ** the new record. The output register (pOp->p3) is not allowed to
  ** be one of the input registers (because the following call to
  ** sqlite3VdbeMemClearAndResize() could clobber the value before it is used).
  */
  if( nByte+nZero<=pOut->szMalloc ){
    /* The output register is already large enough to hold the record.
    ** No error checks or buffer enlargement is required */
    pOut->z = pOut->zMalloc;
  }else{
    /* Need to make sure that the output is not too big and then enlarge
    ** the output register to hold the full result */
    if( nByte+nZero>db->aLimit[SQLITE_LIMIT_LENGTH] ){
      goto too_big;
    }
    if( sqlite3VdbeMemClearAndResize(pOut, (int)nByte) ){
      goto no_mem;
    }
  }
  pOut->n = (int)nByte;
  pOut->flags = MEM_Blob;
  if( nZero ){
    pOut->u.nZero = nZero;
    pOut->flags |= MEM_Zero;
  }
  UPDATE_MAX_BLOBSIZE(pOut);
  zHdr = (u8 *)pOut->z;
  zPayload = zHdr + nHdr;

  /* Write the record */
  if( nHdr<0x80 ){
    *(zHdr++) = nHdr;
  }else{
    zHdr += sqlite3PutVarint(zHdr,nHdr);
  }
  assert( pData0<=pLast );
  pRec = pData0;
  while( 1 /*exit-by-break*/ ){
    serial_type = pRec->uTemp;
    /* EVIDENCE-OF: R-06529-47362 Following the size varint are one or more
    ** additional varints, one per column.
    ** EVIDENCE-OF: R-64536-51728 The values for each column in the record
    ** immediately follow the header. */
    if( serial_type<=7 ){
      *(zHdr++) = serial_type;
      if( serial_type==0 ){
        /* NULL value.  No change in zPayload */
      }else{
        u64 v;
        u32 i;
        if( serial_type==7 ){
          assert( sizeof(v)==sizeof(pRec->u.r) );
          memcpy(&v, &pRec->u.r, sizeof(v));
          swapMixedEndianFloat(v);
        }else{
          v = pRec->u.i;
        }
        len = i = sqlite3SmallTypeSizes[serial_type];
        assert( i>0 );
        while( 1 /*exit-by-break*/ ){
          zPayload[--i] = (u8)(v&0xFF);
          if( i==0 ) break;
          v >>= 8;
        }
        zPayload += len;
      }
    }else if( serial_type<0x80 ){
      *(zHdr++) = serial_type;
      if( serial_type>=14 && pRec->n>0 ){
        assert( pRec->z!=0 );
        memcpy(zPayload, pRec->z, pRec->n);
        zPayload += pRec->n;
      }
    }else{
      zHdr += sqlite3PutVarint(zHdr, serial_type);
      if( pRec->n ){
        assert( pRec->z!=0 );
        memcpy(zPayload, pRec->z, pRec->n);
        zPayload += pRec->n;
      }
    }
    if( pRec==pLast ) break;
    pRec++;
  }
  assert( nHdr==(int)(zHdr - (u8*)pOut->z) );
  assert( nByte==(int)(zPayload - (u8*)pOut->z) );

  assert( pOp->p3>0 && pOp->p3<=(p->nMem+1 - p->nCursor) );
  REGISTER_TRACE(pOp->p3, pOut);
  break;
}

/* Opcode: Count P1 P2 P3 * *
** Synopsis: r[P2]=count()
**
** Store the number of entries (an integer value) in the table or index
** opened by cursor P1 in register P2.
**
** If P3==0, then an exact count is obtained, which involves visiting
** every btree page of the table.  But if P3 is non-zero, an estimate
** is returned based on the current cursor position. 
*/
case OP_Count: {         /* out2 */
  i64 nEntry;
  BtCursor *pCrsr;

  assert( p->apCsr[pOp->p1]->eCurType==CURTYPE_BTREE );
  pCrsr = p->apCsr[pOp->p1]->uc.pCursor;
  assert( pCrsr );
  if( pOp->p3 ){
    nEntry = sqlite3BtreeRowCountEst(pCrsr);
  }else{
    nEntry = 0;  /* Not needed.  Only used to silence a warning. */
    i64 nPages = 0;
    rc = sqlite3BtreeCount(db, pCrsr, &nEntry, &nPages);
    p->aLibsqlCounter[LIBSQL_STMTSTATUS_ROWS_READ - LIBSQL_STMTSTATUS_BASE] += nPages;
    if( rc ) goto abort_due_to_error;
  }
  pOut = out2Prerelease(p, pOp);
  pOut->u.i = nEntry;
  goto check_for_interrupt;
}

/* Opcode: Savepoint P1 * * P4 *
**
** Open, release or rollback the savepoint named by parameter P4, depending
** on the value of P1. To open a new savepoint set P1==0 (SAVEPOINT_BEGIN).
** To release (commit) an existing savepoint set P1==1 (SAVEPOINT_RELEASE).
** To rollback an existing savepoint set P1==2 (SAVEPOINT_ROLLBACK).
*/
case OP_Savepoint: {
  int p1;                         /* Value of P1 operand */
  char *zName;                    /* Name of savepoint */
  int nName;
  Savepoint *pNew;
  Savepoint *pSavepoint;
  Savepoint *pTmp;
  int iSavepoint;
  int ii;

  p1 = pOp->p1;
  zName = pOp->p4.z;

  /* Assert that the p1 parameter is valid. Also that if there is no open
  ** transaction, then there cannot be any savepoints.
  */
  assert( db->pSavepoint==0 || db->autoCommit==0 );
  assert( p1==SAVEPOINT_BEGIN||p1==SAVEPOINT_RELEASE||p1==SAVEPOINT_ROLLBACK );
  assert( db->pSavepoint || db->isTransactionSavepoint==0 );
  assert( checkSavepointCount(db) );
  assert( p->bIsReader );

  if( p1==SAVEPOINT_BEGIN ){
    if( db->nVdbeWrite>0 ){
      /* A new savepoint cannot be created if there are active write
      ** statements (i.e. open read/write incremental blob handles).
      */
      sqlite3VdbeError(p, "cannot open savepoint - SQL statements in progress");
      rc = SQLITE_BUSY;
    }else{
      nName = sqlite3Strlen30(zName);

#ifndef SQLITE_OMIT_VIRTUALTABLE
      /* This call is Ok even if this savepoint is actually a transaction
      ** savepoint (and therefore should not prompt xSavepoint()) callbacks.
      ** If this is a transaction savepoint being opened, it is guaranteed
      ** that the db->aVTrans[] array is empty.  */
      assert( db->autoCommit==0 || db->nVTrans==0 );
      rc = sqlite3VtabSavepoint(db, SAVEPOINT_BEGIN,
                                db->nStatement+db->nSavepoint);
      if( rc!=SQLITE_OK ) goto abort_due_to_error;
#endif

      /* Create a new savepoint structure. */
      pNew = sqlite3DbMallocRawNN(db, sizeof(Savepoint)+nName+1);
      if( pNew ){
        pNew->zName = (char *)&pNew[1];
        memcpy(pNew->zName, zName, nName+1);
   
        /* If there is no open transaction, then mark this as a special
        ** "transaction savepoint". */
        if( db->autoCommit ){
          db->autoCommit = 0;
          db->isTransactionSavepoint = 1;
        }else{
          db->nSavepoint++;
        }

        /* Link the new savepoint into the database handle's list. */
        pNew->pNext = db->pSavepoint;
        db->pSavepoint = pNew;
        pNew->nDeferredCons = db->nDeferredCons;
        pNew->nDeferredImmCons = db->nDeferredImmCons;
      }
    }
  }else{
    assert( p1==SAVEPOINT_RELEASE || p1==SAVEPOINT_ROLLBACK );
    iSavepoint = 0;

    /* Find the named savepoint. If there is no such savepoint, then an
    ** an error is returned to the user.  */
    for(
      pSavepoint = db->pSavepoint;
      pSavepoint && sqlite3StrICmp(pSavepoint->zName, zName);
      pSavepoint = pSavepoint->pNext
    ){
      iSavepoint++;
    }
    if( !pSavepoint ){
      sqlite3VdbeError(p, "no such savepoint: %s", zName);
      rc = SQLITE_ERROR;
    }else if( db->nVdbeWrite>0 && p1==SAVEPOINT_RELEASE ){
      /* It is not possible to release (commit) a savepoint if there are
      ** active write statements.
      */
      sqlite3VdbeError(p, "cannot release savepoint - "
                          "SQL statements in progress");
      rc = SQLITE_BUSY;
    }else{

      /* Determine whether or not this is a transaction savepoint. If so,
      ** and this is a RELEASE command, then the current transaction
      ** is committed.
      */
      int isTransaction = pSavepoint->pNext==0 && db->isTransactionSavepoint;
      if( isTransaction && p1==SAVEPOINT_RELEASE ){
        if( (rc = sqlite3VdbeCheckFk(p, 1))!=SQLITE_OK ){
          goto vdbe_return;
        }
        db->autoCommit = 1;
        if( sqlite3VdbeHalt(p)==SQLITE_BUSY ){
          p->pc = (int)(pOp - aOp);
          db->autoCommit = 0;
          p->rc = rc = SQLITE_BUSY;
          goto vdbe_return;
        }
        rc = p->rc;
        if( rc ){
          db->autoCommit = 0;
        }else{
          db->isTransactionSavepoint = 0;
        }
      }else{
        int isSchemaChange;
        iSavepoint = db->nSavepoint - iSavepoint - 1;
        if( p1==SAVEPOINT_ROLLBACK ){
          isSchemaChange = (db->mDbFlags & DBFLAG_SchemaChange)!=0;
          for(ii=0; ii<db->nDb; ii++){
            rc = sqlite3BtreeTripAllCursors(db->aDb[ii].pBt,
                                       SQLITE_ABORT_ROLLBACK,
                                       isSchemaChange==0);
            if( rc!=SQLITE_OK ) goto abort_due_to_error;
          }
        }else{
          assert( p1==SAVEPOINT_RELEASE );
          isSchemaChange = 0;
        }
        for(ii=0; ii<db->nDb; ii++){
          rc = sqlite3BtreeSavepoint(db->aDb[ii].pBt, p1, iSavepoint);
          if( rc!=SQLITE_OK ){
            goto abort_due_to_error;
          }
        }
        if( isSchemaChange ){
          sqlite3ExpirePreparedStatements(db, 0);
          sqlite3ResetAllSchemasOfConnection(db);
          db->mDbFlags |= DBFLAG_SchemaChange;
        }
      }
      if( rc ) goto abort_due_to_error;
 
      /* Regardless of whether this is a RELEASE or ROLLBACK, destroy all
      ** savepoints nested inside of the savepoint being operated on. */
      while( db->pSavepoint!=pSavepoint ){
        pTmp = db->pSavepoint;
        db->pSavepoint = pTmp->pNext;
        sqlite3DbFree(db, pTmp);
        db->nSavepoint--;
      }

      /* If it is a RELEASE, then destroy the savepoint being operated on
      ** too. If it is a ROLLBACK TO, then set the number of deferred
      ** constraint violations present in the database to the value stored
      ** when the savepoint was created.  */
      if( p1==SAVEPOINT_RELEASE ){
        assert( pSavepoint==db->pSavepoint );
        db->pSavepoint = pSavepoint->pNext;
        sqlite3DbFree(db, pSavepoint);
        if( !isTransaction ){
          db->nSavepoint--;
        }
      }else{
        assert( p1==SAVEPOINT_ROLLBACK );
        db->nDeferredCons = pSavepoint->nDeferredCons;
        db->nDeferredImmCons = pSavepoint->nDeferredImmCons;
      }

      if( !isTransaction || p1==SAVEPOINT_ROLLBACK ){
        rc = sqlite3VtabSavepoint(db, p1, iSavepoint);
        if( rc!=SQLITE_OK ) goto abort_due_to_error;
      }
    }
  }
  if( rc ) goto abort_due_to_error;
  if( p->eVdbeState==VDBE_HALT_STATE ){
    rc = SQLITE_DONE;
    goto vdbe_return;
  }
  break;
}

/* Opcode: AutoCommit P1 P2 * * *
**
** Set the database auto-commit flag to P1 (1 or 0). If P2 is true, roll
** back any currently active btree transactions. If there are any active
** VMs (apart from this one), then a ROLLBACK fails.  A COMMIT fails if
** there are active writing VMs or active VMs that use shared cache.
**
** This instruction causes the VM to halt.
*/
case OP_AutoCommit: {
  int desiredAutoCommit;
  int iRollback;

  desiredAutoCommit = pOp->p1;
  iRollback = pOp->p2;
  assert( desiredAutoCommit==1 || desiredAutoCommit==0 );
  assert( desiredAutoCommit==1 || iRollback==0 );
  assert( db->nVdbeActive>0 );  /* At least this one VM is active */
  assert( p->bIsReader );

  if( desiredAutoCommit!=db->autoCommit ){
    if( iRollback ){
      assert( desiredAutoCommit==1 );
      sqlite3RollbackAll(db, SQLITE_ABORT_ROLLBACK);
      db->autoCommit = 1;
    }else if( desiredAutoCommit && db->nVdbeWrite>0 ){
      /* If this instruction implements a COMMIT and other VMs are writing
      ** return an error indicating that the other VMs must complete first.
      */
      sqlite3VdbeError(p, "cannot commit transaction - "
                          "SQL statements in progress");
      rc = SQLITE_BUSY;
      goto abort_due_to_error;
    }else if( (rc = sqlite3VdbeCheckFk(p, 1))!=SQLITE_OK ){
      goto vdbe_return;
    }else{
      db->autoCommit = (u8)desiredAutoCommit;
    }
    if( sqlite3VdbeHalt(p)==SQLITE_BUSY ){
      p->pc = (int)(pOp - aOp);
      db->autoCommit = (u8)(1-desiredAutoCommit);
      p->rc = rc = SQLITE_BUSY;
      goto vdbe_return;
    }
    sqlite3CloseSavepoints(db);
    if( p->rc==SQLITE_OK ){
      rc = SQLITE_DONE;
    }else{
      rc = SQLITE_ERROR;
    }
    goto vdbe_return;
  }else{
    sqlite3VdbeError(p,
        (!desiredAutoCommit)?"cannot start a transaction within a transaction":(
        (iRollback)?"cannot rollback - no transaction is active":
                   "cannot commit - no transaction is active"));
        
    rc = SQLITE_ERROR;
    goto abort_due_to_error;
  }
  /*NOTREACHED*/ assert(0);
}

/* Opcode: Transaction P1 P2 P3 P4 P5
**
** Begin a transaction on database P1 if a transaction is not already
** active.
** If P2 is non-zero, then a write-transaction is started, or if a
** read-transaction is already active, it is upgraded to a write-transaction.
** If P2 is zero, then a read-transaction is started.  If P2 is 2 or more
** then an exclusive transaction is started.
**
** P1 is the index of the database file on which the transaction is
** started.  Index 0 is the main database file and index 1 is the
** file used for temporary tables.  Indices of 2 or more are used for
** attached databases.
**
** If a write-transaction is started and the Vdbe.usesStmtJournal flag is
** true (this flag is set if the Vdbe may modify more than one row and may
** throw an ABORT exception), a statement transaction may also be opened.
** More specifically, a statement transaction is opened iff the database
** connection is currently not in autocommit mode, or if there are other
** active statements. A statement transaction allows the changes made by this
** VDBE to be rolled back after an error without having to roll back the
** entire transaction. If no error is encountered, the statement transaction
** will automatically commit when the VDBE halts.
**
** If P5!=0 then this opcode also checks the schema cookie against P3
** and the schema generation counter against P4.
** The cookie changes its value whenever the database schema changes.
** This operation is used to detect when that the cookie has changed
** and that the current process needs to reread the schema.  If the schema
** cookie in P3 differs from the schema cookie in the database header or
** if the schema generation counter in P4 differs from the current
** generation counter, then an SQLITE_SCHEMA error is raised and execution
** halts.  The sqlite3_step() wrapper function might then reprepare the
** statement and rerun it from the beginning.
*/
case OP_Transaction: {
  Btree *pBt;
  Db *pDb;
  int iMeta = 0;

  assert( p->bIsReader );
  assert( p->readOnly==0 || pOp->p2==0 );
  assert( pOp->p2>=0 && pOp->p2<=2 );
  assert( pOp->p1>=0 && pOp->p1<db->nDb );
  assert( DbMaskTest(p->btreeMask, pOp->p1) );
  assert( rc==SQLITE_OK );
  if( pOp->p2 && (db->flags & (SQLITE_QueryOnly|SQLITE_CorruptRdOnly))!=0 ){
    if( db->flags & SQLITE_QueryOnly ){
      /* Writes prohibited by the "PRAGMA query_only=TRUE" statement */
      rc = SQLITE_READONLY;
    }else{
      /* Writes prohibited due to a prior SQLITE_CORRUPT in the current
      ** transaction */
      rc = SQLITE_CORRUPT;
    }
    goto abort_due_to_error;
  }
  pDb = &db->aDb[pOp->p1];
  pBt = pDb->pBt;

  if( pBt ){
    rc = sqlite3BtreeBeginTrans(pBt, pOp->p2, &iMeta);
    testcase( rc==SQLITE_BUSY_SNAPSHOT );
    testcase( rc==SQLITE_BUSY_RECOVERY );
    if( rc!=SQLITE_OK ){
      if( (rc&0xff)==SQLITE_BUSY ){
        p->pc = (int)(pOp - aOp);
        p->rc = rc;
        goto vdbe_return;
      }
      goto abort_due_to_error;
    }

    if( p->usesStmtJournal
     && pOp->p2
     && (db->autoCommit==0 || db->nVdbeRead>1)
    ){
      assert( sqlite3BtreeTxnState(pBt)==SQLITE_TXN_WRITE );
      if( p->iStatement==0 ){
        assert( db->nStatement>=0 && db->nSavepoint>=0 );
        db->nStatement++;
        p->iStatement = db->nSavepoint + db->nStatement;
      }

      rc = sqlite3VtabSavepoint(db, SAVEPOINT_BEGIN, p->iStatement-1);
      if( rc==SQLITE_OK ){
        rc = sqlite3BtreeBeginStmt(pBt, p->iStatement);
      }

      /* Store the current value of the database handles deferred constraint
      ** counter. If the statement transaction needs to be rolled back,
      ** the value of this counter needs to be restored too.  */
      p->nStmtDefCons = db->nDeferredCons;
      p->nStmtDefImmCons = db->nDeferredImmCons;
    }
  }
  assert( pOp->p5==0 || pOp->p4type==P4_INT32 );
  if( rc==SQLITE_OK
   && pOp->p5
   && (iMeta!=pOp->p3 || pDb->pSchema->iGeneration!=pOp->p4.i)
  ){
    /*
    ** IMPLEMENTATION-OF: R-03189-51135 As each SQL statement runs, the schema
    ** version is checked to ensure that the schema has not changed since the
    ** SQL statement was prepared.
    */
    sqlite3DbFree(db, p->zErrMsg);
    p->zErrMsg = sqlite3DbStrDup(db, "database schema has changed");
    /* If the schema-cookie from the database file matches the cookie
    ** stored with the in-memory representation of the schema, do
    ** not reload the schema from the database file.
    **
    ** If virtual-tables are in use, this is not just an optimization.
    ** Often, v-tables store their data in other SQLite tables, which
    ** are queried from within xNext() and other v-table methods using
    ** prepared queries. If such a query is out-of-date, we do not want to
    ** discard the database schema, as the user code implementing the
    ** v-table would have to be ready for the sqlite3_vtab structure itself
    ** to be invalidated whenever sqlite3_step() is called from within
    ** a v-table method.
    */
    if( db->aDb[pOp->p1].pSchema->schema_cookie!=iMeta ){
      sqlite3ResetOneSchema(db, pOp->p1);
    }
    p->expired = 1;
    rc = SQLITE_SCHEMA;

    /* Set changeCntOn to 0 to prevent the value returned by sqlite3_changes()
    ** from being modified in sqlite3VdbeHalt(). If this statement is
    ** reprepared, changeCntOn will be set again. */
    p->changeCntOn = 0;
  }
  if( rc ) goto abort_due_to_error;
  break;
}

/* Opcode: ReadCookie P1 P2 P3 * *
**
** Read cookie number P3 from database P1 and write it into register P2.
** P3==1 is the schema version.  P3==2 is the database format.
** P3==3 is the recommended pager cache size, and so forth.  P1==0 is
** the main database file and P1==1 is the database file used to store
** temporary tables.
**
** There must be a read-lock on the database (either a transaction
** must be started or there must be an open cursor) before
** executing this instruction.
*/
case OP_ReadCookie: {               /* out2 */
  int iMeta;
  int iDb;
  int iCookie;

  assert( p->bIsReader );
  iDb = pOp->p1;
  iCookie = pOp->p3;
  assert( pOp->p3<SQLITE_N_BTREE_META );
  assert( iDb>=0 && iDb<db->nDb );
  assert( db->aDb[iDb].pBt!=0 );
  assert( DbMaskTest(p->btreeMask, iDb) );

  sqlite3BtreeGetMeta(db->aDb[iDb].pBt, iCookie, (u32 *)&iMeta);
  pOut = out2Prerelease(p, pOp);
  pOut->u.i = iMeta;
  break;
}

/* Opcode: SetCookie P1 P2 P3 * P5
**
** Write the integer value P3 into cookie number P2 of database P1.
** P2==1 is the schema version.  P2==2 is the database format.
** P2==3 is the recommended pager cache
** size, and so forth.  P1==0 is the main database file and P1==1 is the
** database file used to store temporary tables.
**
** A transaction must be started before executing this opcode.
**
** If P2 is the SCHEMA_VERSION cookie (cookie number 1) then the internal
** schema version is set to P3-P5.  The "PRAGMA schema_version=N" statement
** has P5 set to 1, so that the internal schema version will be different
** from the database schema version, resulting in a schema reset.
*/
case OP_SetCookie: {
  Db *pDb;

  sqlite3VdbeIncrWriteCounter(p, 0);
  assert( pOp->p2<SQLITE_N_BTREE_META );
  assert( pOp->p1>=0 && pOp->p1<db->nDb );
  assert( DbMaskTest(p->btreeMask, pOp->p1) );
  assert( p->readOnly==0 );
  pDb = &db->aDb[pOp->p1];
  assert( pDb->pBt!=0 );
  assert( sqlite3SchemaMutexHeld(db, pOp->p1, 0) );
  /* See note about index shifting on OP_ReadCookie */
  rc = sqlite3BtreeUpdateMeta(pDb->pBt, pOp->p2, pOp->p3);
  if( pOp->p2==BTREE_SCHEMA_VERSION ){
    /* When the schema cookie changes, record the new cookie internally */
    *(u32*)&pDb->pSchema->schema_cookie = *(u32*)&pOp->p3 - pOp->p5;
    db->mDbFlags |= DBFLAG_SchemaChange;
    sqlite3FkClearTriggerCache(db, pOp->p1);
  }else if( pOp->p2==BTREE_FILE_FORMAT ){
    /* Record changes in the file format */
    pDb->pSchema->file_format = pOp->p3;
  }
  if( pOp->p1==1 ){
    /* Invalidate all prepared statements whenever the TEMP database
    ** schema is changed.  Ticket #1644 */
    sqlite3ExpirePreparedStatements(db, 0);
    p->expired = 0;
  }
  if( rc ) goto abort_due_to_error;
  break;
}

/* Opcode: OpenRead P1 P2 P3 P4 P5
** Synopsis: root=P2 iDb=P3
**
** Open a read-only cursor for the database table whose root page is
** P2 in a database file.  The database file is determined by P3.
** P3==0 means the main database, P3==1 means the database used for
** temporary tables, and P3>1 means used the corresponding attached
** database.  Give the new cursor an identifier of P1.  The P1
** values need not be contiguous but all P1 values should be small integers.
** It is an error for P1 to be negative.
**
** Allowed P5 bits:
** <ul>
** <li>  <b>0x02 OPFLAG_SEEKEQ</b>: This cursor will only be used for
**       equality lookups (implemented as a pair of opcodes OP_SeekGE/OP_IdxGT
**       of OP_SeekLE/OP_IdxLT)
** </ul>
**
** The P4 value may be either an integer (P4_INT32) or a pointer to
** a KeyInfo structure (P4_KEYINFO). If it is a pointer to a KeyInfo
** object, then table being opened must be an [index b-tree] where the
** KeyInfo object defines the content and collating
** sequence of that index b-tree. Otherwise, if P4 is an integer
** value, then the table being opened must be a [table b-tree] with a
** number of columns no less than the value of P4.
**
** See also: OpenWrite, ReopenIdx
*/
/* Opcode: ReopenIdx P1 P2 P3 P4 P5
** Synopsis: root=P2 iDb=P3
**
** The ReopenIdx opcode works like OP_OpenRead except that it first
** checks to see if the cursor on P1 is already open on the same
** b-tree and if it is this opcode becomes a no-op.  In other words,
** if the cursor is already open, do not reopen it.
**
** The ReopenIdx opcode may only be used with P5==0 or P5==OPFLAG_SEEKEQ
** and with P4 being a P4_KEYINFO object.  Furthermore, the P3 value must
** be the same as every other ReopenIdx or OpenRead for the same cursor
** number.
**
** Allowed P5 bits:
** <ul>
** <li>  <b>0x02 OPFLAG_SEEKEQ</b>: This cursor will only be used for
**       equality lookups (implemented as a pair of opcodes OP_SeekGE/OP_IdxGT
**       of OP_SeekLE/OP_IdxLT)
** </ul>
**
** See also: OP_OpenRead, OP_OpenWrite
*/
/* Opcode: OpenWrite P1 P2 P3 P4 P5
** Synopsis: root=P2 iDb=P3
**
** Open a read/write cursor named P1 on the table or index whose root
** page is P2 (or whose root page is held in register P2 if the
** OPFLAG_P2ISREG bit is set in P5 - see below).
**
** The P4 value may be either an integer (P4_INT32) or a pointer to
** a KeyInfo structure (P4_KEYINFO). If it is a pointer to a KeyInfo
** object, then table being opened must be an [index b-tree] where the
** KeyInfo object defines the content and collating
** sequence of that index b-tree. Otherwise, if P4 is an integer
** value, then the table being opened must be a [table b-tree] with a
** number of columns no less than the value of P4.
**
** Allowed P5 bits:
** <ul>
** <li>  <b>0x02 OPFLAG_SEEKEQ</b>: This cursor will only be used for
**       equality lookups (implemented as a pair of opcodes OP_SeekGE/OP_IdxGT
**       of OP_SeekLE/OP_IdxLT)
** <li>  <b>0x08 OPFLAG_FORDELETE</b>: This cursor is used only to seek
**       and subsequently delete entries in an index btree.  This is a
**       hint to the storage engine that the storage engine is allowed to
**       ignore.  The hint is not used by the official SQLite b*tree storage
**       engine, but is used by COMDB2.
** <li>  <b>0x10 OPFLAG_P2ISREG</b>: Use the content of register P2
**       as the root page, not the value of P2 itself.
** </ul>
**
** This instruction works like OpenRead except that it opens the cursor
** in read/write mode.
**
** See also: OP_OpenRead, OP_ReopenIdx
*/
case OP_ReopenIdx: {         /* ncycle */
  int nField;
  KeyInfo *pKeyInfo;
  u32 p2;
  int iDb;
  int wrFlag;
  Btree *pX;
  VdbeCursor *pCur;
  Db *pDb;

  assert( pOp->p5==0 || pOp->p5==OPFLAG_SEEKEQ );
  assert( pOp->p4type==P4_KEYINFO );
  pCur = p->apCsr[pOp->p1];
  if( pCur && pCur->pgnoRoot==(u32)pOp->p2 ){
    assert( pCur->iDb==pOp->p3 );      /* Guaranteed by the code generator */
    assert( pCur->eCurType==CURTYPE_BTREE );
    sqlite3BtreeClearCursor(pCur->uc.pCursor);
    goto open_cursor_set_hints;
  }
  /* If the cursor is not currently open or is open on a different
  ** index, then fall through into OP_OpenRead to force a reopen */
case OP_OpenRead:            /* ncycle */
case OP_OpenWrite:

  assert( pOp->opcode==OP_OpenWrite || pOp->p5==0 || pOp->p5==OPFLAG_SEEKEQ );
  assert( p->bIsReader );
  assert( pOp->opcode==OP_OpenRead || pOp->opcode==OP_ReopenIdx
          || p->readOnly==0 );

  if( p->expired==1 ){
    rc = SQLITE_ABORT_ROLLBACK;
    goto abort_due_to_error;
  }

  nField = 0;
  pKeyInfo = 0;
  p2 = (u32)pOp->p2;
  iDb = pOp->p3;
  assert( iDb>=0 && iDb<db->nDb );
  assert( DbMaskTest(p->btreeMask, iDb) );
  pDb = &db->aDb[iDb];
  pX = pDb->pBt;
  assert( pX!=0 );
  if( pOp->opcode==OP_OpenWrite ){
    assert( OPFLAG_FORDELETE==BTREE_FORDELETE );
    wrFlag = BTREE_WRCSR | (pOp->p5 & OPFLAG_FORDELETE);
    assert( sqlite3SchemaMutexHeld(db, iDb, 0) );
    if( pDb->pSchema->file_format < p->minWriteFileFormat ){
      p->minWriteFileFormat = pDb->pSchema->file_format;
    }
  }else{
    wrFlag = 0;
  }
  if( pOp->p5 & OPFLAG_P2ISREG ){
    assert( p2>0 );
    assert( p2<=(u32)(p->nMem+1 - p->nCursor) );
    assert( pOp->opcode==OP_OpenWrite );
    pIn2 = &aMem[p2];
    assert( memIsValid(pIn2) );
    assert( (pIn2->flags & MEM_Int)!=0 );
    sqlite3VdbeMemIntegerify(pIn2);
    p2 = (int)pIn2->u.i;
    /* The p2 value always comes from a prior OP_CreateBtree opcode and
    ** that opcode will always set the p2 value to 2 or more or else fail.
    ** If there were a failure, the prepared statement would have halted
    ** before reaching this instruction. */
    assert( p2>=2 );
  }
  if( pOp->p4type==P4_KEYINFO ){
    pKeyInfo = pOp->p4.pKeyInfo;
    assert( pKeyInfo->enc==ENC(db) );
    assert( pKeyInfo->db==db );
    nField = pKeyInfo->nAllField;
  }else if( pOp->p4type==P4_INT32 ){
    nField = pOp->p4.i;
  }
  assert( pOp->p1>=0 );
  assert( nField>=0 );
  testcase( nField==0 );  /* Table with INTEGER PRIMARY KEY and nothing else */
  pCur = allocateCursor(p, pOp->p1, nField, CURTYPE_BTREE);
  if( pCur==0 ) goto no_mem;
  pCur->iDb = iDb;
  pCur->nullRow = 1;
  pCur->isOrdered = 1;
  pCur->pgnoRoot = p2;
#ifdef SQLITE_DEBUG
  pCur->wrFlag = wrFlag;
#endif
  rc = sqlite3BtreeCursor(pX, p2, wrFlag, pKeyInfo, pCur->uc.pCursor);
  pCur->pKeyInfo = pKeyInfo;
  /* Set the VdbeCursor.isTable variable. Previous versions of
  ** SQLite used to check if the root-page flags were sane at this point
  ** and report database corruption if they were not, but this check has
  ** since moved into the btree layer.  */ 
  pCur->isTable = pOp->p4type!=P4_KEYINFO;

open_cursor_set_hints:
  assert( OPFLAG_BULKCSR==BTREE_BULKLOAD );
  assert( OPFLAG_SEEKEQ==BTREE_SEEK_EQ );
  testcase( pOp->p5 & OPFLAG_BULKCSR );
  testcase( pOp->p2 & OPFLAG_SEEKEQ );
  sqlite3BtreeCursorHintFlags(pCur->uc.pCursor,
                               (pOp->p5 & (OPFLAG_BULKCSR|OPFLAG_SEEKEQ)));
  if( rc ) goto abort_due_to_error;
  break;
}

/* Opcode: OpenDup P1 P2 * * *
**
** Open a new cursor P1 that points to the same ephemeral table as
** cursor P2.  The P2 cursor must have been opened by a prior OP_OpenEphemeral
** opcode.  Only ephemeral cursors may be duplicated.
**
** Duplicate ephemeral cursors are used for self-joins of materialized views.
*/
case OP_OpenDup: {           /* ncycle */
  VdbeCursor *pOrig;    /* The original cursor to be duplicated */
  VdbeCursor *pCx;      /* The new cursor */

  pOrig = p->apCsr[pOp->p2];
  assert( pOrig );
  assert( pOrig->isEphemeral );  /* Only ephemeral cursors can be duplicated */

  pCx = allocateCursor(p, pOp->p1, pOrig->nField, CURTYPE_BTREE);
  if( pCx==0 ) goto no_mem;
  pCx->nullRow = 1;
  pCx->isEphemeral = 1;
  pCx->pKeyInfo = pOrig->pKeyInfo;
  pCx->isTable = pOrig->isTable;
  pCx->pgnoRoot = pOrig->pgnoRoot;
  pCx->isOrdered = pOrig->isOrdered;
  pCx->ub.pBtx = pOrig->ub.pBtx;
  pCx->noReuse = 1;
  pOrig->noReuse = 1;
  rc = sqlite3BtreeCursor(pCx->ub.pBtx, pCx->pgnoRoot, BTREE_WRCSR,
                          pCx->pKeyInfo, pCx->uc.pCursor);
  /* The sqlite3BtreeCursor() routine can only fail for the first cursor
  ** opened for a database.  Since there is already an open cursor when this
  ** opcode is run, the sqlite3BtreeCursor() cannot fail */
  assert( rc==SQLITE_OK );
  break;
}


/* Opcode: OpenEphemeral P1 P2 P3 P4 P5
** Synopsis: nColumn=P2
**
** Open a new cursor P1 to a transient table.
** The cursor is always opened read/write even if
** the main database is read-only.  The ephemeral
** table is deleted automatically when the cursor is closed.
**
** If the cursor P1 is already opened on an ephemeral table, the table
** is cleared (all content is erased).
**
** P2 is the number of columns in the ephemeral table.
** The cursor points to a BTree table if P4==0 and to a BTree index
** if P4 is not 0.  If P4 is not NULL, it points to a KeyInfo structure
** that defines the format of keys in the index.
**
** The P5 parameter can be a mask of the BTREE_* flags defined
** in btree.h.  These flags control aspects of the operation of
** the btree.  The BTREE_OMIT_JOURNAL and BTREE_SINGLE flags are
** added automatically.
**
** If P3 is positive, then reg[P3] is modified slightly so that it
** can be used as zero-length data for OP_Insert.  This is an optimization
** that avoids an extra OP_Blob opcode to initialize that register.
*/
/* Opcode: OpenAutoindex P1 P2 * P4 *
** Synopsis: nColumn=P2
**
** This opcode works the same as OP_OpenEphemeral.  It has a
** different name to distinguish its use.  Tables created using
** by this opcode will be used for automatically created transient
** indices in joins.
*/
case OP_OpenAutoindex:       /* ncycle */
case OP_OpenEphemeral: {     /* ncycle */
  VdbeCursor *pCx;
  KeyInfo *pKeyInfo;

  static const int vfsFlags =
      SQLITE_OPEN_READWRITE |
      SQLITE_OPEN_CREATE |
      SQLITE_OPEN_EXCLUSIVE |
      SQLITE_OPEN_DELETEONCLOSE |
      SQLITE_OPEN_TRANSIENT_DB;
  assert( pOp->p1>=0 );
  assert( pOp->p2>=0 );
  if( pOp->p3>0 ){
    /* Make register reg[P3] into a value that can be used as the data
    ** form sqlite3BtreeInsert() where the length of the data is zero. */
    assert( pOp->p2==0 ); /* Only used when number of columns is zero */
    assert( pOp->opcode==OP_OpenEphemeral );
    assert( aMem[pOp->p3].flags & MEM_Null );
    aMem[pOp->p3].n = 0;
    aMem[pOp->p3].z = "";
  }
  pCx = p->apCsr[pOp->p1];
  if( pCx && !pCx->noReuse &&  ALWAYS(pOp->p2<=pCx->nField) ){
    /* If the ephemeral table is already open and has no duplicates from
    ** OP_OpenDup, then erase all existing content so that the table is
    ** empty again, rather than creating a new table. */
    assert( pCx->isEphemeral );
    pCx->seqCount = 0;
    pCx->cacheStatus = CACHE_STALE;
    rc = sqlite3BtreeClearTable(pCx->ub.pBtx, pCx->pgnoRoot, 0);
  }else{
    pCx = allocateCursor(p, pOp->p1, pOp->p2, CURTYPE_BTREE);
    if( pCx==0 ) goto no_mem;
    pCx->isEphemeral = 1;
<<<<<<< HEAD
    rc = sqlite3BtreeOpen(db->pVfs, db->pWalMethods, 0, db, &pCx->ub.pBtx, 
=======
    rc = sqlite3BtreeOpen(db->pVfs, 0, db, &pCx->ub.pBtx,
>>>>>>> 995f96f8
                          BTREE_OMIT_JOURNAL | BTREE_SINGLE | pOp->p5,
                          vfsFlags);
    if( rc==SQLITE_OK ){
      rc = sqlite3BtreeBeginTrans(pCx->ub.pBtx, 1, 0);
      if( rc==SQLITE_OK ){
        /* If a transient index is required, create it by calling
        ** sqlite3BtreeCreateTable() with the BTREE_BLOBKEY flag before
        ** opening it. If a transient table is required, just use the
        ** automatically created table with root-page 1 (an BLOB_INTKEY table).
        */
        if( (pCx->pKeyInfo = pKeyInfo = pOp->p4.pKeyInfo)!=0 ){
          assert( pOp->p4type==P4_KEYINFO );
          rc = sqlite3BtreeCreateTable(pCx->ub.pBtx, &pCx->pgnoRoot,
              BTREE_BLOBKEY | pOp->p5);
          if( rc==SQLITE_OK ){
            assert( pCx->pgnoRoot==SCHEMA_ROOT+1 );
            assert( pKeyInfo->db==db );
            assert( pKeyInfo->enc==ENC(db) );
            rc = sqlite3BtreeCursor(pCx->ub.pBtx, pCx->pgnoRoot, BTREE_WRCSR,
                pKeyInfo, pCx->uc.pCursor);
          }
          pCx->isTable = 0;
        }else{
          pCx->pgnoRoot = SCHEMA_ROOT;
          rc = sqlite3BtreeCursor(pCx->ub.pBtx, SCHEMA_ROOT, BTREE_WRCSR,
              0, pCx->uc.pCursor);
          pCx->isTable = 1;
        }
      }
      pCx->isOrdered = (pOp->p5!=BTREE_UNORDERED);
      if( rc ){
        sqlite3BtreeClose(pCx->ub.pBtx);
      }
    }
  }
  if( rc ) goto abort_due_to_error;
  pCx->nullRow = 1;
  break;
}

/* Opcode: SorterOpen P1 P2 P3 P4 *
**
** This opcode works like OP_OpenEphemeral except that it opens
** a transient index that is specifically designed to sort large
** tables using an external merge-sort algorithm.
**
** If argument P3 is non-zero, then it indicates that the sorter may
** assume that a stable sort considering the first P3 fields of each
** key is sufficient to produce the required results.
*/
case OP_SorterOpen: {
  VdbeCursor *pCx;

  assert( pOp->p1>=0 );
  assert( pOp->p2>=0 );
  pCx = allocateCursor(p, pOp->p1, pOp->p2, CURTYPE_SORTER);
  if( pCx==0 ) goto no_mem;
  pCx->pKeyInfo = pOp->p4.pKeyInfo;
  assert( pCx->pKeyInfo->db==db );
  assert( pCx->pKeyInfo->enc==ENC(db) );
  rc = sqlite3VdbeSorterInit(db, pOp->p3, pCx);
  if( rc ) goto abort_due_to_error;
  break;
}

/* Opcode: SequenceTest P1 P2 * * *
** Synopsis: if( cursor[P1].ctr++ ) pc = P2
**
** P1 is a sorter cursor. If the sequence counter is currently zero, jump
** to P2. Regardless of whether or not the jump is taken, increment the
** the sequence value.
*/
case OP_SequenceTest: {
  VdbeCursor *pC;
  assert( pOp->p1>=0 && pOp->p1<p->nCursor );
  pC = p->apCsr[pOp->p1];
  assert( isSorter(pC) );
  if( (pC->seqCount++)==0 ){
    goto jump_to_p2;
  }
  break;
}

/* Opcode: OpenPseudo P1 P2 P3 * *
** Synopsis: P3 columns in r[P2]
**
** Open a new cursor that points to a fake table that contains a single
** row of data.  The content of that one row is the content of memory
** register P2.  In other words, cursor P1 becomes an alias for the
** MEM_Blob content contained in register P2.
**
** A pseudo-table created by this opcode is used to hold a single
** row output from the sorter so that the row can be decomposed into
** individual columns using the OP_Column opcode.  The OP_Column opcode
** is the only cursor opcode that works with a pseudo-table.
**
** P3 is the number of fields in the records that will be stored by
** the pseudo-table.
*/
case OP_OpenPseudo: {
  VdbeCursor *pCx;

  assert( pOp->p1>=0 );
  assert( pOp->p3>=0 );
  pCx = allocateCursor(p, pOp->p1, pOp->p3, CURTYPE_PSEUDO);
  if( pCx==0 ) goto no_mem;
  pCx->nullRow = 1;
  pCx->seekResult = pOp->p2;
  pCx->isTable = 1;
  /* Give this pseudo-cursor a fake BtCursor pointer so that pCx
  ** can be safely passed to sqlite3VdbeCursorMoveto().  This avoids a test
  ** for pCx->eCurType==CURTYPE_BTREE inside of sqlite3VdbeCursorMoveto()
  ** which is a performance optimization */
  pCx->uc.pCursor = sqlite3BtreeFakeValidCursor();
  assert( pOp->p5==0 );
  break;
}

/* Opcode: Close P1 * * * *
**
** Close a cursor previously opened as P1.  If P1 is not
** currently open, this instruction is a no-op.
*/
case OP_Close: {             /* ncycle */
  assert( pOp->p1>=0 && pOp->p1<p->nCursor );
  sqlite3VdbeFreeCursor(p, p->apCsr[pOp->p1]);
  p->apCsr[pOp->p1] = 0;
  break;
}

#ifdef SQLITE_ENABLE_COLUMN_USED_MASK
/* Opcode: ColumnsUsed P1 * * P4 *
**
** This opcode (which only exists if SQLite was compiled with
** SQLITE_ENABLE_COLUMN_USED_MASK) identifies which columns of the
** table or index for cursor P1 are used.  P4 is a 64-bit integer
** (P4_INT64) in which the first 63 bits are one for each of the
** first 63 columns of the table or index that are actually used
** by the cursor.  The high-order bit is set if any column after
** the 64th is used.
*/
case OP_ColumnsUsed: {
  VdbeCursor *pC;
  pC = p->apCsr[pOp->p1];
  assert( pC->eCurType==CURTYPE_BTREE );
  pC->maskUsed = *(u64*)pOp->p4.pI64;
  break;
}
#endif

/* Opcode: SeekGE P1 P2 P3 P4 *
** Synopsis: key=r[P3@P4]
**
** If cursor P1 refers to an SQL table (B-Tree that uses integer keys),
** use the value in register P3 as the key.  If cursor P1 refers
** to an SQL index, then P3 is the first in an array of P4 registers
** that are used as an unpacked index key.
**
** Reposition cursor P1 so that  it points to the smallest entry that
** is greater than or equal to the key value. If there are no records
** greater than or equal to the key and P2 is not zero, then jump to P2.
**
** If the cursor P1 was opened using the OPFLAG_SEEKEQ flag, then this
** opcode will either land on a record that exactly matches the key, or
** else it will cause a jump to P2.  When the cursor is OPFLAG_SEEKEQ,
** this opcode must be followed by an IdxLE opcode with the same arguments.
** The IdxGT opcode will be skipped if this opcode succeeds, but the
** IdxGT opcode will be used on subsequent loop iterations.  The
** OPFLAG_SEEKEQ flags is a hint to the btree layer to say that this
** is an equality search.
**
** This opcode leaves the cursor configured to move in forward order,
** from the beginning toward the end.  In other words, the cursor is
** configured to use Next, not Prev.
**
** See also: Found, NotFound, SeekLt, SeekGt, SeekLe
*/
/* Opcode: SeekGT P1 P2 P3 P4 *
** Synopsis: key=r[P3@P4]
**
** If cursor P1 refers to an SQL table (B-Tree that uses integer keys),
** use the value in register P3 as a key. If cursor P1 refers
** to an SQL index, then P3 is the first in an array of P4 registers
** that are used as an unpacked index key.
**
** Reposition cursor P1 so that it points to the smallest entry that
** is greater than the key value. If there are no records greater than
** the key and P2 is not zero, then jump to P2.
**
** This opcode leaves the cursor configured to move in forward order,
** from the beginning toward the end.  In other words, the cursor is
** configured to use Next, not Prev.
**
** See also: Found, NotFound, SeekLt, SeekGe, SeekLe
*/
/* Opcode: SeekLT P1 P2 P3 P4 *
** Synopsis: key=r[P3@P4]
**
** If cursor P1 refers to an SQL table (B-Tree that uses integer keys),
** use the value in register P3 as a key. If cursor P1 refers
** to an SQL index, then P3 is the first in an array of P4 registers
** that are used as an unpacked index key.
**
** Reposition cursor P1 so that  it points to the largest entry that
** is less than the key value. If there are no records less than
** the key and P2 is not zero, then jump to P2.
**
** This opcode leaves the cursor configured to move in reverse order,
** from the end toward the beginning.  In other words, the cursor is
** configured to use Prev, not Next.
**
** See also: Found, NotFound, SeekGt, SeekGe, SeekLe
*/
/* Opcode: SeekLE P1 P2 P3 P4 *
** Synopsis: key=r[P3@P4]
**
** If cursor P1 refers to an SQL table (B-Tree that uses integer keys),
** use the value in register P3 as a key. If cursor P1 refers
** to an SQL index, then P3 is the first in an array of P4 registers
** that are used as an unpacked index key.
**
** Reposition cursor P1 so that it points to the largest entry that
** is less than or equal to the key value. If there are no records
** less than or equal to the key and P2 is not zero, then jump to P2.
**
** This opcode leaves the cursor configured to move in reverse order,
** from the end toward the beginning.  In other words, the cursor is
** configured to use Prev, not Next.
**
** If the cursor P1 was opened using the OPFLAG_SEEKEQ flag, then this
** opcode will either land on a record that exactly matches the key, or
** else it will cause a jump to P2.  When the cursor is OPFLAG_SEEKEQ,
** this opcode must be followed by an IdxLE opcode with the same arguments.
** The IdxGE opcode will be skipped if this opcode succeeds, but the
** IdxGE opcode will be used on subsequent loop iterations.  The
** OPFLAG_SEEKEQ flags is a hint to the btree layer to say that this
** is an equality search.
**
** See also: Found, NotFound, SeekGt, SeekGe, SeekLt
*/
case OP_SeekLT:         /* jump, in3, group, ncycle */
case OP_SeekLE:         /* jump, in3, group, ncycle */
case OP_SeekGE:         /* jump, in3, group, ncycle */
case OP_SeekGT: {       /* jump, in3, group, ncycle */
  int res;           /* Comparison result */
  int oc;            /* Opcode */
  VdbeCursor *pC;    /* The cursor to seek */
  UnpackedRecord r;  /* The key to seek for */
  int nField;        /* Number of columns or fields in the key */
  i64 iKey;          /* The rowid we are to seek to */
  int eqOnly;        /* Only interested in == results */

  assert( pOp->p1>=0 && pOp->p1<p->nCursor );
  assert( pOp->p2!=0 );
  pC = p->apCsr[pOp->p1];
  assert( pC!=0 );
  assert( pC->eCurType==CURTYPE_BTREE );
  assert( OP_SeekLE == OP_SeekLT+1 );
  assert( OP_SeekGE == OP_SeekLT+2 );
  assert( OP_SeekGT == OP_SeekLT+3 );
  assert( pC->isOrdered );
  assert( pC->uc.pCursor!=0 );
  oc = pOp->opcode;
  eqOnly = 0;
  pC->nullRow = 0;
#ifdef SQLITE_DEBUG
  pC->seekOp = pOp->opcode;
#endif

  pC->deferredMoveto = 0;
  pC->cacheStatus = CACHE_STALE;
  if( pC->isTable ){
    u16 flags3, newType;
    /* The OPFLAG_SEEKEQ/BTREE_SEEK_EQ flag is only set on index cursors */
    assert( sqlite3BtreeCursorHasHint(pC->uc.pCursor, BTREE_SEEK_EQ)==0
              || CORRUPT_DB );

    /* The input value in P3 might be of any type: integer, real, string,
    ** blob, or NULL.  But it needs to be an integer before we can do
    ** the seek, so convert it. */
    pIn3 = &aMem[pOp->p3];
    flags3 = pIn3->flags;
    if( (flags3 & (MEM_Int|MEM_Real|MEM_IntReal|MEM_Str))==MEM_Str ){
      applyNumericAffinity(pIn3, 0);
    }
    iKey = sqlite3VdbeIntValue(pIn3); /* Get the integer key value */
    newType = pIn3->flags; /* Record the type after applying numeric affinity */
    pIn3->flags = flags3;  /* But convert the type back to its original */

    /* If the P3 value could not be converted into an integer without
    ** loss of information, then special processing is required... */
    if( (newType & (MEM_Int|MEM_IntReal))==0 ){
      int c;
      if( (newType & MEM_Real)==0 ){
        if( (newType & MEM_Null) || oc>=OP_SeekGE ){
          VdbeBranchTaken(1,2);
          goto jump_to_p2;
        }else{
          rc = sqlite3BtreeLast(pC->uc.pCursor, &res);
          if( rc!=SQLITE_OK ) goto abort_due_to_error;
          goto seek_not_found;
        }
      }
      c = sqlite3IntFloatCompare(iKey, pIn3->u.r);

      /* If the approximation iKey is larger than the actual real search
      ** term, substitute >= for > and < for <=. e.g. if the search term
      ** is 4.9 and the integer approximation 5:
      **
      **        (x >  4.9)    ->     (x >= 5)
      **        (x <= 4.9)    ->     (x <  5)
      */
      if( c>0 ){
        assert( OP_SeekGE==(OP_SeekGT-1) );
        assert( OP_SeekLT==(OP_SeekLE-1) );
        assert( (OP_SeekLE & 0x0001)==(OP_SeekGT & 0x0001) );
        if( (oc & 0x0001)==(OP_SeekGT & 0x0001) ) oc--;
      }

      /* If the approximation iKey is smaller than the actual real search
      ** term, substitute <= for < and > for >=.  */
      else if( c<0 ){
        assert( OP_SeekLE==(OP_SeekLT+1) );
        assert( OP_SeekGT==(OP_SeekGE+1) );
        assert( (OP_SeekLT & 0x0001)==(OP_SeekGE & 0x0001) );
        if( (oc & 0x0001)==(OP_SeekLT & 0x0001) ) oc++;
      }
    }
    rc = sqlite3BtreeTableMoveto(pC->uc.pCursor, (u64)iKey, 0, &res);
    pC->movetoTarget = iKey;  /* Used by OP_Delete */
    if( rc!=SQLITE_OK ){
      goto abort_due_to_error;
    }
  }else{
    /* For a cursor with the OPFLAG_SEEKEQ/BTREE_SEEK_EQ hint, only the
    ** OP_SeekGE and OP_SeekLE opcodes are allowed, and these must be
    ** immediately followed by an OP_IdxGT or OP_IdxLT opcode, respectively,
    ** with the same key.
    */
    if( sqlite3BtreeCursorHasHint(pC->uc.pCursor, BTREE_SEEK_EQ) ){
      eqOnly = 1;
      assert( pOp->opcode==OP_SeekGE || pOp->opcode==OP_SeekLE );
      assert( pOp[1].opcode==OP_IdxLT || pOp[1].opcode==OP_IdxGT );
      assert( pOp->opcode==OP_SeekGE || pOp[1].opcode==OP_IdxLT );
      assert( pOp->opcode==OP_SeekLE || pOp[1].opcode==OP_IdxGT );
      assert( pOp[1].p1==pOp[0].p1 );
      assert( pOp[1].p2==pOp[0].p2 );
      assert( pOp[1].p3==pOp[0].p3 );
      assert( pOp[1].p4.i==pOp[0].p4.i );
    }

    nField = pOp->p4.i;
    assert( pOp->p4type==P4_INT32 );
    assert( nField>0 );
    r.pKeyInfo = pC->pKeyInfo;
    r.nField = (u16)nField;

    /* The next line of code computes as follows, only faster:
    **   if( oc==OP_SeekGT || oc==OP_SeekLE ){
    **     r.default_rc = -1;
    **   }else{
    **     r.default_rc = +1;
    **   }
    */
    r.default_rc = ((1 & (oc - OP_SeekLT)) ? -1 : +1);
    assert( oc!=OP_SeekGT || r.default_rc==-1 );
    assert( oc!=OP_SeekLE || r.default_rc==-1 );
    assert( oc!=OP_SeekGE || r.default_rc==+1 );
    assert( oc!=OP_SeekLT || r.default_rc==+1 );

    r.aMem = &aMem[pOp->p3];
#ifdef SQLITE_DEBUG
    {
      int i;
      for(i=0; i<r.nField; i++){
        assert( memIsValid(&r.aMem[i]) );
        if( i>0 ) REGISTER_TRACE(pOp->p3+i, &r.aMem[i]);
      }
    }
#endif
    r.eqSeen = 0;
    rc = sqlite3BtreeIndexMoveto(pC->uc.pCursor, &r, &res);
    if( rc!=SQLITE_OK ){
      goto abort_due_to_error;
    }
    if( eqOnly && r.eqSeen==0 ){
      assert( res!=0 );
      goto seek_not_found;
    }
  }
  p->aLibsqlCounter[LIBSQL_STMTSTATUS_ROWS_READ - LIBSQL_STMTSTATUS_BASE]++;
#ifdef SQLITE_TEST
  sqlite3_search_count++;
#endif
  if( oc>=OP_SeekGE ){  assert( oc==OP_SeekGE || oc==OP_SeekGT );
    if( res<0 || (res==0 && oc==OP_SeekGT) ){
      res = 0;
      rc = sqlite3BtreeNext(pC->uc.pCursor, 0);
      if( rc!=SQLITE_OK ){
        if( rc==SQLITE_DONE ){
          rc = SQLITE_OK;
          res = 1;
        }else{
          goto abort_due_to_error;
        }
      }
    }else{
      res = 0;
    }
  }else{
    assert( oc==OP_SeekLT || oc==OP_SeekLE );
    if( res>0 || (res==0 && oc==OP_SeekLT) ){
      res = 0;
      rc = sqlite3BtreePrevious(pC->uc.pCursor, 0);
      if( rc!=SQLITE_OK ){
        if( rc==SQLITE_DONE ){
          rc = SQLITE_OK;
          res = 1;
        }else{
          goto abort_due_to_error;
        }
      }
    }else{
      /* res might be negative because the table is empty.  Check to
      ** see if this is the case.
      */
      res = sqlite3BtreeEof(pC->uc.pCursor);
    }
  }
seek_not_found:
  assert( pOp->p2>0 );
  VdbeBranchTaken(res!=0,2);
  if( res ){
    goto jump_to_p2;
  }else if( eqOnly ){
    assert( pOp[1].opcode==OP_IdxLT || pOp[1].opcode==OP_IdxGT );
    pOp++; /* Skip the OP_IdxLt or OP_IdxGT that follows */
  }
  break;
}


/* Opcode: SeekScan  P1 P2 * * P5
** Synopsis: Scan-ahead up to P1 rows
**
** This opcode is a prefix opcode to OP_SeekGE.  In other words, this
** opcode must be immediately followed by OP_SeekGE. This constraint is
** checked by assert() statements.
**
** This opcode uses the P1 through P4 operands of the subsequent
** OP_SeekGE.  In the text that follows, the operands of the subsequent
** OP_SeekGE opcode are denoted as SeekOP.P1 through SeekOP.P4.   Only
** the P1, P2 and P5 operands of this opcode are also used, and  are called
** This.P1, This.P2 and This.P5.
**
** This opcode helps to optimize IN operators on a multi-column index
** where the IN operator is on the later terms of the index by avoiding
** unnecessary seeks on the btree, substituting steps to the next row
** of the b-tree instead.  A correct answer is obtained if this opcode
** is omitted or is a no-op.
**
** The SeekGE.P3 and SeekGE.P4 operands identify an unpacked key which
** is the desired entry that we want the cursor SeekGE.P1 to be pointing
** to.  Call this SeekGE.P3/P4 row the "target".
**
** If the SeekGE.P1 cursor is not currently pointing to a valid row,
** then this opcode is a no-op and control passes through into the OP_SeekGE.
**
** If the SeekGE.P1 cursor is pointing to a valid row, then that row
** might be the target row, or it might be near and slightly before the
** target row, or it might be after the target row.  If the cursor is
** currently before the target row, then this opcode attempts to position
** the cursor on or after the target row by invoking sqlite3BtreeStep()
** on the cursor between 1 and This.P1 times.
**
** The This.P5 parameter is a flag that indicates what to do if the
** cursor ends up pointing at a valid row that is past the target
** row.  If This.P5 is false (0) then a jump is made to SeekGE.P2.  If
** This.P5 is true (non-zero) then a jump is made to This.P2.  The P5==0
** case occurs when there are no inequality constraints to the right of
** the IN constraint.  The jump to SeekGE.P2 ends the loop.  The P5!=0 case
** occurs when there are inequality constraints to the right of the IN
** operator.  In that case, the This.P2 will point either directly to or
** to setup code prior to the OP_IdxGT or OP_IdxGE opcode that checks for
** loop terminate.
**
** Possible outcomes from this opcode:<ol>
**
** <li> If the cursor is initially not pointed to any valid row, then
**      fall through into the subsequent OP_SeekGE opcode.
**
** <li> If the cursor is left pointing to a row that is before the target
**      row, even after making as many as This.P1 calls to
**      sqlite3BtreeNext(), then also fall through into OP_SeekGE.
**
** <li> If the cursor is left pointing at the target row, either because it
**      was at the target row to begin with or because one or more
**      sqlite3BtreeNext() calls moved the cursor to the target row,
**      then jump to This.P2..,
**
** <li> If the cursor started out before the target row and a call to
**      to sqlite3BtreeNext() moved the cursor off the end of the index
**      (indicating that the target row definitely does not exist in the
**      btree) then jump to SeekGE.P2, ending the loop.
**
** <li> If the cursor ends up on a valid row that is past the target row
**      (indicating that the target row does not exist in the btree) then
**      jump to SeekOP.P2 if This.P5==0 or to This.P2 if This.P5>0.
** </ol>
*/
case OP_SeekScan: {          /* ncycle */
  VdbeCursor *pC;
  int res;
  int nStep;
  UnpackedRecord r;

  assert( pOp[1].opcode==OP_SeekGE );

  /* If pOp->p5 is clear, then pOp->p2 points to the first instruction past the
  ** OP_IdxGT that follows the OP_SeekGE. Otherwise, it points to the first
  ** opcode past the OP_SeekGE itself.  */
  assert( pOp->p2>=(int)(pOp-aOp)+2 );
#ifdef SQLITE_DEBUG
  if( pOp->p5==0 ){
    /* There are no inequality constraints following the IN constraint. */
    assert( pOp[1].p1==aOp[pOp->p2-1].p1 );
    assert( pOp[1].p2==aOp[pOp->p2-1].p2 );
    assert( pOp[1].p3==aOp[pOp->p2-1].p3 );
    assert( aOp[pOp->p2-1].opcode==OP_IdxGT
         || aOp[pOp->p2-1].opcode==OP_IdxGE );
    testcase( aOp[pOp->p2-1].opcode==OP_IdxGE );
  }else{
    /* There are inequality constraints.  */
    assert( pOp->p2==(int)(pOp-aOp)+2 );
    assert( aOp[pOp->p2-1].opcode==OP_SeekGE );
  }
#endif

  assert( pOp->p1>0 );
  pC = p->apCsr[pOp[1].p1];
  assert( pC!=0 );
  assert( pC->eCurType==CURTYPE_BTREE );
  assert( !pC->isTable );
  if( !sqlite3BtreeCursorIsValidNN(pC->uc.pCursor) ){
#ifdef SQLITE_DEBUG
     if( db->flags&SQLITE_VdbeTrace ){
       printf("... cursor not valid - fall through\n");
     }       
#endif
    break;
  }
  nStep = pOp->p1;
  assert( nStep>=1 );
  r.pKeyInfo = pC->pKeyInfo;
  r.nField = (u16)pOp[1].p4.i;
  r.default_rc = 0;
  r.aMem = &aMem[pOp[1].p3];
#ifdef SQLITE_DEBUG
  {
    int i;
    for(i=0; i<r.nField; i++){
      assert( memIsValid(&r.aMem[i]) );
      REGISTER_TRACE(pOp[1].p3+i, &aMem[pOp[1].p3+i]);
    }
  }
#endif
  res = 0;  /* Not needed.  Only used to silence a warning. */
  while(1){
    rc = sqlite3VdbeIdxKeyCompare(db, pC, &r, &res);
    if( rc ) goto abort_due_to_error;
    if( res>0 && pOp->p5==0 ){
      seekscan_search_fail:
      /* Jump to SeekGE.P2, ending the loop */
#ifdef SQLITE_DEBUG
      if( db->flags&SQLITE_VdbeTrace ){
        printf("... %d steps and then skip\n", pOp->p1 - nStep);
      }       
#endif
      VdbeBranchTaken(1,3);
      pOp++;
      goto jump_to_p2;
    }
    if( res>=0 ){
      /* Jump to This.P2, bypassing the OP_SeekGE opcode */
#ifdef SQLITE_DEBUG
      if( db->flags&SQLITE_VdbeTrace ){
        printf("... %d steps and then success\n", pOp->p1 - nStep);
      }       
#endif
      VdbeBranchTaken(2,3);
      goto jump_to_p2;
      break;
    }
    if( nStep<=0 ){
#ifdef SQLITE_DEBUG
      if( db->flags&SQLITE_VdbeTrace ){
        printf("... fall through after %d steps\n", pOp->p1);
      }       
#endif
      VdbeBranchTaken(0,3);
      break;
    }
    nStep--;
    pC->cacheStatus = CACHE_STALE;
    rc = sqlite3BtreeNext(pC->uc.pCursor, 0);
    if( rc ){
      if( rc==SQLITE_DONE ){
        rc = SQLITE_OK;
        goto seekscan_search_fail;
      }else{
        goto abort_due_to_error;
      }
    }
  }
 
  break;
}


/* Opcode: SeekHit P1 P2 P3 * *
** Synopsis: set P2<=seekHit<=P3
**
** Increase or decrease the seekHit value for cursor P1, if necessary,
** so that it is no less than P2 and no greater than P3.
**
** The seekHit integer represents the maximum of terms in an index for which
** there is known to be at least one match.  If the seekHit value is smaller
** than the total number of equality terms in an index lookup, then the
** OP_IfNoHope opcode might run to see if the IN loop can be abandoned
** early, thus saving work.  This is part of the IN-early-out optimization.
**
** P1 must be a valid b-tree cursor.
*/
case OP_SeekHit: {           /* ncycle */
  VdbeCursor *pC;
  assert( pOp->p1>=0 && pOp->p1<p->nCursor );
  pC = p->apCsr[pOp->p1];
  assert( pC!=0 );
  assert( pOp->p3>=pOp->p2 );
  if( pC->seekHit<pOp->p2 ){
#ifdef SQLITE_DEBUG
    if( db->flags&SQLITE_VdbeTrace ){
      printf("seekHit changes from %d to %d\n", pC->seekHit, pOp->p2);
    }       
#endif
    pC->seekHit = pOp->p2;
  }else if( pC->seekHit>pOp->p3 ){
#ifdef SQLITE_DEBUG
    if( db->flags&SQLITE_VdbeTrace ){
      printf("seekHit changes from %d to %d\n", pC->seekHit, pOp->p3);
    }       
#endif
    pC->seekHit = pOp->p3;
  }
  break;
}

/* Opcode: IfNotOpen P1 P2 * * *
** Synopsis: if( !csr[P1] ) goto P2
**
** If cursor P1 is not open or if P1 is set to a NULL row using the
** OP_NullRow opcode, then jump to instruction P2. Otherwise, fall through.
*/
case OP_IfNotOpen: {        /* jump */
  VdbeCursor *pCur;

  assert( pOp->p1>=0 && pOp->p1<p->nCursor );
  pCur = p->apCsr[pOp->p1];
  VdbeBranchTaken(pCur==0 || pCur->nullRow, 2);
  if( pCur==0 || pCur->nullRow ){
    goto jump_to_p2_and_check_for_interrupt;
  }
  break;
}

/* Opcode: Found P1 P2 P3 P4 *
** Synopsis: key=r[P3@P4]
**
** If P4==0 then register P3 holds a blob constructed by MakeRecord.  If
** P4>0 then register P3 is the first of P4 registers that form an unpacked
** record.
**
** Cursor P1 is on an index btree.  If the record identified by P3 and P4
** is a prefix of any entry in P1 then a jump is made to P2 and
** P1 is left pointing at the matching entry.
**
** This operation leaves the cursor in a state where it can be
** advanced in the forward direction.  The Next instruction will work,
** but not the Prev instruction.
**
** See also: NotFound, NoConflict, NotExists. SeekGe
*/
/* Opcode: NotFound P1 P2 P3 P4 *
** Synopsis: key=r[P3@P4]
**
** If P4==0 then register P3 holds a blob constructed by MakeRecord.  If
** P4>0 then register P3 is the first of P4 registers that form an unpacked
** record.
**
** Cursor P1 is on an index btree.  If the record identified by P3 and P4
** is not the prefix of any entry in P1 then a jump is made to P2.  If P1
** does contain an entry whose prefix matches the P3/P4 record then control
** falls through to the next instruction and P1 is left pointing at the
** matching entry.
**
** This operation leaves the cursor in a state where it cannot be
** advanced in either direction.  In other words, the Next and Prev
** opcodes do not work after this operation.
**
** See also: Found, NotExists, NoConflict, IfNoHope
*/
/* Opcode: IfNoHope P1 P2 P3 P4 *
** Synopsis: key=r[P3@P4]
**
** Register P3 is the first of P4 registers that form an unpacked
** record.  Cursor P1 is an index btree.  P2 is a jump destination.
** In other words, the operands to this opcode are the same as the
** operands to OP_NotFound and OP_IdxGT.
**
** This opcode is an optimization attempt only.  If this opcode always
** falls through, the correct answer is still obtained, but extra work
** is performed.
**
** A value of N in the seekHit flag of cursor P1 means that there exists
** a key P3:N that will match some record in the index.  We want to know
** if it is possible for a record P3:P4 to match some record in the
** index.  If it is not possible, we can skip some work.  So if seekHit
** is less than P4, attempt to find out if a match is possible by running
** OP_NotFound.
**
** This opcode is used in IN clause processing for a multi-column key.
** If an IN clause is attached to an element of the key other than the
** left-most element, and if there are no matches on the most recent
** seek over the whole key, then it might be that one of the key element
** to the left is prohibiting a match, and hence there is "no hope" of
** any match regardless of how many IN clause elements are checked.
** In such a case, we abandon the IN clause search early, using this
** opcode.  The opcode name comes from the fact that the
** jump is taken if there is "no hope" of achieving a match.
**
** See also: NotFound, SeekHit
*/
/* Opcode: NoConflict P1 P2 P3 P4 *
** Synopsis: key=r[P3@P4]
**
** If P4==0 then register P3 holds a blob constructed by MakeRecord.  If
** P4>0 then register P3 is the first of P4 registers that form an unpacked
** record.
**
** Cursor P1 is on an index btree.  If the record identified by P3 and P4
** contains any NULL value, jump immediately to P2.  If all terms of the
** record are not-NULL then a check is done to determine if any row in the
** P1 index btree has a matching key prefix.  If there are no matches, jump
** immediately to P2.  If there is a match, fall through and leave the P1
** cursor pointing to the matching row.
**
** This opcode is similar to OP_NotFound with the exceptions that the
** branch is always taken if any part of the search key input is NULL.
**
** This operation leaves the cursor in a state where it cannot be
** advanced in either direction.  In other words, the Next and Prev
** opcodes do not work after this operation.
**
** See also: NotFound, Found, NotExists
*/
case OP_IfNoHope: {     /* jump, in3, ncycle */
  VdbeCursor *pC;
  assert( pOp->p1>=0 && pOp->p1<p->nCursor );
  pC = p->apCsr[pOp->p1];
  assert( pC!=0 );
#ifdef SQLITE_DEBUG
  if( db->flags&SQLITE_VdbeTrace ){
    printf("seekHit is %d\n", pC->seekHit);
  }       
#endif
  if( pC->seekHit>=pOp->p4.i ) break;
  /* Fall through into OP_NotFound */
  /* no break */ deliberate_fall_through
}
case OP_NoConflict:     /* jump, in3, ncycle */
case OP_NotFound:       /* jump, in3, ncycle */
case OP_Found: {        /* jump, in3, ncycle */
  int alreadyExists;
  int ii;
  VdbeCursor *pC;
  UnpackedRecord *pIdxKey;
  UnpackedRecord r;

#ifdef SQLITE_TEST
  if( pOp->opcode!=OP_NoConflict ) sqlite3_found_count++;
#endif

  assert( pOp->p1>=0 && pOp->p1<p->nCursor );
  assert( pOp->p4type==P4_INT32 );
  pC = p->apCsr[pOp->p1];
  assert( pC!=0 );
#ifdef SQLITE_DEBUG
  pC->seekOp = pOp->opcode;
#endif
  r.aMem = &aMem[pOp->p3];
  assert( pC->eCurType==CURTYPE_BTREE );
  assert( pC->uc.pCursor!=0 );
  assert( pC->isTable==0 );
  r.nField = (u16)pOp->p4.i;
  if( r.nField>0 ){
    /* Key values in an array of registers */
    r.pKeyInfo = pC->pKeyInfo;
    r.default_rc = 0;
#ifdef SQLITE_DEBUG
    for(ii=0; ii<r.nField; ii++){
      assert( memIsValid(&r.aMem[ii]) );
      assert( (r.aMem[ii].flags & MEM_Zero)==0 || r.aMem[ii].n==0 );
      if( ii ) REGISTER_TRACE(pOp->p3+ii, &r.aMem[ii]);
    }
#endif
    rc = sqlite3BtreeIndexMoveto(pC->uc.pCursor, &r, &pC->seekResult);
  }else{
    /* Composite key generated by OP_MakeRecord */
    assert( r.aMem->flags & MEM_Blob );
    assert( pOp->opcode!=OP_NoConflict );
    rc = ExpandBlob(r.aMem);
    assert( rc==SQLITE_OK || rc==SQLITE_NOMEM );
    if( rc ) goto no_mem;
    pIdxKey = sqlite3VdbeAllocUnpackedRecord(pC->pKeyInfo);
    if( pIdxKey==0 ) goto no_mem;
    sqlite3VdbeRecordUnpack(pC->pKeyInfo, r.aMem->n, r.aMem->z, pIdxKey);
    pIdxKey->default_rc = 0;
    rc = sqlite3BtreeIndexMoveto(pC->uc.pCursor, pIdxKey, &pC->seekResult);
    sqlite3DbFreeNN(db, pIdxKey);
  }
  if( rc!=SQLITE_OK ){
    goto abort_due_to_error;
  }
  alreadyExists = (pC->seekResult==0);
  pC->nullRow = 1-alreadyExists;
  pC->deferredMoveto = 0;
  pC->cacheStatus = CACHE_STALE;
  if( pOp->opcode==OP_Found ){
    VdbeBranchTaken(alreadyExists!=0,2);
    if( alreadyExists ) goto jump_to_p2;
  }else{
    if( !alreadyExists ){
      VdbeBranchTaken(1,2);
      goto jump_to_p2;
    }
    if( pOp->opcode==OP_NoConflict ){
      /* For the OP_NoConflict opcode, take the jump if any of the
      ** input fields are NULL, since any key with a NULL will not
      ** conflict */
      for(ii=0; ii<r.nField; ii++){
        if( r.aMem[ii].flags & MEM_Null ){
          VdbeBranchTaken(1,2);
          goto jump_to_p2;
        }
      }
    }
    VdbeBranchTaken(0,2);
    if( pOp->opcode==OP_IfNoHope ){
      pC->seekHit = pOp->p4.i;
    }
  }
  break;
}

/* Opcode: SeekRowid P1 P2 P3 * *
** Synopsis: intkey=r[P3]
**
** P1 is the index of a cursor open on an SQL table btree (with integer
** keys).  If register P3 does not contain an integer or if P1 does not
** contain a record with rowid P3 then jump immediately to P2. 
** Or, if P2 is 0, raise an SQLITE_CORRUPT error. If P1 does contain
** a record with rowid P3 then
** leave the cursor pointing at that record and fall through to the next
** instruction.
**
** The OP_NotExists opcode performs the same operation, but with OP_NotExists
** the P3 register must be guaranteed to contain an integer value.  With this
** opcode, register P3 might not contain an integer.
**
** The OP_NotFound opcode performs the same operation on index btrees
** (with arbitrary multi-value keys).
**
** This opcode leaves the cursor in a state where it cannot be advanced
** in either direction.  In other words, the Next and Prev opcodes will
** not work following this opcode.
**
** See also: Found, NotFound, NoConflict, SeekRowid
*/
/* Opcode: NotExists P1 P2 P3 * *
** Synopsis: intkey=r[P3]
**
** P1 is the index of a cursor open on an SQL table btree (with integer
** keys).  P3 is an integer rowid.  If P1 does not contain a record with
** rowid P3 then jump immediately to P2.  Or, if P2 is 0, raise an
** SQLITE_CORRUPT error. If P1 does contain a record with rowid P3 then
** leave the cursor pointing at that record and fall through to the next
** instruction.
**
** The OP_SeekRowid opcode performs the same operation but also allows the
** P3 register to contain a non-integer value, in which case the jump is
** always taken.  This opcode requires that P3 always contain an integer.
**
** The OP_NotFound opcode performs the same operation on index btrees
** (with arbitrary multi-value keys).
**
** This opcode leaves the cursor in a state where it cannot be advanced
** in either direction.  In other words, the Next and Prev opcodes will
** not work following this opcode.
**
** See also: Found, NotFound, NoConflict, SeekRowid
*/
case OP_SeekRowid: {        /* jump, in3, ncycle */
  VdbeCursor *pC;
  BtCursor *pCrsr;
  int res;
  u64 iKey;

  pIn3 = &aMem[pOp->p3];
  testcase( pIn3->flags & MEM_Int );
  testcase( pIn3->flags & MEM_IntReal );
  testcase( pIn3->flags & MEM_Real );
  testcase( (pIn3->flags & (MEM_Str|MEM_Int))==MEM_Str );
  if( (pIn3->flags & (MEM_Int|MEM_IntReal))==0 ){
    /* If pIn3->u.i does not contain an integer, compute iKey as the
    ** integer value of pIn3.  Jump to P2 if pIn3 cannot be converted
    ** into an integer without loss of information.  Take care to avoid
    ** changing the datatype of pIn3, however, as it is used by other
    ** parts of the prepared statement. */
    Mem x = pIn3[0];
    applyAffinity(&x, SQLITE_AFF_NUMERIC, encoding);
    if( (x.flags & MEM_Int)==0 ) goto jump_to_p2;
    iKey = x.u.i;
    goto notExistsWithKey;
  }
  /* Fall through into OP_NotExists */
  /* no break */ deliberate_fall_through
case OP_NotExists:          /* jump, in3, ncycle */
  pIn3 = &aMem[pOp->p3];
  assert( (pIn3->flags & MEM_Int)!=0 || pOp->opcode==OP_SeekRowid );
  assert( pOp->p1>=0 && pOp->p1<p->nCursor );
  iKey = pIn3->u.i;
notExistsWithKey:
  pC = p->apCsr[pOp->p1];
  assert( pC!=0 );
#ifdef SQLITE_DEBUG
  if( pOp->opcode==OP_SeekRowid ) pC->seekOp = OP_SeekRowid;
#endif
  assert( pC->isTable );
  assert( pC->eCurType==CURTYPE_BTREE );
  pCrsr = pC->uc.pCursor;
  assert( pCrsr!=0 );
  res = 0;
  rc = sqlite3BtreeTableMoveto(pCrsr, iKey, 0, &res);
  assert( rc==SQLITE_OK || res==0 );
  pC->movetoTarget = iKey;  /* Used by OP_Delete */
  pC->nullRow = 0;
  pC->cacheStatus = CACHE_STALE;
  pC->deferredMoveto = 0;
  VdbeBranchTaken(res!=0,2);
  pC->seekResult = res;
  p->aLibsqlCounter[LIBSQL_STMTSTATUS_ROWS_READ - LIBSQL_STMTSTATUS_BASE]++;
  if( res!=0 ){
    assert( rc==SQLITE_OK );
    if( pOp->p2==0 ){
      rc = SQLITE_CORRUPT_BKPT;
    }else{
      goto jump_to_p2;
    }
  }
  if( rc ) goto abort_due_to_error;
  break;
}

/* Opcode: Sequence P1 P2 * * *
** Synopsis: r[P2]=cursor[P1].ctr++
**
** Find the next available sequence number for cursor P1.
** Write the sequence number into register P2.
** The sequence number on the cursor is incremented after this
** instruction. 
*/
case OP_Sequence: {           /* out2 */
  assert( pOp->p1>=0 && pOp->p1<p->nCursor );
  assert( p->apCsr[pOp->p1]!=0 );
  assert( p->apCsr[pOp->p1]->eCurType!=CURTYPE_VTAB );
  pOut = out2Prerelease(p, pOp);
  pOut->u.i = p->apCsr[pOp->p1]->seqCount++;
  break;
}

#ifdef LIBSQL_ENABLE_WASM_RUNTIME
/* Opcode: CreateWasmFunc P1 P2 P3 P4 *
** Synopsis: addWasmFunc[P4]
**
** Registers a user-defined WebAssembly function created with name stored in P4.
** Name size is stored in P2, and body size in P3. Body can be found right after
** the name's null terminator. P1 means that IF NOT EXISTS was passed.
*/
case OP_CreateWasmFunc: {
  char *err_buf;
  FuncDef *def = try_instantiate_wasm_function(db, pOp->p4.z, pOp->p2, pOp->p4.z + pOp->p2 + 1, pOp->p3, -1, &err_buf);
  if( pOp->p1 == 0 && !def ) {
    sqlite3DbFree(db, p->zErrMsg);
    p->zErrMsg = sqlite3MPrintf(db, "Registering Wasm function %s failed: %s", pOp->p4.z, err_buf);
    sqlite3_free(err_buf);
    rc = SQLITE_ERROR;
    goto abort_due_to_error;
  }
  break;
}

/* Opcode: DropWasmFunc P1 * * P4 *
** Synopsis: dropWasmFunc[P4]
**
** Drops a user-defined WebAssembly function created with name stored in P4.
** P1 means that IF EXISTS was passed
*/
case OP_DropWasmFunc: {
  int dropped = deregister_wasm_function(db, pOp->p4.z);
  if( pOp->p1 == 0 && !dropped ) {
    rc = SQLITE_CONSTRAINT;
    sqlite3DbFree(db, p->zErrMsg);
    p->zErrMsg = sqlite3MPrintf(db, "Function %s was not registered", pOp->p4.z);
    goto abort_due_to_error;
  }
  break;
}

#endif

/* Opcode: NewRowid P1 P2 P3 * *
** Synopsis: r[P2]=rowid
**
** Get a new integer record number (a.k.a "rowid") used as the key to a table.
** The record number is not previously used as a key in the database
** table that cursor P1 points to.  The new record number is written
** written to register P2.
**
** If P3>0 then P3 is a register in the root frame of this VDBE that holds
** the largest previously generated record number. No new record numbers are
** allowed to be less than this value. When this value reaches its maximum,
** an SQLITE_FULL error is generated. The P3 register is updated with the '
** generated record number. This P3 mechanism is used to help implement the
** AUTOINCREMENT feature.
*/
case OP_NewRowid: {           /* out2 */
  i64 v;                 /* The new rowid */
  VdbeCursor *pC;        /* Cursor of table to get the new rowid */
  int res;               /* Result of an sqlite3BtreeLast() */
  int cnt;               /* Counter to limit the number of searches */
#ifndef SQLITE_OMIT_AUTOINCREMENT
  Mem *pMem;             /* Register holding largest rowid for AUTOINCREMENT */
  VdbeFrame *pFrame;     /* Root frame of VDBE */
#endif

  v = 0;
  res = 0;
  pOut = out2Prerelease(p, pOp);
  assert( pOp->p1>=0 && pOp->p1<p->nCursor );
  pC = p->apCsr[pOp->p1];
  assert( pC!=0 );
  assert( pC->isTable );
  assert( pC->eCurType==CURTYPE_BTREE );
  assert( pC->uc.pCursor!=0 );
  {
    /* The next rowid or record number (different terms for the same
    ** thing) is obtained in a two-step algorithm.
    **
    ** First we attempt to find the largest existing rowid and add one
    ** to that.  But if the largest existing rowid is already the maximum
    ** positive integer, we have to fall through to the second
    ** probabilistic algorithm
    **
    ** The second algorithm is to select a rowid at random and see if
    ** it already exists in the table.  If it does not exist, we have
    ** succeeded.  If the random rowid does exist, we select a new one
    ** and try again, up to 100 times.
    */
    assert( pC->isTable );

#ifdef SQLITE_32BIT_ROWID
#   define MAX_ROWID 0x7fffffff
#else
    /* Some compilers complain about constants of the form 0x7fffffffffffffff.
    ** Others complain about 0x7ffffffffffffffffLL.  The following macro seems
    ** to provide the constant while making all compilers happy.
    */
#   define MAX_ROWID  (i64)( (((u64)0x7fffffff)<<32) | (u64)0xffffffff )
#endif

    if( !pC->useRandomRowid ){
      rc = sqlite3BtreeLast(pC->uc.pCursor, &res);
      if( rc!=SQLITE_OK ){
        goto abort_due_to_error;
      }
      if( res ){
        v = 1;   /* IMP: R-61914-48074 */
      }else{
        assert( sqlite3BtreeCursorIsValid(pC->uc.pCursor) );
        v = sqlite3BtreeIntegerKey(pC->uc.pCursor);
        if( v>=MAX_ROWID ){
          pC->useRandomRowid = 1;
        }else{
          v++;   /* IMP: R-29538-34987 */
        }
      }
    }

    if ( pOp->p3 == LIBSQL_RANDOM_ROWID_MARKER) {
      pC->useRandomRowid = 1;
      pOp->p3 = 0;
    }

#ifndef SQLITE_OMIT_AUTOINCREMENT
    if( pOp->p3 ){
      /* Assert that P3 is a valid memory cell. */
      assert( pOp->p3>0 );
      if( p->pFrame ){
        for(pFrame=p->pFrame; pFrame->pParent; pFrame=pFrame->pParent);
        /* Assert that P3 is a valid memory cell. */
        assert( pOp->p3<=pFrame->nMem );
        pMem = &pFrame->aMem[pOp->p3];
      }else{
        /* Assert that P3 is a valid memory cell. */
        assert( pOp->p3<=(p->nMem+1 - p->nCursor) );
        pMem = &aMem[pOp->p3];
        memAboutToChange(p, pMem);
      }
      assert( memIsValid(pMem) );

      REGISTER_TRACE(pOp->p3, pMem);
      sqlite3VdbeMemIntegerify(pMem);
      assert( (pMem->flags & MEM_Int)!=0 );  /* mem(P3) holds an integer */
      if( pMem->u.i==MAX_ROWID || pC->useRandomRowid ){
        rc = SQLITE_FULL;   /* IMP: R-17817-00630 */
        goto abort_due_to_error;
      }
      if( v<pMem->u.i+1 ){
        v = pMem->u.i + 1;
      }
      pMem->u.i = v;
    }
#endif
    if( pC->useRandomRowid ){
      /* IMPLEMENTATION-OF: R-07677-41881 If the largest ROWID is equal to the
      ** largest possible integer (9223372036854775807) then the database
      ** engine starts picking positive candidate ROWIDs at random until
      ** it finds one that is not previously used. */
      assert( pOp->p3==0 );  /* We cannot be in random rowid mode if this is
                             ** an AUTOINCREMENT table. */
      cnt = 0;
      do{
        sqlite3_randomness(sizeof(v), &v);
        v &= (MAX_ROWID>>1); v++;  /* Ensure that v is greater than zero */
      }while(  ((rc = sqlite3BtreeTableMoveto(pC->uc.pCursor, (u64)v,
                                                 0, &res))==SQLITE_OK)
            && (res==0)
            && (++cnt<100));
      if( rc ) goto abort_due_to_error;
      if( res==0 ){
        rc = SQLITE_FULL;   /* IMP: R-38219-53002 */
        goto abort_due_to_error;
      }
      assert( v>0 );  /* EV: R-40812-03570 */
    }
    pC->deferredMoveto = 0;
    pC->cacheStatus = CACHE_STALE;
  }
  pOut->u.i = v;
  break;
}

/* Opcode: Insert P1 P2 P3 P4 P5
** Synopsis: intkey=r[P3] data=r[P2]
**
** Write an entry into the table of cursor P1.  A new entry is
** created if it doesn't already exist or the data for an existing
** entry is overwritten.  The data is the value MEM_Blob stored in register
** number P2. The key is stored in register P3. The key must
** be a MEM_Int.
**
** If the OPFLAG_NCHANGE flag of P5 is set, then the row change count is
** incremented (otherwise not).  If the OPFLAG_LASTROWID flag of P5 is set,
** then rowid is stored for subsequent return by the
** sqlite3_last_insert_rowid() function (otherwise it is unmodified).
**
** If the OPFLAG_USESEEKRESULT flag of P5 is set, the implementation might
** run faster by avoiding an unnecessary seek on cursor P1.  However,
** the OPFLAG_USESEEKRESULT flag must only be set if there have been no prior
** seeks on the cursor or if the most recent seek used a key equal to P3.
**
** If the OPFLAG_ISUPDATE flag is set, then this opcode is part of an
** UPDATE operation.  Otherwise (if the flag is clear) then this opcode
** is part of an INSERT operation.  The difference is only important to
** the update hook.
**
** Parameter P4 may point to a Table structure, or may be NULL. If it is
** not NULL, then the update-hook (sqlite3.xUpdateCallback) is invoked
** following a successful insert.
**
** (WARNING/TODO: If P1 is a pseudo-cursor and P2 is dynamically
** allocated, then ownership of P2 is transferred to the pseudo-cursor
** and register P2 becomes ephemeral.  If the cursor is changed, the
** value of register P2 will then change.  Make sure this does not
** cause any problems.)
**
** This instruction only works on tables.  The equivalent instruction
** for indices is OP_IdxInsert.
*/
case OP_Insert: {
  Mem *pData;       /* MEM cell holding data for the record to be inserted */
  Mem *pKey;        /* MEM cell holding key  for the record */
  VdbeCursor *pC;   /* Cursor to table into which insert is written */
  int seekResult;   /* Result of prior seek or 0 if no USESEEKRESULT flag */
  const char *zDb;  /* database name - used by the update hook */
  Table *pTab;      /* Table structure - used by update and pre-update hooks */
  BtreePayload x;   /* Payload to be inserted */

  pData = &aMem[pOp->p2];
  assert( pOp->p1>=0 && pOp->p1<p->nCursor );
  assert( memIsValid(pData) );
  pC = p->apCsr[pOp->p1];
  assert( pC!=0 );
  assert( pC->eCurType==CURTYPE_BTREE );
  assert( pC->deferredMoveto==0 );
  assert( pC->uc.pCursor!=0 );
  assert( (pOp->p5 & OPFLAG_ISNOOP) || pC->isTable );
  assert( pOp->p4type==P4_TABLE || pOp->p4type>=P4_STATIC );
  REGISTER_TRACE(pOp->p2, pData);
  sqlite3VdbeIncrWriteCounter(p, pC);

  pKey = &aMem[pOp->p3];
  assert( pKey->flags & MEM_Int );
  assert( memIsValid(pKey) );
  REGISTER_TRACE(pOp->p3, pKey);
  x.nKey = pKey->u.i;

  if( pOp->p4type==P4_TABLE && HAS_UPDATE_HOOK(db) ){
    assert( pC->iDb>=0 );
    zDb = db->aDb[pC->iDb].zDbSName;
    pTab = pOp->p4.pTab;
    assert( (pOp->p5 & OPFLAG_ISNOOP) || HasRowid(pTab) );
  }else{
    pTab = 0;
    zDb = 0;
  }

#ifdef SQLITE_ENABLE_PREUPDATE_HOOK
  /* Invoke the pre-update hook, if any */
  if( pTab ){
    if( db->xPreUpdateCallback && !(pOp->p5 & OPFLAG_ISUPDATE) ){
      sqlite3VdbePreUpdateHook(p,pC,SQLITE_INSERT,zDb,pTab,x.nKey,pOp->p2,-1);
    }
    if( db->xUpdateCallback==0 || pTab->aCol==0 ){
      /* Prevent post-update hook from running in cases when it should not */
      pTab = 0;
    }
  }
  if( pOp->p5 & OPFLAG_ISNOOP ) break;
#endif

  assert( (pOp->p5 & OPFLAG_LASTROWID)==0 || (pOp->p5 & OPFLAG_NCHANGE)!=0 );
  if (!pC->isEphemeral) p->aLibsqlCounter[LIBSQL_STMTSTATUS_ROWS_WRITTEN - LIBSQL_STMTSTATUS_BASE]++;
  if( pOp->p5 & OPFLAG_NCHANGE ){
    p->nChange++;
    if( pOp->p5 & OPFLAG_LASTROWID ) db->lastRowid = x.nKey;
  }
  assert( (pData->flags & (MEM_Blob|MEM_Str))!=0 || pData->n==0 );
  x.pData = pData->z;
  x.nData = pData->n;
  seekResult = ((pOp->p5 & OPFLAG_USESEEKRESULT) ? pC->seekResult : 0);
  if( pData->flags & MEM_Zero ){
    x.nZero = pData->u.nZero;
  }else{
    x.nZero = 0;
  }
  x.pKey = 0;
  assert( BTREE_PREFORMAT==OPFLAG_PREFORMAT );
  rc = sqlite3BtreeInsert(pC->uc.pCursor, &x,
      (pOp->p5 & (OPFLAG_APPEND|OPFLAG_SAVEPOSITION|OPFLAG_PREFORMAT)),
      seekResult
  );
  pC->deferredMoveto = 0;
  pC->cacheStatus = CACHE_STALE;
  colCacheCtr++;

  /* Invoke the update-hook if required. */
  if( rc ) goto abort_due_to_error;
  if( pTab ){
    assert( db->xUpdateCallback!=0 );
    assert( pTab->aCol!=0 );
    db->xUpdateCallback(db->pUpdateArg,
           (pOp->p5 & OPFLAG_ISUPDATE) ? SQLITE_UPDATE : SQLITE_INSERT,
           zDb, pTab->zName, x.nKey);
  }
  break;
}

/* Opcode: RowCell P1 P2 P3 * *
**
** P1 and P2 are both open cursors. Both must be opened on the same type
** of table - intkey or index. This opcode is used as part of copying
** the current row from P2 into P1. If the cursors are opened on intkey
** tables, register P3 contains the rowid to use with the new record in
** P1. If they are opened on index tables, P3 is not used.
**
** This opcode must be followed by either an Insert or InsertIdx opcode
** with the OPFLAG_PREFORMAT flag set to complete the insert operation.
*/
case OP_RowCell: {
  VdbeCursor *pDest;              /* Cursor to write to */
  VdbeCursor *pSrc;               /* Cursor to read from */
  i64 iKey;                       /* Rowid value to insert with */
  assert( pOp[1].opcode==OP_Insert || pOp[1].opcode==OP_IdxInsert );
  assert( pOp[1].opcode==OP_Insert    || pOp->p3==0 );
  assert( pOp[1].opcode==OP_IdxInsert || pOp->p3>0 );
  assert( pOp[1].p5 & OPFLAG_PREFORMAT );
  pDest = p->apCsr[pOp->p1];
  pSrc = p->apCsr[pOp->p2];
  iKey = pOp->p3 ? aMem[pOp->p3].u.i : 0;
  rc = sqlite3BtreeTransferRow(pDest->uc.pCursor, pSrc->uc.pCursor, iKey);
  if( rc!=SQLITE_OK ) goto abort_due_to_error;
  break;
};

/* Opcode: Delete P1 P2 P3 P4 P5
**
** Delete the record at which the P1 cursor is currently pointing.
**
** If the OPFLAG_SAVEPOSITION bit of the P5 parameter is set, then
** the cursor will be left pointing at  either the next or the previous
** record in the table. If it is left pointing at the next record, then
** the next Next instruction will be a no-op. As a result, in this case
** it is ok to delete a record from within a Next loop. If
** OPFLAG_SAVEPOSITION bit of P5 is clear, then the cursor will be
** left in an undefined state.
**
** If the OPFLAG_AUXDELETE bit is set on P5, that indicates that this
** delete is one of several associated with deleting a table row and
** all its associated index entries.  Exactly one of those deletes is
** the "primary" delete.  The others are all on OPFLAG_FORDELETE
** cursors or else are marked with the AUXDELETE flag.
**
** If the OPFLAG_NCHANGE flag of P2 (NB: P2 not P5) is set, then the row
** change count is incremented (otherwise not).
**
** P1 must not be pseudo-table.  It has to be a real table with
** multiple rows.
**
** If P4 is not NULL then it points to a Table object. In this case either
** the update or pre-update hook, or both, may be invoked. The P1 cursor must
** have been positioned using OP_NotFound prior to invoking this opcode in
** this case. Specifically, if one is configured, the pre-update hook is
** invoked if P4 is not NULL. The update-hook is invoked if one is configured,
** P4 is not NULL, and the OPFLAG_NCHANGE flag is set in P2.
**
** If the OPFLAG_ISUPDATE flag is set in P2, then P3 contains the address
** of the memory cell that contains the value that the rowid of the row will
** be set to by the update.
*/
case OP_Delete: {
  VdbeCursor *pC;
  const char *zDb;
  Table *pTab;
  int opflags;

  opflags = pOp->p2;
  assert( pOp->p1>=0 && pOp->p1<p->nCursor );
  pC = p->apCsr[pOp->p1];
  assert( pC!=0 );
  assert( pC->eCurType==CURTYPE_BTREE );
  assert( pC->uc.pCursor!=0 );
  assert( pC->deferredMoveto==0 );
  sqlite3VdbeIncrWriteCounter(p, pC);

#ifdef SQLITE_DEBUG
  if( pOp->p4type==P4_TABLE
   && HasRowid(pOp->p4.pTab)
   && pOp->p5==0
   && sqlite3BtreeCursorIsValidNN(pC->uc.pCursor)
  ){
    /* If p5 is zero, the seek operation that positioned the cursor prior to
    ** OP_Delete will have also set the pC->movetoTarget field to the rowid of
    ** the row that is being deleted */
    i64 iKey = sqlite3BtreeIntegerKey(pC->uc.pCursor);
    assert( CORRUPT_DB || pC->movetoTarget==iKey );
  }
#endif

  /* If the update-hook or pre-update-hook will be invoked, set zDb to
  ** the name of the db to pass as to it. Also set local pTab to a copy
  ** of p4.pTab. Finally, if p5 is true, indicating that this cursor was
  ** last moved with OP_Next or OP_Prev, not Seek or NotFound, set
  ** VdbeCursor.movetoTarget to the current rowid.  */
  if( pOp->p4type==P4_TABLE && HAS_UPDATE_HOOK(db) ){
    assert( pC->iDb>=0 );
    assert( pOp->p4.pTab!=0 );
    zDb = db->aDb[pC->iDb].zDbSName;
    pTab = pOp->p4.pTab;
    if( (pOp->p5 & OPFLAG_SAVEPOSITION)!=0 && pC->isTable ){
      pC->movetoTarget = sqlite3BtreeIntegerKey(pC->uc.pCursor);
    }
  }else{
    zDb = 0;
    pTab = 0;
  }

#ifdef SQLITE_ENABLE_PREUPDATE_HOOK
  /* Invoke the pre-update-hook if required. */
  assert( db->xPreUpdateCallback==0 || pTab==pOp->p4.pTab );
  if( db->xPreUpdateCallback && pTab ){
    assert( !(opflags & OPFLAG_ISUPDATE)
         || HasRowid(pTab)==0
         || (aMem[pOp->p3].flags & MEM_Int)
    );
    sqlite3VdbePreUpdateHook(p, pC,
        (opflags & OPFLAG_ISUPDATE) ? SQLITE_UPDATE : SQLITE_DELETE,
        zDb, pTab, pC->movetoTarget,
        pOp->p3, -1
    );
  }
  if( opflags & OPFLAG_ISNOOP ) break;
#endif

  /* Only flags that can be set are SAVEPOISTION and AUXDELETE */
  assert( (pOp->p5 & ~(OPFLAG_SAVEPOSITION|OPFLAG_AUXDELETE))==0 );
  assert( OPFLAG_SAVEPOSITION==BTREE_SAVEPOSITION );
  assert( OPFLAG_AUXDELETE==BTREE_AUXDELETE );

#ifdef SQLITE_DEBUG
  if( p->pFrame==0 ){
    if( pC->isEphemeral==0
        && (pOp->p5 & OPFLAG_AUXDELETE)==0
        && (pC->wrFlag & OPFLAG_FORDELETE)==0
      ){
      nExtraDelete++;
    }
    if( pOp->p2 & OPFLAG_NCHANGE ){
      nExtraDelete--;
    }
  }
#endif

  rc = sqlite3BtreeDelete(pC->uc.pCursor, pOp->p5);
  pC->cacheStatus = CACHE_STALE;
  colCacheCtr++;
  pC->seekResult = 0;
  if( rc ) goto abort_due_to_error;

  /* Invoke the update-hook if required. */
  if( opflags & OPFLAG_NCHANGE ){
    if (!pC->isEphemeral) p->aLibsqlCounter[LIBSQL_STMTSTATUS_ROWS_WRITTEN - LIBSQL_STMTSTATUS_BASE]++;
    p->nChange++;
    if( db->xUpdateCallback && ALWAYS(pTab!=0) && HasRowid(pTab) ){
      db->xUpdateCallback(db->pUpdateArg, SQLITE_DELETE, zDb, pTab->zName,
          pC->movetoTarget);
      assert( pC->iDb>=0 );
    }
  }

  break;
}
/* Opcode: ResetCount * * * * *
**
** The value of the change counter is copied to the database handle
** change counter (returned by subsequent calls to sqlite3_changes()).
** Then the VMs internal change counter resets to 0.
** This is used by trigger programs.
*/
case OP_ResetCount: {
  sqlite3VdbeSetChanges(db, p->nChange);
  p->nChange = 0;
  break;
}

/* Opcode: SorterCompare P1 P2 P3 P4
** Synopsis: if key(P1)!=trim(r[P3],P4) goto P2
**
** P1 is a sorter cursor. This instruction compares a prefix of the
** record blob in register P3 against a prefix of the entry that
** the sorter cursor currently points to.  Only the first P4 fields
** of r[P3] and the sorter record are compared.
**
** If either P3 or the sorter contains a NULL in one of their significant
** fields (not counting the P4 fields at the end which are ignored) then
** the comparison is assumed to be equal.
**
** Fall through to next instruction if the two records compare equal to
** each other.  Jump to P2 if they are different.
*/
case OP_SorterCompare: {
  VdbeCursor *pC;
  int res;
  int nKeyCol;

  pC = p->apCsr[pOp->p1];
  assert( isSorter(pC) );
  assert( pOp->p4type==P4_INT32 );
  pIn3 = &aMem[pOp->p3];
  nKeyCol = pOp->p4.i;
  res = 0;
  rc = sqlite3VdbeSorterCompare(pC, pIn3, nKeyCol, &res);
  VdbeBranchTaken(res!=0,2);
  if( rc ) goto abort_due_to_error;
  if( res ) goto jump_to_p2;
  break;
};

/* Opcode: SorterData P1 P2 P3 * *
** Synopsis: r[P2]=data
**
** Write into register P2 the current sorter data for sorter cursor P1.
** Then clear the column header cache on cursor P3.
**
** This opcode is normally used to move a record out of the sorter and into
** a register that is the source for a pseudo-table cursor created using
** OpenPseudo.  That pseudo-table cursor is the one that is identified by
** parameter P3.  Clearing the P3 column cache as part of this opcode saves
** us from having to issue a separate NullRow instruction to clear that cache.
*/
case OP_SorterData: {       /* ncycle */
  VdbeCursor *pC;

  pOut = &aMem[pOp->p2];
  pC = p->apCsr[pOp->p1];
  assert( isSorter(pC) );
  rc = sqlite3VdbeSorterRowkey(pC, pOut);
  assert( rc!=SQLITE_OK || (pOut->flags & MEM_Blob) );
  assert( pOp->p1>=0 && pOp->p1<p->nCursor );
  if( rc ) goto abort_due_to_error;
  p->apCsr[pOp->p3]->cacheStatus = CACHE_STALE;
  break;
}

/* Opcode: RowData P1 P2 P3 * *
** Synopsis: r[P2]=data
**
** Write into register P2 the complete row content for the row at
** which cursor P1 is currently pointing.
** There is no interpretation of the data. 
** It is just copied onto the P2 register exactly as
** it is found in the database file.
**
** If cursor P1 is an index, then the content is the key of the row.
** If cursor P2 is a table, then the content extracted is the data.
**
** If the P1 cursor must be pointing to a valid row (not a NULL row)
** of a real table, not a pseudo-table.
**
** If P3!=0 then this opcode is allowed to make an ephemeral pointer
** into the database page.  That means that the content of the output
** register will be invalidated as soon as the cursor moves - including
** moves caused by other cursors that "save" the current cursors
** position in order that they can write to the same table.  If P3==0
** then a copy of the data is made into memory.  P3!=0 is faster, but
** P3==0 is safer.
**
** If P3!=0 then the content of the P2 register is unsuitable for use
** in OP_Result and any OP_Result will invalidate the P2 register content.
** The P2 register content is invalidated by opcodes like OP_Function or
** by any use of another cursor pointing to the same table.
*/
case OP_RowData: {
  VdbeCursor *pC;
  BtCursor *pCrsr;
  u32 n;

  pOut = out2Prerelease(p, pOp);

  assert( pOp->p1>=0 && pOp->p1<p->nCursor );
  pC = p->apCsr[pOp->p1];
  assert( pC!=0 );
  assert( pC->eCurType==CURTYPE_BTREE );
  assert( isSorter(pC)==0 );
  assert( pC->nullRow==0 );
  assert( pC->uc.pCursor!=0 );
  pCrsr = pC->uc.pCursor;

  /* The OP_RowData opcodes always follow OP_NotExists or
  ** OP_SeekRowid or OP_Rewind/Op_Next with no intervening instructions
  ** that might invalidate the cursor.
  ** If this where not the case, on of the following assert()s
  ** would fail.  Should this ever change (because of changes in the code
  ** generator) then the fix would be to insert a call to
  ** sqlite3VdbeCursorMoveto().
  */
  assert( pC->deferredMoveto==0 );
  assert( sqlite3BtreeCursorIsValid(pCrsr) );

  n = sqlite3BtreePayloadSize(pCrsr);
  if( n>(u32)db->aLimit[SQLITE_LIMIT_LENGTH] ){
    goto too_big;
  }
  testcase( n==0 );
  rc = sqlite3VdbeMemFromBtreeZeroOffset(pCrsr, n, pOut);
  if( rc ) goto abort_due_to_error;
  if( !pOp->p3 ) Deephemeralize(pOut);
  UPDATE_MAX_BLOBSIZE(pOut);
  REGISTER_TRACE(pOp->p2, pOut);
  break;
}

/* Opcode: Rowid P1 P2 * * *
** Synopsis: r[P2]=PX rowid of P1
**
** Store in register P2 an integer which is the key of the table entry that
** P1 is currently point to.
**
** P1 can be either an ordinary table or a virtual table.  There used to
** be a separate OP_VRowid opcode for use with virtual tables, but this
** one opcode now works for both table types.
*/
case OP_Rowid: {                 /* out2, ncycle */
  VdbeCursor *pC;
  i64 v;
  sqlite3_vtab *pVtab;
  const sqlite3_module *pModule;

  pOut = out2Prerelease(p, pOp);
  assert( pOp->p1>=0 && pOp->p1<p->nCursor );
  pC = p->apCsr[pOp->p1];
  assert( pC!=0 );
  assert( pC->eCurType!=CURTYPE_PSEUDO || pC->nullRow );
  if( pC->nullRow ){
    pOut->flags = MEM_Null;
    break;
  }else if( pC->deferredMoveto ){
    v = pC->movetoTarget;
#ifndef SQLITE_OMIT_VIRTUALTABLE
  }else if( pC->eCurType==CURTYPE_VTAB ){
    assert( pC->uc.pVCur!=0 );
    pVtab = pC->uc.pVCur->pVtab;
    pModule = pVtab->pModule;
    assert( pModule->xRowid );
    rc = pModule->xRowid(pC->uc.pVCur, &v);
    sqlite3VtabImportErrmsg(p, pVtab);
    if( rc ) goto abort_due_to_error;
#endif /* SQLITE_OMIT_VIRTUALTABLE */
  }else{
    assert( pC->eCurType==CURTYPE_BTREE );
    assert( pC->uc.pCursor!=0 );
    rc = sqlite3VdbeCursorRestore(pC);
    if( rc ) goto abort_due_to_error;
    if( pC->nullRow ){
      pOut->flags = MEM_Null;
      break;
    }
    v = sqlite3BtreeIntegerKey(pC->uc.pCursor);
  }
  pOut->u.i = v;
  break;
}

/* Opcode: NullRow P1 * * * *
**
** Move the cursor P1 to a null row.  Any OP_Column operations
** that occur while the cursor is on the null row will always
** write a NULL.
**
** If cursor P1 is not previously opened, open it now to a special
** pseudo-cursor that always returns NULL for every column.
*/
case OP_NullRow: {
  VdbeCursor *pC;

  assert( pOp->p1>=0 && pOp->p1<p->nCursor );
  pC = p->apCsr[pOp->p1];
  if( pC==0 ){
    /* If the cursor is not already open, create a special kind of
    ** pseudo-cursor that always gives null rows. */
    pC = allocateCursor(p, pOp->p1, 1, CURTYPE_PSEUDO);
    if( pC==0 ) goto no_mem;
    pC->seekResult = 0;
    pC->isTable = 1;
    pC->noReuse = 1;
    pC->uc.pCursor = sqlite3BtreeFakeValidCursor();
  }
  pC->nullRow = 1;
  pC->cacheStatus = CACHE_STALE;
  if( pC->eCurType==CURTYPE_BTREE ){
    assert( pC->uc.pCursor!=0 );
    sqlite3BtreeClearCursor(pC->uc.pCursor);
  }
#ifdef SQLITE_DEBUG
  if( pC->seekOp==0 ) pC->seekOp = OP_NullRow;
#endif
  break;
}

/* Opcode: SeekEnd P1 * * * *
**
** Position cursor P1 at the end of the btree for the purpose of
** appending a new entry onto the btree.
**
** It is assumed that the cursor is used only for appending and so
** if the cursor is valid, then the cursor must already be pointing
** at the end of the btree and so no changes are made to
** the cursor.
*/
/* Opcode: Last P1 P2 * * *
**
** The next use of the Rowid or Column or Prev instruction for P1
** will refer to the last entry in the database table or index.
** If the table or index is empty and P2>0, then jump immediately to P2.
** If P2 is 0 or if the table or index is not empty, fall through
** to the following instruction.
**
** This opcode leaves the cursor configured to move in reverse order,
** from the end toward the beginning.  In other words, the cursor is
** configured to use Prev, not Next.
*/
case OP_SeekEnd:             /* ncycle */
case OP_Last: {              /* jump, ncycle */
  VdbeCursor *pC;
  BtCursor *pCrsr;
  int res;

  assert( pOp->p1>=0 && pOp->p1<p->nCursor );
  pC = p->apCsr[pOp->p1];
  assert( pC!=0 );
  assert( pC->eCurType==CURTYPE_BTREE );
  pCrsr = pC->uc.pCursor;
  res = 0;
  assert( pCrsr!=0 );
#ifdef SQLITE_DEBUG
  pC->seekOp = pOp->opcode;
#endif
  if( pOp->opcode==OP_SeekEnd ){
    assert( pOp->p2==0 );
    pC->seekResult = -1;
    if( sqlite3BtreeCursorIsValidNN(pCrsr) ){
      break;
    }
  }
  rc = sqlite3BtreeLast(pCrsr, &res);
  pC->nullRow = (u8)res;
  pC->deferredMoveto = 0;
  pC->cacheStatus = CACHE_STALE;
  if( rc ) goto abort_due_to_error;
  p->aLibsqlCounter[LIBSQL_STMTSTATUS_ROWS_READ - LIBSQL_STMTSTATUS_BASE]++;
  if( pOp->p2>0 ){
    VdbeBranchTaken(res!=0,2);
    if( res ) goto jump_to_p2;
  }
  break;
}

/* Opcode: IfSmaller P1 P2 P3 * *
**
** Estimate the number of rows in the table P1.  Jump to P2 if that
** estimate is less than approximately 2**(0.1*P3).
*/
case OP_IfSmaller: {        /* jump */
  VdbeCursor *pC;
  BtCursor *pCrsr;
  int res;
  i64 sz;

  assert( pOp->p1>=0 && pOp->p1<p->nCursor );
  pC = p->apCsr[pOp->p1];
  assert( pC!=0 );
  pCrsr = pC->uc.pCursor;
  assert( pCrsr );
  rc = sqlite3BtreeFirst(pCrsr, &res);
  if( rc ) goto abort_due_to_error;
  if( res==0 ){
    sz = sqlite3BtreeRowCountEst(pCrsr);
    if( ALWAYS(sz>=0) && sqlite3LogEst((u64)sz)<pOp->p3 ) res = 1;
  }
  VdbeBranchTaken(res!=0,2);
  if( res ) goto jump_to_p2;
  break;
}


/* Opcode: SorterSort P1 P2 * * *
**
** After all records have been inserted into the Sorter object
** identified by P1, invoke this opcode to actually do the sorting.
** Jump to P2 if there are no records to be sorted.
**
** This opcode is an alias for OP_Sort and OP_Rewind that is used
** for Sorter objects.
*/
/* Opcode: Sort P1 P2 * * *
**
** This opcode does exactly the same thing as OP_Rewind except that
** it increments an undocumented global variable used for testing.
**
** Sorting is accomplished by writing records into a sorting index,
** then rewinding that index and playing it back from beginning to
** end.  We use the OP_Sort opcode instead of OP_Rewind to do the
** rewinding so that the global variable will be incremented and
** regression tests can determine whether or not the optimizer is
** correctly optimizing out sorts.
*/
case OP_SorterSort:    /* jump ncycle */
case OP_Sort: {        /* jump ncycle */
#ifdef SQLITE_TEST
  sqlite3_sort_count++;
  sqlite3_search_count--;
#endif
  p->aCounter[SQLITE_STMTSTATUS_SORT]++;
  /* Fall through into OP_Rewind */
  /* no break */ deliberate_fall_through
}
/* Opcode: Rewind P1 P2 * * *
**
** The next use of the Rowid or Column or Next instruction for P1
** will refer to the first entry in the database table or index.
** If the table or index is empty, jump immediately to P2.
** If the table or index is not empty, fall through to the following
** instruction.
**
** If P2 is zero, that is an assertion that the P1 table is never
** empty and hence the jump will never be taken.
**
** This opcode leaves the cursor configured to move in forward order,
** from the beginning toward the end.  In other words, the cursor is
** configured to use Next, not Prev.
*/
case OP_Rewind: {        /* jump, ncycle */
  VdbeCursor *pC;
  BtCursor *pCrsr;
  int res;

  assert( pOp->p1>=0 && pOp->p1<p->nCursor );
  assert( pOp->p5==0 );
  assert( pOp->p2>=0 && pOp->p2<p->nOp );

  pC = p->apCsr[pOp->p1];
  assert( pC!=0 );
  assert( isSorter(pC)==(pOp->opcode==OP_SorterSort) );
  res = 1;
#ifdef SQLITE_DEBUG
  pC->seekOp = OP_Rewind;
#endif
  if( isSorter(pC) ){
    rc = sqlite3VdbeSorterRewind(pC, &res);
  }else{
    assert( pC->eCurType==CURTYPE_BTREE );
    pCrsr = pC->uc.pCursor;
    assert( pCrsr );
    rc = sqlite3BtreeFirst(pCrsr, &res);
    pC->deferredMoveto = 0;
    pC->cacheStatus = CACHE_STALE;
  }
  if( rc ) goto abort_due_to_error;
  pC->nullRow = (u8)res;
  p->aLibsqlCounter[LIBSQL_STMTSTATUS_ROWS_READ - LIBSQL_STMTSTATUS_BASE]++;
  if( pOp->p2>0 ){
    VdbeBranchTaken(res!=0,2);
    if( res ) goto jump_to_p2;
  }
  break;
}

/* Opcode: Next P1 P2 P3 * P5
**
** Advance cursor P1 so that it points to the next key/data pair in its
** table or index.  If there are no more key/value pairs then fall through
** to the following instruction.  But if the cursor advance was successful,
** jump immediately to P2.
**
** The Next opcode is only valid following an SeekGT, SeekGE, or
** OP_Rewind opcode used to position the cursor.  Next is not allowed
** to follow SeekLT, SeekLE, or OP_Last.
**
** The P1 cursor must be for a real table, not a pseudo-table.  P1 must have
** been opened prior to this opcode or the program will segfault.
**
** The P3 value is a hint to the btree implementation. If P3==1, that
** means P1 is an SQL index and that this instruction could have been
** omitted if that index had been unique.  P3 is usually 0.  P3 is
** always either 0 or 1.
**
** If P5 is positive and the jump is taken, then event counter
** number P5-1 in the prepared statement is incremented.
**
** See also: Prev
*/
/* Opcode: Prev P1 P2 P3 * P5
**
** Back up cursor P1 so that it points to the previous key/data pair in its
** table or index.  If there is no previous key/value pairs then fall through
** to the following instruction.  But if the cursor backup was successful,
** jump immediately to P2.
**
**
** The Prev opcode is only valid following an SeekLT, SeekLE, or
** OP_Last opcode used to position the cursor.  Prev is not allowed
** to follow SeekGT, SeekGE, or OP_Rewind.
**
** The P1 cursor must be for a real table, not a pseudo-table.  If P1 is
** not open then the behavior is undefined.
**
** The P3 value is a hint to the btree implementation. If P3==1, that
** means P1 is an SQL index and that this instruction could have been
** omitted if that index had been unique.  P3 is usually 0.  P3 is
** always either 0 or 1.
**
** If P5 is positive and the jump is taken, then event counter
** number P5-1 in the prepared statement is incremented.
*/
/* Opcode: SorterNext P1 P2 * * P5
**
** This opcode works just like OP_Next except that P1 must be a
** sorter object for which the OP_SorterSort opcode has been
** invoked.  This opcode advances the cursor to the next sorted
** record, or jumps to P2 if there are no more sorted records.
*/
case OP_SorterNext: {  /* jump */
  VdbeCursor *pC;

  pC = p->apCsr[pOp->p1];
  assert( isSorter(pC) );
  rc = sqlite3VdbeSorterNext(db, pC);
  goto next_tail;

case OP_Prev:          /* jump, ncycle */
  assert( pOp->p1>=0 && pOp->p1<p->nCursor );
  assert( pOp->p5==0
       || pOp->p5==SQLITE_STMTSTATUS_FULLSCAN_STEP
       || pOp->p5==SQLITE_STMTSTATUS_AUTOINDEX);
  pC = p->apCsr[pOp->p1];
  assert( pC!=0 );
  assert( pC->deferredMoveto==0 );
  assert( pC->eCurType==CURTYPE_BTREE );
  assert( pC->seekOp==OP_SeekLT || pC->seekOp==OP_SeekLE
       || pC->seekOp==OP_Last   || pC->seekOp==OP_IfNoHope
       || pC->seekOp==OP_NullRow);
  rc = sqlite3BtreePrevious(pC->uc.pCursor, pOp->p3);
  goto next_tail;

case OP_Next:          /* jump, ncycle */
  assert( pOp->p1>=0 && pOp->p1<p->nCursor );
  assert( pOp->p5==0
       || pOp->p5==SQLITE_STMTSTATUS_FULLSCAN_STEP
       || pOp->p5==SQLITE_STMTSTATUS_AUTOINDEX);
  pC = p->apCsr[pOp->p1];
  assert( pC!=0 );
  assert( pC->deferredMoveto==0 );
  assert( pC->eCurType==CURTYPE_BTREE );
  assert( pC->seekOp==OP_SeekGT || pC->seekOp==OP_SeekGE
       || pC->seekOp==OP_Rewind || pC->seekOp==OP_Found
       || pC->seekOp==OP_NullRow|| pC->seekOp==OP_SeekRowid
       || pC->seekOp==OP_IfNoHope);
  rc = sqlite3BtreeNext(pC->uc.pCursor, pOp->p3);

next_tail:
  pC->cacheStatus = CACHE_STALE;
  VdbeBranchTaken(rc==SQLITE_OK,2);
  if( rc==SQLITE_OK ){
    pC->nullRow = 0;
    p->aCounter[pOp->p5]++;
    p->aLibsqlCounter[LIBSQL_STMTSTATUS_ROWS_READ - LIBSQL_STMTSTATUS_BASE]++;
#ifdef SQLITE_TEST
    sqlite3_search_count++;
#endif
    goto jump_to_p2_and_check_for_interrupt;
  }
  if( rc!=SQLITE_DONE ) goto abort_due_to_error;
  rc = SQLITE_OK;
  pC->nullRow = 1;
  goto check_for_interrupt;
}

/* Opcode: IdxInsert P1 P2 P3 P4 P5
** Synopsis: key=r[P2]
**
** Register P2 holds an SQL index key made using the
** MakeRecord instructions.  This opcode writes that key
** into the index P1.  Data for the entry is nil.
**
** If P4 is not zero, then it is the number of values in the unpacked
** key of reg(P2).  In that case, P3 is the index of the first register
** for the unpacked key.  The availability of the unpacked key can sometimes
** be an optimization.
**
** If P5 has the OPFLAG_APPEND bit set, that is a hint to the b-tree layer
** that this insert is likely to be an append.
**
** If P5 has the OPFLAG_NCHANGE bit set, then the change counter is
** incremented by this instruction.  If the OPFLAG_NCHANGE bit is clear,
** then the change counter is unchanged.
**
** If the OPFLAG_USESEEKRESULT flag of P5 is set, the implementation might
** run faster by avoiding an unnecessary seek on cursor P1.  However,
** the OPFLAG_USESEEKRESULT flag must only be set if there have been no prior
** seeks on the cursor or if the most recent seek used a key equivalent
** to P2.
**
** This instruction only works for indices.  The equivalent instruction
** for tables is OP_Insert.
*/
case OP_IdxInsert: {        /* in2 */
  VdbeCursor *pC;
  BtreePayload x;

  assert( pOp->p1>=0 && pOp->p1<p->nCursor );
  pC = p->apCsr[pOp->p1];
  sqlite3VdbeIncrWriteCounter(p, pC);
  assert( pC!=0 );
  assert( !isSorter(pC) );
  pIn2 = &aMem[pOp->p2];
  assert( (pIn2->flags & MEM_Blob) || (pOp->p5 & OPFLAG_PREFORMAT) );
  if( pOp->p5 & OPFLAG_NCHANGE ) p->nChange++;
  if (!pC->isEphemeral) p->aLibsqlCounter[LIBSQL_STMTSTATUS_ROWS_WRITTEN - LIBSQL_STMTSTATUS_BASE]++;
  assert( pC->eCurType==CURTYPE_BTREE );
  assert( pC->isTable==0 );
  rc = ExpandBlob(pIn2);
  if( rc ) goto abort_due_to_error;
  x.nKey = pIn2->n;
  x.pKey = pIn2->z;
  x.aMem = aMem + pOp->p3;
  x.nMem = (u16)pOp->p4.i;
  rc = sqlite3BtreeInsert(pC->uc.pCursor, &x,
       (pOp->p5 & (OPFLAG_APPEND|OPFLAG_SAVEPOSITION|OPFLAG_PREFORMAT)),
      ((pOp->p5 & OPFLAG_USESEEKRESULT) ? pC->seekResult : 0)
      );
  assert( pC->deferredMoveto==0 );
  pC->cacheStatus = CACHE_STALE;
  if( rc) goto abort_due_to_error;
  break;
}

/* Opcode: SorterInsert P1 P2 * * *
** Synopsis: key=r[P2]
**
** Register P2 holds an SQL index key made using the
** MakeRecord instructions.  This opcode writes that key
** into the sorter P1.  Data for the entry is nil.
*/
case OP_SorterInsert: {     /* in2 */
  VdbeCursor *pC;

  assert( pOp->p1>=0 && pOp->p1<p->nCursor );
  pC = p->apCsr[pOp->p1];
  sqlite3VdbeIncrWriteCounter(p, pC);
  assert( pC!=0 );
  assert( isSorter(pC) );
  pIn2 = &aMem[pOp->p2];
  assert( pIn2->flags & MEM_Blob );
  assert( pC->isTable==0 );
  rc = ExpandBlob(pIn2);
  if( rc ) goto abort_due_to_error;
  rc = sqlite3VdbeSorterWrite(pC, pIn2);
  if( rc) goto abort_due_to_error;
  break;
}

/* Opcode: IdxDelete P1 P2 P3 * P5
** Synopsis: key=r[P2@P3]
**
** The content of P3 registers starting at register P2 form
** an unpacked index key. This opcode removes that entry from the
** index opened by cursor P1.
**
** If P5 is not zero, then raise an SQLITE_CORRUPT_INDEX error
** if no matching index entry is found.  This happens when running
** an UPDATE or DELETE statement and the index entry to be updated
** or deleted is not found.  For some uses of IdxDelete
** (example:  the EXCEPT operator) it does not matter that no matching
** entry is found.  For those cases, P5 is zero.  Also, do not raise
** this (self-correcting and non-critical) error if in writable_schema mode.
*/
case OP_IdxDelete: {
  VdbeCursor *pC;
  BtCursor *pCrsr;
  int res;
  UnpackedRecord r;

  assert( pOp->p3>0 );
  assert( pOp->p2>0 && pOp->p2+pOp->p3<=(p->nMem+1 - p->nCursor)+1 );
  assert( pOp->p1>=0 && pOp->p1<p->nCursor );
  pC = p->apCsr[pOp->p1];
  assert( pC!=0 );
  assert( pC->eCurType==CURTYPE_BTREE );
  sqlite3VdbeIncrWriteCounter(p, pC);
  pCrsr = pC->uc.pCursor;
  assert( pCrsr!=0 );
  r.pKeyInfo = pC->pKeyInfo;
  r.nField = (u16)pOp->p3;
  r.default_rc = 0;
  r.aMem = &aMem[pOp->p2];
  rc = sqlite3BtreeIndexMoveto(pCrsr, &r, &res);
  if( rc ) goto abort_due_to_error;
  if( res==0 ){
    rc = sqlite3BtreeDelete(pCrsr, BTREE_AUXDELETE);
    if( rc ) goto abort_due_to_error;
  }else if( pOp->p5 && !sqlite3WritableSchema(db) ){
    rc = sqlite3ReportError(SQLITE_CORRUPT_INDEX, __LINE__, "index corruption");
    goto abort_due_to_error;
  }
  assert( pC->deferredMoveto==0 );
  pC->cacheStatus = CACHE_STALE;
  pC->seekResult = 0;
  break;
}

/* Opcode: DeferredSeek P1 * P3 P4 *
** Synopsis: Move P3 to P1.rowid if needed
**
** P1 is an open index cursor and P3 is a cursor on the corresponding
** table.  This opcode does a deferred seek of the P3 table cursor
** to the row that corresponds to the current row of P1.
**
** This is a deferred seek.  Nothing actually happens until
** the cursor is used to read a record.  That way, if no reads
** occur, no unnecessary I/O happens.
**
** P4 may be an array of integers (type P4_INTARRAY) containing
** one entry for each column in the P3 table.  If array entry a(i)
** is non-zero, then reading column a(i)-1 from cursor P3 is
** equivalent to performing the deferred seek and then reading column i
** from P1.  This information is stored in P3 and used to redirect
** reads against P3 over to P1, thus possibly avoiding the need to
** seek and read cursor P3.
*/
/* Opcode: IdxRowid P1 P2 * * *
** Synopsis: r[P2]=rowid
**
** Write into register P2 an integer which is the last entry in the record at
** the end of the index key pointed to by cursor P1.  This integer should be
** the rowid of the table entry to which this index entry points.
**
** See also: Rowid, MakeRecord.
*/
case OP_DeferredSeek:         /* ncycle */
case OP_IdxRowid: {           /* out2, ncycle */
  VdbeCursor *pC;             /* The P1 index cursor */
  VdbeCursor *pTabCur;        /* The P2 table cursor (OP_DeferredSeek only) */
  i64 rowid;                  /* Rowid that P1 current points to */

  assert( pOp->p1>=0 && pOp->p1<p->nCursor );
  pC = p->apCsr[pOp->p1];
  assert( pC!=0 );
  assert( pC->eCurType==CURTYPE_BTREE || IsNullCursor(pC) );
  assert( pC->uc.pCursor!=0 );
  assert( pC->isTable==0 || IsNullCursor(pC) );
  assert( pC->deferredMoveto==0 );
  assert( !pC->nullRow || pOp->opcode==OP_IdxRowid );

  /* The IdxRowid and Seek opcodes are combined because of the commonality
  ** of sqlite3VdbeCursorRestore() and sqlite3VdbeIdxRowid(). */
  rc = sqlite3VdbeCursorRestore(pC);

  /* sqlite3VdbeCursorRestore() may fail if the cursor has been disturbed
  ** since it was last positioned and an error (e.g. OOM or an IO error)
  ** occurs while trying to reposition it. */
  if( rc!=SQLITE_OK ) goto abort_due_to_error;

  if( !pC->nullRow ){
    rowid = 0;  /* Not needed.  Only used to silence a warning. */
    rc = sqlite3VdbeIdxRowid(db, pC->uc.pCursor, &rowid);
    if( rc!=SQLITE_OK ){
      goto abort_due_to_error;
    }
    if( pOp->opcode==OP_DeferredSeek ){
      assert( pOp->p3>=0 && pOp->p3<p->nCursor );
      pTabCur = p->apCsr[pOp->p3];
      assert( pTabCur!=0 );
      assert( pTabCur->eCurType==CURTYPE_BTREE );
      assert( pTabCur->uc.pCursor!=0 );
      assert( pTabCur->isTable );
      pTabCur->nullRow = 0;
      pTabCur->movetoTarget = rowid;
      pTabCur->deferredMoveto = 1;
      pTabCur->cacheStatus = CACHE_STALE;
      assert( pOp->p4type==P4_INTARRAY || pOp->p4.ai==0 );
      assert( !pTabCur->isEphemeral );
      pTabCur->ub.aAltMap = pOp->p4.ai;
      assert( !pC->isEphemeral );
      pTabCur->pAltCursor = pC;
    }else{
      pOut = out2Prerelease(p, pOp);
      pOut->u.i = rowid;
    }
  }else{
    assert( pOp->opcode==OP_IdxRowid );
    sqlite3VdbeMemSetNull(&aMem[pOp->p2]);
  }
  break;
}

/* Opcode: FinishSeek P1 * * * *
**
** If cursor P1 was previously moved via OP_DeferredSeek, complete that
** seek operation now, without further delay.  If the cursor seek has
** already occurred, this instruction is a no-op.
*/
case OP_FinishSeek: {        /* ncycle */
  VdbeCursor *pC;            /* The P1 index cursor */

  assert( pOp->p1>=0 && pOp->p1<p->nCursor );
  pC = p->apCsr[pOp->p1];
  if( pC->deferredMoveto ){
    rc = sqlite3VdbeFinishMoveto(pC);
    if( rc ) goto abort_due_to_error;
  }
  break;
}

/* Opcode: IdxGE P1 P2 P3 P4 *
** Synopsis: key=r[P3@P4]
**
** The P4 register values beginning with P3 form an unpacked index
** key that omits the PRIMARY KEY.  Compare this key value against the index
** that P1 is currently pointing to, ignoring the PRIMARY KEY or ROWID
** fields at the end.
**
** If the P1 index entry is greater than or equal to the key value
** then jump to P2.  Otherwise fall through to the next instruction.
*/
/* Opcode: IdxGT P1 P2 P3 P4 *
** Synopsis: key=r[P3@P4]
**
** The P4 register values beginning with P3 form an unpacked index
** key that omits the PRIMARY KEY.  Compare this key value against the index
** that P1 is currently pointing to, ignoring the PRIMARY KEY or ROWID
** fields at the end.
**
** If the P1 index entry is greater than the key value
** then jump to P2.  Otherwise fall through to the next instruction.
*/
/* Opcode: IdxLT P1 P2 P3 P4 *
** Synopsis: key=r[P3@P4]
**
** The P4 register values beginning with P3 form an unpacked index
** key that omits the PRIMARY KEY or ROWID.  Compare this key value against
** the index that P1 is currently pointing to, ignoring the PRIMARY KEY or
** ROWID on the P1 index.
**
** If the P1 index entry is less than the key value then jump to P2.
** Otherwise fall through to the next instruction.
*/
/* Opcode: IdxLE P1 P2 P3 P4 *
** Synopsis: key=r[P3@P4]
**
** The P4 register values beginning with P3 form an unpacked index
** key that omits the PRIMARY KEY or ROWID.  Compare this key value against
** the index that P1 is currently pointing to, ignoring the PRIMARY KEY or
** ROWID on the P1 index.
**
** If the P1 index entry is less than or equal to the key value then jump
** to P2. Otherwise fall through to the next instruction.
*/
case OP_IdxLE:          /* jump, ncycle */
case OP_IdxGT:          /* jump, ncycle */
case OP_IdxLT:          /* jump, ncycle */
case OP_IdxGE:  {       /* jump, ncycle */
  VdbeCursor *pC;
  int res;
  UnpackedRecord r;

  assert( pOp->p1>=0 && pOp->p1<p->nCursor );
  pC = p->apCsr[pOp->p1];
  assert( pC!=0 );
  assert( pC->isOrdered );
  assert( pC->eCurType==CURTYPE_BTREE );
  assert( pC->uc.pCursor!=0);
  assert( pC->deferredMoveto==0 );
  assert( pOp->p4type==P4_INT32 );
  r.pKeyInfo = pC->pKeyInfo;
  r.nField = (u16)pOp->p4.i;
  if( pOp->opcode<OP_IdxLT ){
    assert( pOp->opcode==OP_IdxLE || pOp->opcode==OP_IdxGT );
    r.default_rc = -1;
  }else{
    assert( pOp->opcode==OP_IdxGE || pOp->opcode==OP_IdxLT );
    r.default_rc = 0;
  }
  r.aMem = &aMem[pOp->p3];
#ifdef SQLITE_DEBUG
  {
    int i;
    for(i=0; i<r.nField; i++){
      assert( memIsValid(&r.aMem[i]) );
      REGISTER_TRACE(pOp->p3+i, &aMem[pOp->p3+i]);
    }
  }
#endif

  /* Inlined version of sqlite3VdbeIdxKeyCompare() */
  {
    i64 nCellKey = 0;
    BtCursor *pCur;
    Mem m;

    assert( pC->eCurType==CURTYPE_BTREE );
    pCur = pC->uc.pCursor;
    assert( sqlite3BtreeCursorIsValid(pCur) );
    nCellKey = sqlite3BtreePayloadSize(pCur);
    /* nCellKey will always be between 0 and 0xffffffff because of the way
    ** that btreeParseCellPtr() and sqlite3GetVarint32() are implemented */
    if( nCellKey<=0 || nCellKey>0x7fffffff ){
      rc = SQLITE_CORRUPT_BKPT;
      goto abort_due_to_error;
    }
    sqlite3VdbeMemInit(&m, db, 0);
    rc = sqlite3VdbeMemFromBtreeZeroOffset(pCur, (u32)nCellKey, &m);
    if( rc ) goto abort_due_to_error;
    res = sqlite3VdbeRecordCompareWithSkip(m.n, m.z, &r, 0);
    sqlite3VdbeMemReleaseMalloc(&m);
  }
  /* End of inlined sqlite3VdbeIdxKeyCompare() */

  assert( (OP_IdxLE&1)==(OP_IdxLT&1) && (OP_IdxGE&1)==(OP_IdxGT&1) );
  if( (pOp->opcode&1)==(OP_IdxLT&1) ){
    assert( pOp->opcode==OP_IdxLE || pOp->opcode==OP_IdxLT );
    res = -res;
  }else{
    assert( pOp->opcode==OP_IdxGE || pOp->opcode==OP_IdxGT );
    res++;
  }
  VdbeBranchTaken(res>0,2);
  assert( rc==SQLITE_OK );
  if( res>0 ) goto jump_to_p2;
  break;
}

/* Opcode: Destroy P1 P2 P3 * *
**
** Delete an entire database table or index whose root page in the database
** file is given by P1.
**
** The table being destroyed is in the main database file if P3==0.  If
** P3==1 then the table to be destroyed is in the auxiliary database file
** that is used to store tables create using CREATE TEMPORARY TABLE.
**
** If AUTOVACUUM is enabled then it is possible that another root page
** might be moved into the newly deleted root page in order to keep all
** root pages contiguous at the beginning of the database.  The former
** value of the root page that moved - its value before the move occurred -
** is stored in register P2. If no page movement was required (because the
** table being dropped was already the last one in the database) then a
** zero is stored in register P2.  If AUTOVACUUM is disabled then a zero
** is stored in register P2.
**
** This opcode throws an error if there are any active reader VMs when
** it is invoked. This is done to avoid the difficulty associated with
** updating existing cursors when a root page is moved in an AUTOVACUUM
** database. This error is thrown even if the database is not an AUTOVACUUM
** db in order to avoid introducing an incompatibility between autovacuum
** and non-autovacuum modes.
**
** See also: Clear
*/
case OP_Destroy: {     /* out2 */
  int iMoved;
  int iDb;

  sqlite3VdbeIncrWriteCounter(p, 0);
  assert( p->readOnly==0 );
  assert( pOp->p1>1 );
  pOut = out2Prerelease(p, pOp);
  pOut->flags = MEM_Null;
  if( db->nVdbeRead > db->nVDestroy+1 ){
    rc = SQLITE_LOCKED;
    p->errorAction = OE_Abort;
    goto abort_due_to_error;
  }else{
    iDb = pOp->p3;
    assert( DbMaskTest(p->btreeMask, iDb) );
    iMoved = 0;  /* Not needed.  Only to silence a warning. */
    rc = sqlite3BtreeDropTable(db->aDb[iDb].pBt, pOp->p1, &iMoved);
    pOut->flags = MEM_Int;
    pOut->u.i = iMoved;
    if( rc ) goto abort_due_to_error;
#ifndef SQLITE_OMIT_AUTOVACUUM
    if( iMoved!=0 ){
      sqlite3RootPageMoved(db, iDb, iMoved, pOp->p1);
      /* All OP_Destroy operations occur on the same btree */
      assert( resetSchemaOnFault==0 || resetSchemaOnFault==iDb+1 );
      resetSchemaOnFault = iDb+1;
    }
#endif
  }
  break;
}

/* Opcode: Clear P1 P2 P3
**
** Delete all contents of the database table or index whose root page
** in the database file is given by P1.  But, unlike Destroy, do not
** remove the table or index from the database file.
**
** The table being cleared is in the main database file if P2==0.  If
** P2==1 then the table to be cleared is in the auxiliary database file
** that is used to store tables create using CREATE TEMPORARY TABLE.
**
** If the P3 value is non-zero, then the row change count is incremented
** by the number of rows in the table being cleared. If P3 is greater
** than zero, then the value stored in register P3 is also incremented
** by the number of rows in the table being cleared.
**
** See also: Destroy
*/
case OP_Clear: {
  i64 nChange;

  sqlite3VdbeIncrWriteCounter(p, 0);
  nChange = 0;
  assert( p->readOnly==0 );
  assert( DbMaskTest(p->btreeMask, pOp->p2) );
  rc = sqlite3BtreeClearTable(db->aDb[pOp->p2].pBt, (u32)pOp->p1, &nChange);
  if( pOp->p3 ){
    p->nChange += nChange;
    p->aLibsqlCounter[LIBSQL_STMTSTATUS_ROWS_WRITTEN - LIBSQL_STMTSTATUS_BASE] += nChange;
    if( pOp->p3>0 ){
      assert( memIsValid(&aMem[pOp->p3]) );
      memAboutToChange(p, &aMem[pOp->p3]);
      aMem[pOp->p3].u.i += nChange;
    }
  }
  if( rc ) goto abort_due_to_error;
  break;
}

/* Opcode: ResetSorter P1 * * * *
**
** Delete all contents from the ephemeral table or sorter
** that is open on cursor P1.
**
** This opcode only works for cursors used for sorting and
** opened with OP_OpenEphemeral or OP_SorterOpen.
*/
case OP_ResetSorter: {
  VdbeCursor *pC;

  assert( pOp->p1>=0 && pOp->p1<p->nCursor );
  pC = p->apCsr[pOp->p1];
  assert( pC!=0 );
  if( isSorter(pC) ){
    sqlite3VdbeSorterReset(db, pC->uc.pSorter);
  }else{
    assert( pC->eCurType==CURTYPE_BTREE );
    assert( pC->isEphemeral );
    rc = sqlite3BtreeClearTableOfCursor(pC->uc.pCursor);
    if( rc ) goto abort_due_to_error;
  }
  break;
}

/* Opcode: CreateBtree P1 P2 P3 * *
** Synopsis: r[P2]=root iDb=P1 flags=P3
**
** Allocate a new b-tree in the main database file if P1==0 or in the
** TEMP database file if P1==1 or in an attached database if
** P1>1.  The P3 argument must be 1 (BTREE_INTKEY) for a rowid table
** it must be 2 (BTREE_BLOBKEY) for an index or WITHOUT ROWID table.
** The root page number of the new b-tree is stored in register P2.
*/
case OP_CreateBtree: {          /* out2 */
  Pgno pgno;
  Db *pDb;

  sqlite3VdbeIncrWriteCounter(p, 0);
  pOut = out2Prerelease(p, pOp);
  pgno = 0;
  assert( pOp->p3==BTREE_INTKEY || pOp->p3==BTREE_BLOBKEY );
  assert( pOp->p1>=0 && pOp->p1<db->nDb );
  assert( DbMaskTest(p->btreeMask, pOp->p1) );
  assert( p->readOnly==0 );
  pDb = &db->aDb[pOp->p1];
  assert( pDb->pBt!=0 );
  rc = sqlite3BtreeCreateTable(pDb->pBt, &pgno, pOp->p3);
  if( rc ) goto abort_due_to_error;
  pOut->u.i = pgno;
  break;
}

/* Opcode: SqlExec * * * P4 *
**
** Run the SQL statement or statements specified in the P4 string.
*/
case OP_SqlExec: {
  sqlite3VdbeIncrWriteCounter(p, 0);
  db->nSqlExec++;
  rc = sqlite3_exec(db, pOp->p4.z, 0, 0, 0);
  db->nSqlExec--;
  if( rc ) goto abort_due_to_error;
  break;
}

/* Opcode: ParseSchema P1 * * P4 *
**
** Read and parse all entries from the schema table of database P1
** that match the WHERE clause P4.  If P4 is a NULL pointer, then the
** entire schema for P1 is reparsed.
**
** This opcode invokes the parser to create a new virtual machine,
** then runs the new virtual machine.  It is thus a re-entrant opcode.
*/
case OP_ParseSchema: {
  int iDb;
  const char *zSchema;
  char *zSql;
  InitData initData;

  /* Any prepared statement that invokes this opcode will hold mutexes
  ** on every btree.  This is a prerequisite for invoking
  ** sqlite3InitCallback().
  */
#ifdef SQLITE_DEBUG
  for(iDb=0; iDb<db->nDb; iDb++){
    assert( iDb==1 || sqlite3BtreeHoldsMutex(db->aDb[iDb].pBt) );
  }
#endif

  iDb = pOp->p1;
  assert( iDb>=0 && iDb<db->nDb );
  assert( DbHasProperty(db, iDb, DB_SchemaLoaded)
           || db->mallocFailed
           || (CORRUPT_DB && (db->flags & SQLITE_NoSchemaError)!=0) );

#ifndef SQLITE_OMIT_ALTERTABLE
  if( pOp->p4.z==0 ){
    sqlite3SchemaClear(db->aDb[iDb].pSchema);
    db->mDbFlags &= ~DBFLAG_SchemaKnownOk;
    rc = sqlite3InitOne(db, iDb, &p->zErrMsg, pOp->p5);
    db->mDbFlags |= DBFLAG_SchemaChange;
    p->expired = 0;
  }else
#endif
  {
    zSchema = LEGACY_SCHEMA_TABLE;
    initData.db = db;
    initData.iDb = iDb;
    initData.pzErrMsg = &p->zErrMsg;
    initData.mInitFlags = 0;
    initData.mxPage = sqlite3BtreeLastPage(db->aDb[iDb].pBt);
    zSql = sqlite3MPrintf(db,
       "SELECT*FROM\"%w\".%s WHERE %s ORDER BY rowid",
       db->aDb[iDb].zDbSName, zSchema, pOp->p4.z);
    if( zSql==0 ){
      rc = SQLITE_NOMEM_BKPT;
    }else{
      assert( db->init.busy==0 );
      db->init.busy = 1;
      initData.rc = SQLITE_OK;
      initData.nInitRow = 0;
      assert( !db->mallocFailed );
      rc = sqlite3_exec(db, zSql, sqlite3InitCallback, &initData, 0);
      if( rc==SQLITE_OK ) rc = initData.rc;
      if( rc==SQLITE_OK && initData.nInitRow==0 ){
        /* The OP_ParseSchema opcode with a non-NULL P4 argument should parse
        ** at least one SQL statement. Any less than that indicates that
        ** the sqlite_schema table is corrupt. */
        rc = SQLITE_CORRUPT_BKPT;
      }
      sqlite3DbFreeNN(db, zSql);
      db->init.busy = 0;
    }
  }
  if( rc ){
    sqlite3ResetAllSchemasOfConnection(db);
    if( rc==SQLITE_NOMEM ){
      goto no_mem;
    }
    goto abort_due_to_error;
  }
  break; 
}

#if !defined(SQLITE_OMIT_ANALYZE)
/* Opcode: LoadAnalysis P1 * * * *
**
** Read the sqlite_stat1 table for database P1 and load the content
** of that table into the internal index hash table.  This will cause
** the analysis to be used when preparing all subsequent queries.
*/
case OP_LoadAnalysis: {
  assert( pOp->p1>=0 && pOp->p1<db->nDb );
  rc = sqlite3AnalysisLoad(db, pOp->p1);
  if( rc ) goto abort_due_to_error;
  break; 
}
#endif /* !defined(SQLITE_OMIT_ANALYZE) */

/* Opcode: DropTable P1 * * P4 *
**
** Remove the internal (in-memory) data structures that describe
** the table named P4 in database P1.  This is called after a table
** is dropped from disk (using the Destroy opcode) in order to keep
** the internal representation of the
** schema consistent with what is on disk.
*/
case OP_DropTable: {
  sqlite3VdbeIncrWriteCounter(p, 0);
  sqlite3UnlinkAndDeleteTable(db, pOp->p1, pOp->p4.z);
  break;
}

/* Opcode: DropIndex P1 * * P4 *
**
** Remove the internal (in-memory) data structures that describe
** the index named P4 in database P1.  This is called after an index
** is dropped from disk (using the Destroy opcode)
** in order to keep the internal representation of the
** schema consistent with what is on disk.
*/
case OP_DropIndex: {
  sqlite3VdbeIncrWriteCounter(p, 0);
  sqlite3UnlinkAndDeleteIndex(db, pOp->p1, pOp->p4.z);
  break;
}

/* Opcode: DropTrigger P1 * * P4 *
**
** Remove the internal (in-memory) data structures that describe
** the trigger named P4 in database P1.  This is called after a trigger
** is dropped from disk (using the Destroy opcode) in order to keep
** the internal representation of the
** schema consistent with what is on disk.
*/
case OP_DropTrigger: {
  sqlite3VdbeIncrWriteCounter(p, 0);
  sqlite3UnlinkAndDeleteTrigger(db, pOp->p1, pOp->p4.z);
  break;
}


#ifndef SQLITE_OMIT_INTEGRITY_CHECK
/* Opcode: IntegrityCk P1 P2 P3 P4 P5
**
** Do an analysis of the currently open database.  Store in
** register P1 the text of an error message describing any problems.
** If no problems are found, store a NULL in register P1.
**
** The register P3 contains one less than the maximum number of allowed errors.
** At most reg(P3) errors will be reported.
** In other words, the analysis stops as soon as reg(P1) errors are
** seen.  Reg(P1) is updated with the number of errors remaining.
**
** The root page numbers of all tables in the database are integers
** stored in P4_INTARRAY argument.
**
** If P5 is not zero, the check is done on the auxiliary database
** file, not the main database file.
**
** This opcode is used to implement the integrity_check pragma.
*/
case OP_IntegrityCk: {
  int nRoot;      /* Number of tables to check.  (Number of root pages.) */
  Pgno *aRoot;    /* Array of rootpage numbers for tables to be checked */
  int nErr;       /* Number of errors reported */
  char *z;        /* Text of the error report */
  Mem *pnErr;     /* Register keeping track of errors remaining */

  assert( p->bIsReader );
  nRoot = pOp->p2;
  aRoot = pOp->p4.ai;
  assert( nRoot>0 );
  assert( aRoot[0]==(Pgno)nRoot );
  assert( pOp->p3>0 && pOp->p3<=(p->nMem+1 - p->nCursor) );
  pnErr = &aMem[pOp->p3];
  assert( (pnErr->flags & MEM_Int)!=0 );
  assert( (pnErr->flags & (MEM_Str|MEM_Blob))==0 );
  pIn1 = &aMem[pOp->p1];
  assert( pOp->p5<db->nDb );
  assert( DbMaskTest(p->btreeMask, pOp->p5) );
  rc = sqlite3BtreeIntegrityCheck(db, db->aDb[pOp->p5].pBt, &aRoot[1], nRoot,
                                 (int)pnErr->u.i+1, &nErr, &z);
  sqlite3VdbeMemSetNull(pIn1);
  if( nErr==0 ){
    assert( z==0 );
  }else if( rc ){
    sqlite3_free(z);
    goto abort_due_to_error;
  }else{
    pnErr->u.i -= nErr-1;
    sqlite3VdbeMemSetStr(pIn1, z, -1, SQLITE_UTF8, sqlite3_free);
  }
  UPDATE_MAX_BLOBSIZE(pIn1);
  sqlite3VdbeChangeEncoding(pIn1, encoding);
  goto check_for_interrupt;
}
#endif /* SQLITE_OMIT_INTEGRITY_CHECK */

/* Opcode: RowSetAdd P1 P2 * * *
** Synopsis: rowset(P1)=r[P2]
**
** Insert the integer value held by register P2 into a RowSet object
** held in register P1.
**
** An assertion fails if P2 is not an integer.
*/
case OP_RowSetAdd: {       /* in1, in2 */
  pIn1 = &aMem[pOp->p1];
  pIn2 = &aMem[pOp->p2];
  assert( (pIn2->flags & MEM_Int)!=0 );
  if( (pIn1->flags & MEM_Blob)==0 ){
    if( sqlite3VdbeMemSetRowSet(pIn1) ) goto no_mem;
  }
  assert( sqlite3VdbeMemIsRowSet(pIn1) );
  sqlite3RowSetInsert((RowSet*)pIn1->z, pIn2->u.i);
  break;
}

/* Opcode: RowSetRead P1 P2 P3 * *
** Synopsis: r[P3]=rowset(P1)
**
** Extract the smallest value from the RowSet object in P1
** and put that value into register P3.
** Or, if RowSet object P1 is initially empty, leave P3
** unchanged and jump to instruction P2.
*/
case OP_RowSetRead: {       /* jump, in1, out3 */
  i64 val;

  pIn1 = &aMem[pOp->p1];
  assert( (pIn1->flags & MEM_Blob)==0 || sqlite3VdbeMemIsRowSet(pIn1) );
  if( (pIn1->flags & MEM_Blob)==0
   || sqlite3RowSetNext((RowSet*)pIn1->z, &val)==0
  ){
    /* The boolean index is empty */
    sqlite3VdbeMemSetNull(pIn1);
    VdbeBranchTaken(1,2);
    goto jump_to_p2_and_check_for_interrupt;
  }else{
    /* A value was pulled from the index */
    VdbeBranchTaken(0,2);
    sqlite3VdbeMemSetInt64(&aMem[pOp->p3], val);
  }
  goto check_for_interrupt;
}

/* Opcode: RowSetTest P1 P2 P3 P4
** Synopsis: if r[P3] in rowset(P1) goto P2
**
** Register P3 is assumed to hold a 64-bit integer value. If register P1
** contains a RowSet object and that RowSet object contains
** the value held in P3, jump to register P2. Otherwise, insert the
** integer in P3 into the RowSet and continue on to the
** next opcode.
**
** The RowSet object is optimized for the case where sets of integers
** are inserted in distinct phases, which each set contains no duplicates.
** Each set is identified by a unique P4 value. The first set
** must have P4==0, the final set must have P4==-1, and for all other sets
** must have P4>0.
**
** This allows optimizations: (a) when P4==0 there is no need to test
** the RowSet object for P3, as it is guaranteed not to contain it,
** (b) when P4==-1 there is no need to insert the value, as it will
** never be tested for, and (c) when a value that is part of set X is
** inserted, there is no need to search to see if the same value was
** previously inserted as part of set X (only if it was previously
** inserted as part of some other set).
*/
case OP_RowSetTest: {                     /* jump, in1, in3 */
  int iSet;
  int exists;

  pIn1 = &aMem[pOp->p1];
  pIn3 = &aMem[pOp->p3];
  iSet = pOp->p4.i;
  assert( pIn3->flags&MEM_Int );

  /* If there is anything other than a rowset object in memory cell P1,
  ** delete it now and initialize P1 with an empty rowset
  */
  if( (pIn1->flags & MEM_Blob)==0 ){
    if( sqlite3VdbeMemSetRowSet(pIn1) ) goto no_mem;
  }
  assert( sqlite3VdbeMemIsRowSet(pIn1) );
  assert( pOp->p4type==P4_INT32 );
  assert( iSet==-1 || iSet>=0 );
  if( iSet ){
    exists = sqlite3RowSetTest((RowSet*)pIn1->z, iSet, pIn3->u.i);
    VdbeBranchTaken(exists!=0,2);
    if( exists ) goto jump_to_p2;
  }
  if( iSet>=0 ){
    sqlite3RowSetInsert((RowSet*)pIn1->z, pIn3->u.i);
  }
  break;
}


#ifndef SQLITE_OMIT_TRIGGER

/* Opcode: Program P1 P2 P3 P4 P5
**
** Execute the trigger program passed as P4 (type P4_SUBPROGRAM).
**
** P1 contains the address of the memory cell that contains the first memory
** cell in an array of values used as arguments to the sub-program. P2
** contains the address to jump to if the sub-program throws an IGNORE
** exception using the RAISE() function. Register P3 contains the address
** of a memory cell in this (the parent) VM that is used to allocate the
** memory required by the sub-vdbe at runtime.
**
** P4 is a pointer to the VM containing the trigger program.
**
** If P5 is non-zero, then recursive program invocation is enabled.
*/
case OP_Program: {        /* jump */
  int nMem;               /* Number of memory registers for sub-program */
  int nByte;              /* Bytes of runtime space required for sub-program */
  Mem *pRt;               /* Register to allocate runtime space */
  Mem *pMem;              /* Used to iterate through memory cells */
  Mem *pEnd;              /* Last memory cell in new array */
  VdbeFrame *pFrame;      /* New vdbe frame to execute in */
  SubProgram *pProgram;   /* Sub-program to execute */
  void *t;                /* Token identifying trigger */

  pProgram = pOp->p4.pProgram;
  pRt = &aMem[pOp->p3];
  assert( pProgram->nOp>0 );
 
  /* If the p5 flag is clear, then recursive invocation of triggers is
  ** disabled for backwards compatibility (p5 is set if this sub-program
  ** is really a trigger, not a foreign key action, and the flag set
  ** and cleared by the "PRAGMA recursive_triggers" command is clear).
  **
  ** It is recursive invocation of triggers, at the SQL level, that is
  ** disabled. In some cases a single trigger may generate more than one
  ** SubProgram (if the trigger may be executed with more than one different
  ** ON CONFLICT algorithm). SubProgram structures associated with a
  ** single trigger all have the same value for the SubProgram.token
  ** variable.  */
  if( pOp->p5 ){
    t = pProgram->token;
    for(pFrame=p->pFrame; pFrame && pFrame->token!=t; pFrame=pFrame->pParent);
    if( pFrame ) break;
  }

  if( p->nFrame>=db->aLimit[SQLITE_LIMIT_TRIGGER_DEPTH] ){
    rc = SQLITE_ERROR;
    sqlite3VdbeError(p, "too many levels of trigger recursion");
    goto abort_due_to_error;
  }

  /* Register pRt is used to store the memory required to save the state
  ** of the current program, and the memory required at runtime to execute
  ** the trigger program. If this trigger has been fired before, then pRt
  ** is already allocated. Otherwise, it must be initialized.  */
  if( (pRt->flags&MEM_Blob)==0 ){
    /* SubProgram.nMem is set to the number of memory cells used by the
    ** program stored in SubProgram.aOp. As well as these, one memory
    ** cell is required for each cursor used by the program. Set local
    ** variable nMem (and later, VdbeFrame.nChildMem) to this value.
    */
    nMem = pProgram->nMem + pProgram->nCsr;
    assert( nMem>0 );
    if( pProgram->nCsr==0 ) nMem++;
    nByte = ROUND8(sizeof(VdbeFrame))
              + nMem * sizeof(Mem)
              + pProgram->nCsr * sizeof(VdbeCursor*)
              + (pProgram->nOp + 7)/8;
    pFrame = sqlite3DbMallocZero(db, nByte);
    if( !pFrame ){
      goto no_mem;
    }
    sqlite3VdbeMemRelease(pRt);
    pRt->flags = MEM_Blob|MEM_Dyn;
    pRt->z = (char*)pFrame;
    pRt->n = nByte;
    pRt->xDel = sqlite3VdbeFrameMemDel;

    pFrame->v = p;
    pFrame->nChildMem = nMem;
    pFrame->nChildCsr = pProgram->nCsr;
    pFrame->pc = (int)(pOp - aOp);
    pFrame->aMem = p->aMem;
    pFrame->nMem = p->nMem;
    pFrame->apCsr = p->apCsr;
    pFrame->nCursor = p->nCursor;
    pFrame->aOp = p->aOp;
    pFrame->nOp = p->nOp;
    pFrame->token = pProgram->token;
#ifdef SQLITE_DEBUG
    pFrame->iFrameMagic = SQLITE_FRAME_MAGIC;
#endif

    pEnd = &VdbeFrameMem(pFrame)[pFrame->nChildMem];
    for(pMem=VdbeFrameMem(pFrame); pMem!=pEnd; pMem++){
      pMem->flags = MEM_Undefined;
      pMem->db = db;
    }
  }else{
    pFrame = (VdbeFrame*)pRt->z;
    assert( pRt->xDel==sqlite3VdbeFrameMemDel );
    assert( pProgram->nMem+pProgram->nCsr==pFrame->nChildMem
        || (pProgram->nCsr==0 && pProgram->nMem+1==pFrame->nChildMem) );
    assert( pProgram->nCsr==pFrame->nChildCsr );
    assert( (int)(pOp - aOp)==pFrame->pc );
  }

  p->nFrame++;
  pFrame->pParent = p->pFrame;
  pFrame->lastRowid = db->lastRowid;
  pFrame->nChange = p->nChange;
  pFrame->nDbChange = p->db->nChange;
  assert( pFrame->pAuxData==0 );
  pFrame->pAuxData = p->pAuxData;
  p->pAuxData = 0;
  p->nChange = 0;
  p->pFrame = pFrame;
  p->aMem = aMem = VdbeFrameMem(pFrame);
  p->nMem = pFrame->nChildMem;
  p->nCursor = (u16)pFrame->nChildCsr;
  p->apCsr = (VdbeCursor **)&aMem[p->nMem];
  pFrame->aOnce = (u8*)&p->apCsr[pProgram->nCsr];
  memset(pFrame->aOnce, 0, (pProgram->nOp + 7)/8);
  p->aOp = aOp = pProgram->aOp;
  p->nOp = pProgram->nOp;
#ifdef SQLITE_DEBUG
  /* Verify that second and subsequent executions of the same trigger do not
  ** try to reuse register values from the first use. */
  {
    int i;
    for(i=0; i<p->nMem; i++){
      aMem[i].pScopyFrom = 0;  /* Prevent false-positive AboutToChange() errs */
      MemSetTypeFlag(&aMem[i], MEM_Undefined); /* Fault if this reg is reused */
    }
  }
#endif
  pOp = &aOp[-1];
  goto check_for_interrupt;
}

/* Opcode: Param P1 P2 * * *
**
** This opcode is only ever present in sub-programs called via the
** OP_Program instruction. Copy a value currently stored in a memory
** cell of the calling (parent) frame to cell P2 in the current frames
** address space. This is used by trigger programs to access the new.*
** and old.* values.
**
** The address of the cell in the parent frame is determined by adding
** the value of the P1 argument to the value of the P1 argument to the
** calling OP_Program instruction.
*/
case OP_Param: {           /* out2 */
  VdbeFrame *pFrame;
  Mem *pIn;
  pOut = out2Prerelease(p, pOp);
  pFrame = p->pFrame;
  pIn = &pFrame->aMem[pOp->p1 + pFrame->aOp[pFrame->pc].p1];  
  sqlite3VdbeMemShallowCopy(pOut, pIn, MEM_Ephem);
  break;
}

#endif /* #ifndef SQLITE_OMIT_TRIGGER */

#ifndef SQLITE_OMIT_FOREIGN_KEY
/* Opcode: FkCounter P1 P2 * * *
** Synopsis: fkctr[P1]+=P2
**
** Increment a "constraint counter" by P2 (P2 may be negative or positive).
** If P1 is non-zero, the database constraint counter is incremented
** (deferred foreign key constraints). Otherwise, if P1 is zero, the
** statement counter is incremented (immediate foreign key constraints).
*/
case OP_FkCounter: {
  if( db->flags & SQLITE_DeferFKs ){
    db->nDeferredImmCons += pOp->p2;
  }else if( pOp->p1 ){
    db->nDeferredCons += pOp->p2;
  }else{
    p->nFkConstraint += pOp->p2;
  }
  break;
}

/* Opcode: FkIfZero P1 P2 * * *
** Synopsis: if fkctr[P1]==0 goto P2
**
** This opcode tests if a foreign key constraint-counter is currently zero.
** If so, jump to instruction P2. Otherwise, fall through to the next
** instruction.
**
** If P1 is non-zero, then the jump is taken if the database constraint-counter
** is zero (the one that counts deferred constraint violations). If P1 is
** zero, the jump is taken if the statement constraint-counter is zero
** (immediate foreign key constraint violations).
*/
case OP_FkIfZero: {         /* jump */
  if( pOp->p1 ){
    VdbeBranchTaken(db->nDeferredCons==0 && db->nDeferredImmCons==0, 2);
    if( db->nDeferredCons==0 && db->nDeferredImmCons==0 ) goto jump_to_p2;
  }else{
    VdbeBranchTaken(p->nFkConstraint==0 && db->nDeferredImmCons==0, 2);
    if( p->nFkConstraint==0 && db->nDeferredImmCons==0 ) goto jump_to_p2;
  }
  break;
}
#endif /* #ifndef SQLITE_OMIT_FOREIGN_KEY */

#ifndef SQLITE_OMIT_AUTOINCREMENT
/* Opcode: MemMax P1 P2 * * *
** Synopsis: r[P1]=max(r[P1],r[P2])
**
** P1 is a register in the root frame of this VM (the root frame is
** different from the current frame if this instruction is being executed
** within a sub-program). Set the value of register P1 to the maximum of
** its current value and the value in register P2.
**
** This instruction throws an error if the memory cell is not initially
** an integer.
*/
case OP_MemMax: {        /* in2 */
  VdbeFrame *pFrame;
  if( p->pFrame ){
    for(pFrame=p->pFrame; pFrame->pParent; pFrame=pFrame->pParent);
    pIn1 = &pFrame->aMem[pOp->p1];
  }else{
    pIn1 = &aMem[pOp->p1];
  }
  assert( memIsValid(pIn1) );
  sqlite3VdbeMemIntegerify(pIn1);
  pIn2 = &aMem[pOp->p2];
  sqlite3VdbeMemIntegerify(pIn2);
  if( pIn1->u.i<pIn2->u.i){
    pIn1->u.i = pIn2->u.i;
  }
  break;
}
#endif /* SQLITE_OMIT_AUTOINCREMENT */

/* Opcode: IfPos P1 P2 P3 * *
** Synopsis: if r[P1]>0 then r[P1]-=P3, goto P2
**
** Register P1 must contain an integer.
** If the value of register P1 is 1 or greater, subtract P3 from the
** value in P1 and jump to P2.
**
** If the initial value of register P1 is less than 1, then the
** value is unchanged and control passes through to the next instruction.
*/
case OP_IfPos: {        /* jump, in1 */
  pIn1 = &aMem[pOp->p1];
  assert( pIn1->flags&MEM_Int );
  VdbeBranchTaken( pIn1->u.i>0, 2);
  if( pIn1->u.i>0 ){
    pIn1->u.i -= pOp->p3;
    goto jump_to_p2;
  }
  break;
}

/* Opcode: OffsetLimit P1 P2 P3 * *
** Synopsis: if r[P1]>0 then r[P2]=r[P1]+max(0,r[P3]) else r[P2]=(-1)
**
** This opcode performs a commonly used computation associated with
** LIMIT and OFFSET processing.  r[P1] holds the limit counter.  r[P3]
** holds the offset counter.  The opcode computes the combined value
** of the LIMIT and OFFSET and stores that value in r[P2].  The r[P2]
** value computed is the total number of rows that will need to be
** visited in order to complete the query.
**
** If r[P3] is zero or negative, that means there is no OFFSET
** and r[P2] is set to be the value of the LIMIT, r[P1].
**
** if r[P1] is zero or negative, that means there is no LIMIT
** and r[P2] is set to -1.
**
** Otherwise, r[P2] is set to the sum of r[P1] and r[P3].
*/
case OP_OffsetLimit: {    /* in1, out2, in3 */
  i64 x;
  pIn1 = &aMem[pOp->p1];
  pIn3 = &aMem[pOp->p3];
  pOut = out2Prerelease(p, pOp);
  assert( pIn1->flags & MEM_Int );
  assert( pIn3->flags & MEM_Int );
  x = pIn1->u.i;
  if( x<=0 || sqlite3AddInt64(&x, pIn3->u.i>0?pIn3->u.i:0) ){
    /* If the LIMIT is less than or equal to zero, loop forever.  This
    ** is documented.  But also, if the LIMIT+OFFSET exceeds 2^63 then
    ** also loop forever.  This is undocumented.  In fact, one could argue
    ** that the loop should terminate.  But assuming 1 billion iterations
    ** per second (far exceeding the capabilities of any current hardware)
    ** it would take nearly 300 years to actually reach the limit.  So
    ** looping forever is a reasonable approximation. */
    pOut->u.i = -1;
  }else{
    pOut->u.i = x;
  }
  break;
}

/* Opcode: IfNotZero P1 P2 * * *
** Synopsis: if r[P1]!=0 then r[P1]--, goto P2
**
** Register P1 must contain an integer.  If the content of register P1 is
** initially greater than zero, then decrement the value in register P1.
** If it is non-zero (negative or positive) and then also jump to P2. 
** If register P1 is initially zero, leave it unchanged and fall through.
*/
case OP_IfNotZero: {        /* jump, in1 */
  pIn1 = &aMem[pOp->p1];
  assert( pIn1->flags&MEM_Int );
  VdbeBranchTaken(pIn1->u.i<0, 2);
  if( pIn1->u.i ){
     if( pIn1->u.i>0 ) pIn1->u.i--;
     goto jump_to_p2;
  }
  break;
}

/* Opcode: DecrJumpZero P1 P2 * * *
** Synopsis: if (--r[P1])==0 goto P2
**
** Register P1 must hold an integer.  Decrement the value in P1
** and jump to P2 if the new value is exactly zero.
*/
case OP_DecrJumpZero: {      /* jump, in1 */
  pIn1 = &aMem[pOp->p1];
  assert( pIn1->flags&MEM_Int );
  if( pIn1->u.i>SMALLEST_INT64 ) pIn1->u.i--;
  VdbeBranchTaken(pIn1->u.i==0, 2);
  if( pIn1->u.i==0 ) goto jump_to_p2;
  break;
}


/* Opcode: AggStep * P2 P3 P4 P5
** Synopsis: accum=r[P3] step(r[P2@P5])
**
** Execute the xStep function for an aggregate.
** The function has P5 arguments.  P4 is a pointer to the
** FuncDef structure that specifies the function.  Register P3 is the
** accumulator.
**
** The P5 arguments are taken from register P2 and its
** successors.
*/
/* Opcode: AggInverse * P2 P3 P4 P5
** Synopsis: accum=r[P3] inverse(r[P2@P5])
**
** Execute the xInverse function for an aggregate.
** The function has P5 arguments.  P4 is a pointer to the
** FuncDef structure that specifies the function.  Register P3 is the
** accumulator.
**
** The P5 arguments are taken from register P2 and its
** successors.
*/
/* Opcode: AggStep1 P1 P2 P3 P4 P5
** Synopsis: accum=r[P3] step(r[P2@P5])
**
** Execute the xStep (if P1==0) or xInverse (if P1!=0) function for an
** aggregate.  The function has P5 arguments.  P4 is a pointer to the
** FuncDef structure that specifies the function.  Register P3 is the
** accumulator.
**
** The P5 arguments are taken from register P2 and its
** successors.
**
** This opcode is initially coded as OP_AggStep0.  On first evaluation,
** the FuncDef stored in P4 is converted into an sqlite3_context and
** the opcode is changed.  In this way, the initialization of the
** sqlite3_context only happens once, instead of on each call to the
** step function.
*/
case OP_AggInverse:
case OP_AggStep: {
  int n;
  sqlite3_context *pCtx;

  assert( pOp->p4type==P4_FUNCDEF );
  n = pOp->p5;
  assert( pOp->p3>0 && pOp->p3<=(p->nMem+1 - p->nCursor) );
  assert( n==0 || (pOp->p2>0 && pOp->p2+n<=(p->nMem+1 - p->nCursor)+1) );
  assert( pOp->p3<pOp->p2 || pOp->p3>=pOp->p2+n );
  pCtx = sqlite3DbMallocRawNN(db, n*sizeof(sqlite3_value*) +
               (sizeof(pCtx[0]) + sizeof(Mem) - sizeof(sqlite3_value*)));
  if( pCtx==0 ) goto no_mem;
  pCtx->pMem = 0;
  pCtx->pOut = (Mem*)&(pCtx->argv[n]);
  sqlite3VdbeMemInit(pCtx->pOut, db, MEM_Null);
  pCtx->pFunc = pOp->p4.pFunc;
  pCtx->iOp = (int)(pOp - aOp);
  pCtx->pVdbe = p;
  pCtx->skipFlag = 0;
  pCtx->isError = 0;
  pCtx->enc = encoding;
  pCtx->argc = n;
  pOp->p4type = P4_FUNCCTX;
  pOp->p4.pCtx = pCtx;

  /* OP_AggInverse must have P1==1 and OP_AggStep must have P1==0 */
  assert( pOp->p1==(pOp->opcode==OP_AggInverse) );

  pOp->opcode = OP_AggStep1;
  /* Fall through into OP_AggStep */
  /* no break */ deliberate_fall_through
}
case OP_AggStep1: {
  int i;
  sqlite3_context *pCtx;
  Mem *pMem;

  assert( pOp->p4type==P4_FUNCCTX );
  pCtx = pOp->p4.pCtx;
  pMem = &aMem[pOp->p3];

#ifdef SQLITE_DEBUG
  if( pOp->p1 ){
    /* This is an OP_AggInverse call.  Verify that xStep has always
    ** been called at least once prior to any xInverse call. */
    assert( pMem->uTemp==0x1122e0e3 );
  }else{
    /* This is an OP_AggStep call.  Mark it as such. */
    pMem->uTemp = 0x1122e0e3;
  }
#endif

  /* If this function is inside of a trigger, the register array in aMem[]
  ** might change from one evaluation to the next.  The next block of code
  ** checks to see if the register array has changed, and if so it
  ** reinitializes the relevant parts of the sqlite3_context object */
  if( pCtx->pMem != pMem ){
    pCtx->pMem = pMem;
    for(i=pCtx->argc-1; i>=0; i--) pCtx->argv[i] = &aMem[pOp->p2+i];
  }

#ifdef SQLITE_DEBUG
  for(i=0; i<pCtx->argc; i++){
    assert( memIsValid(pCtx->argv[i]) );
    REGISTER_TRACE(pOp->p2+i, pCtx->argv[i]);
  }
#endif

  pMem->n++;
  assert( pCtx->pOut->flags==MEM_Null );
  assert( pCtx->isError==0 );
  assert( pCtx->skipFlag==0 );
#ifndef SQLITE_OMIT_WINDOWFUNC
  if( pOp->p1 ){
    (pCtx->pFunc->xInverse)(pCtx,pCtx->argc,pCtx->argv);
  }else
#endif
  (pCtx->pFunc->xSFunc)(pCtx,pCtx->argc,pCtx->argv); /* IMP: R-24505-23230 */

  if( pCtx->isError ){
    if( pCtx->isError>0 ){
      sqlite3VdbeError(p, "%s", sqlite3_value_text(pCtx->pOut));
      rc = pCtx->isError;
    }
    if( pCtx->skipFlag ){
      assert( pOp[-1].opcode==OP_CollSeq );
      i = pOp[-1].p1;
      if( i ) sqlite3VdbeMemSetInt64(&aMem[i], 1);
      pCtx->skipFlag = 0;
    }
    sqlite3VdbeMemRelease(pCtx->pOut);
    pCtx->pOut->flags = MEM_Null;
    pCtx->isError = 0;
    if( rc ) goto abort_due_to_error;
  }
  assert( pCtx->pOut->flags==MEM_Null );
  assert( pCtx->skipFlag==0 );
  break;
}

/* Opcode: AggFinal P1 P2 * P4 *
** Synopsis: accum=r[P1] N=P2
**
** P1 is the memory location that is the accumulator for an aggregate
** or window function.  Execute the finalizer function
** for an aggregate and store the result in P1.
**
** P2 is the number of arguments that the step function takes and
** P4 is a pointer to the FuncDef for this function.  The P2
** argument is not used by this opcode.  It is only there to disambiguate
** functions that can take varying numbers of arguments.  The
** P4 argument is only needed for the case where
** the step function was not previously called.
*/
/* Opcode: AggValue * P2 P3 P4 *
** Synopsis: r[P3]=value N=P2
**
** Invoke the xValue() function and store the result in register P3.
**
** P2 is the number of arguments that the step function takes and
** P4 is a pointer to the FuncDef for this function.  The P2
** argument is not used by this opcode.  It is only there to disambiguate
** functions that can take varying numbers of arguments.  The
** P4 argument is only needed for the case where
** the step function was not previously called.
*/
case OP_AggValue:
case OP_AggFinal: {
  Mem *pMem;
  assert( pOp->p1>0 && pOp->p1<=(p->nMem+1 - p->nCursor) );
  assert( pOp->p3==0 || pOp->opcode==OP_AggValue );
  pMem = &aMem[pOp->p1];
  assert( (pMem->flags & ~(MEM_Null|MEM_Agg))==0 );
#ifndef SQLITE_OMIT_WINDOWFUNC
  if( pOp->p3 ){
    memAboutToChange(p, &aMem[pOp->p3]);
    rc = sqlite3VdbeMemAggValue(pMem, &aMem[pOp->p3], pOp->p4.pFunc);
    pMem = &aMem[pOp->p3];
  }else
#endif
  {
    rc = sqlite3VdbeMemFinalize(pMem, pOp->p4.pFunc);
  }
 
  if( rc ){
    sqlite3VdbeError(p, "%s", sqlite3_value_text(pMem));
    goto abort_due_to_error;
  }
  sqlite3VdbeChangeEncoding(pMem, encoding);
  UPDATE_MAX_BLOBSIZE(pMem);
  REGISTER_TRACE((int)(pMem-aMem), pMem);
  break;
}

#ifndef SQLITE_OMIT_WAL
/* Opcode: Checkpoint P1 P2 P3 * *
**
** Checkpoint database P1. This is a no-op if P1 is not currently in
** WAL mode. Parameter P2 is one of SQLITE_CHECKPOINT_PASSIVE, FULL,
** RESTART, or TRUNCATE.  Write 1 or 0 into mem[P3] if the checkpoint returns
** SQLITE_BUSY or not, respectively.  Write the number of pages in the
** WAL after the checkpoint into mem[P3+1] and the number of pages
** in the WAL that have been checkpointed after the checkpoint
** completes into mem[P3+2].  However on an error, mem[P3+1] and
** mem[P3+2] are initialized to -1.
*/
case OP_Checkpoint: {
  int i;                          /* Loop counter */
  int aRes[3];                    /* Results */
  Mem *pMem;                      /* Write results here */

  assert( p->readOnly==0 );
  aRes[0] = 0;
  aRes[1] = aRes[2] = -1;
  assert( pOp->p2==SQLITE_CHECKPOINT_PASSIVE
       || pOp->p2==SQLITE_CHECKPOINT_FULL
       || pOp->p2==SQLITE_CHECKPOINT_RESTART
       || pOp->p2==SQLITE_CHECKPOINT_TRUNCATE
  );
  rc = sqlite3Checkpoint(db, pOp->p1, pOp->p2, &aRes[1], &aRes[2]);
  if( rc ){
    if( rc!=SQLITE_BUSY ) goto abort_due_to_error;
    rc = SQLITE_OK;
    aRes[0] = 1;
  }
  for(i=0, pMem = &aMem[pOp->p3]; i<3; i++, pMem++){
    sqlite3VdbeMemSetInt64(pMem, (i64)aRes[i]);
  }   
  break;
}; 
#endif

#ifndef SQLITE_OMIT_PRAGMA
/* Opcode: JournalMode P1 P2 P3 * *
**
** Change the journal mode of database P1 to P3. P3 must be one of the
** PAGER_JOURNALMODE_XXX values. If changing between the various rollback
** modes (delete, truncate, persist, off and memory), this is a simple
** operation. No IO is required.
**
** If changing into or out of WAL mode the procedure is more complicated.
**
** Write a string containing the final journal-mode to register P2.
*/
case OP_JournalMode: {    /* out2 */
  Btree *pBt;                     /* Btree to change journal mode of */
  Pager *pPager;                  /* Pager associated with pBt */
  int eNew;                       /* New journal mode */
  int eOld;                       /* The old journal mode */
#ifndef SQLITE_OMIT_WAL
  const char *zFilename;          /* Name of database file for pPager */
#endif

  pOut = out2Prerelease(p, pOp);
  eNew = pOp->p3;
  assert( eNew==PAGER_JOURNALMODE_DELETE
       || eNew==PAGER_JOURNALMODE_TRUNCATE
       || eNew==PAGER_JOURNALMODE_PERSIST
       || eNew==PAGER_JOURNALMODE_OFF
       || eNew==PAGER_JOURNALMODE_MEMORY
       || eNew==PAGER_JOURNALMODE_WAL
       || eNew==PAGER_JOURNALMODE_QUERY
  );
  assert( pOp->p1>=0 && pOp->p1<db->nDb );
  assert( p->readOnly==0 );

  pBt = db->aDb[pOp->p1].pBt;
  pPager = sqlite3BtreePager(pBt);
  eOld = sqlite3PagerGetJournalMode(pPager);
  if( eNew==PAGER_JOURNALMODE_QUERY ) eNew = eOld;
  assert( sqlite3BtreeHoldsMutex(pBt) );
  if( !sqlite3PagerOkToChangeJournalMode(pPager) ) eNew = eOld;

#ifndef SQLITE_OMIT_WAL
  zFilename = sqlite3PagerFilename(pPager, 1);

  /* Do not allow a transition to journal_mode=WAL for a database
  ** in temporary storage or if the VFS does not support shared memory
  */
  if( eNew==PAGER_JOURNALMODE_WAL
   && (sqlite3Strlen30(zFilename)==0           /* Temp file */
       || !sqlite3PagerWalSupported(pPager))   /* No shared-memory support */
  ){
    eNew = eOld;
  }

  if( (eNew!=eOld)
   && (eOld==PAGER_JOURNALMODE_WAL || eNew==PAGER_JOURNALMODE_WAL)
  ){
    if( !db->autoCommit || db->nVdbeRead>1 ){
      rc = SQLITE_ERROR;
      sqlite3VdbeError(p,
          "cannot change %s wal mode from within a transaction",
          (eNew==PAGER_JOURNALMODE_WAL ? "into" : "out of")
      );
      goto abort_due_to_error;
    }else{

      if( eOld==PAGER_JOURNALMODE_WAL ){
        /* If leaving WAL mode, close the log file. If successful, the call
        ** to PagerCloseWal() checkpoints and deletes the write-ahead-log
        ** file. An EXCLUSIVE lock may still be held on the database file
        ** after a successful return.
        */
        rc = sqlite3PagerCloseWal(pPager, db);
        if( rc==SQLITE_OK ){
          sqlite3PagerSetJournalMode(pPager, eNew);
        }
      }else if( eOld==PAGER_JOURNALMODE_MEMORY ){
        /* Cannot transition directly from MEMORY to WAL.  Use mode OFF
        ** as an intermediate */
        sqlite3PagerSetJournalMode(pPager, PAGER_JOURNALMODE_OFF);
      }
 
      /* Open a transaction on the database file. Regardless of the journal
      ** mode, this transaction always uses a rollback journal.
      */
      assert( sqlite3BtreeTxnState(pBt)!=SQLITE_TXN_WRITE );
      if( rc==SQLITE_OK ){
        rc = sqlite3BtreeSetVersion(pBt, (eNew==PAGER_JOURNALMODE_WAL ? 2 : 1));
      }
    }
  }
#endif /* ifndef SQLITE_OMIT_WAL */

  if( rc ) eNew = eOld;
  eNew = sqlite3PagerSetJournalMode(pPager, eNew);

  pOut->flags = MEM_Str|MEM_Static|MEM_Term;
  pOut->z = (char *)sqlite3JournalModename(eNew);
  pOut->n = sqlite3Strlen30(pOut->z);
  pOut->enc = SQLITE_UTF8;
  sqlite3VdbeChangeEncoding(pOut, encoding);
  if( rc ) goto abort_due_to_error;
  break;
};
#endif /* SQLITE_OMIT_PRAGMA */

#if !defined(SQLITE_OMIT_VACUUM) && !defined(SQLITE_OMIT_ATTACH)
/* Opcode: Vacuum P1 P2 * * *
**
** Vacuum the entire database P1.  P1 is 0 for "main", and 2 or more
** for an attached database.  The "temp" database may not be vacuumed.
**
** If P2 is not zero, then it is a register holding a string which is
** the file into which the result of vacuum should be written.  When
** P2 is zero, the vacuum overwrites the original database.
*/
case OP_Vacuum: {
  assert( p->readOnly==0 );
  rc = sqlite3RunVacuum(&p->zErrMsg, db, pOp->p1,
                        pOp->p2 ? &aMem[pOp->p2] : 0);
  if( rc ) goto abort_due_to_error;
  break;
}
#endif

#if !defined(SQLITE_OMIT_AUTOVACUUM)
/* Opcode: IncrVacuum P1 P2 * * *
**
** Perform a single step of the incremental vacuum procedure on
** the P1 database. If the vacuum has finished, jump to instruction
** P2. Otherwise, fall through to the next instruction.
*/
case OP_IncrVacuum: {        /* jump */
  Btree *pBt;

  assert( pOp->p1>=0 && pOp->p1<db->nDb );
  assert( DbMaskTest(p->btreeMask, pOp->p1) );
  assert( p->readOnly==0 );
  pBt = db->aDb[pOp->p1].pBt;
  rc = sqlite3BtreeIncrVacuum(pBt);
  VdbeBranchTaken(rc==SQLITE_DONE,2);
  if( rc ){
    if( rc!=SQLITE_DONE ) goto abort_due_to_error;
    rc = SQLITE_OK;
    goto jump_to_p2;
  }
  break;
}
#endif

/* Opcode: Expire P1 P2 * * *
**
** Cause precompiled statements to expire.  When an expired statement
** is executed using sqlite3_step() it will either automatically
** reprepare itself (if it was originally created using sqlite3_prepare_v2())
** or it will fail with SQLITE_SCHEMA.
**
** If P1 is 0, then all SQL statements become expired. If P1 is non-zero,
** then only the currently executing statement is expired.
**
** If P2 is 0, then SQL statements are expired immediately.  If P2 is 1,
** then running SQL statements are allowed to continue to run to completion.
** The P2==1 case occurs when a CREATE INDEX or similar schema change happens
** that might help the statement run faster but which does not affect the
** correctness of operation.
*/
case OP_Expire: {
  assert( pOp->p2==0 || pOp->p2==1 );
  if( !pOp->p1 ){
    sqlite3ExpirePreparedStatements(db, pOp->p2);
  }else{
    p->expired = pOp->p2+1;
  }
  break;
}

/* Opcode: CursorLock P1 * * * *
**
** Lock the btree to which cursor P1 is pointing so that the btree cannot be
** written by an other cursor.
*/
case OP_CursorLock: {
  VdbeCursor *pC;
  assert( pOp->p1>=0 && pOp->p1<p->nCursor );
  pC = p->apCsr[pOp->p1];
  assert( pC!=0 );
  assert( pC->eCurType==CURTYPE_BTREE );
  sqlite3BtreeCursorPin(pC->uc.pCursor);
  break;
}

/* Opcode: CursorUnlock P1 * * * *
**
** Unlock the btree to which cursor P1 is pointing so that it can be
** written by other cursors.
*/
case OP_CursorUnlock: {
  VdbeCursor *pC;
  assert( pOp->p1>=0 && pOp->p1<p->nCursor );
  pC = p->apCsr[pOp->p1];
  assert( pC!=0 );
  assert( pC->eCurType==CURTYPE_BTREE );
  sqlite3BtreeCursorUnpin(pC->uc.pCursor);
  break;
}

#ifndef SQLITE_OMIT_SHARED_CACHE
/* Opcode: TableLock P1 P2 P3 P4 *
** Synopsis: iDb=P1 root=P2 write=P3
**
** Obtain a lock on a particular table. This instruction is only used when
** the shared-cache feature is enabled.
**
** P1 is the index of the database in sqlite3.aDb[] of the database
** on which the lock is acquired.  A readlock is obtained if P3==0 or
** a write lock if P3==1.
**
** P2 contains the root-page of the table to lock.
**
** P4 contains a pointer to the name of the table being locked. This is only
** used to generate an error message if the lock cannot be obtained.
*/
case OP_TableLock: {
  u8 isWriteLock = (u8)pOp->p3;
  if( isWriteLock || 0==(db->flags&SQLITE_ReadUncommit) ){
    int p1 = pOp->p1;
    assert( p1>=0 && p1<db->nDb );
    assert( DbMaskTest(p->btreeMask, p1) );
    assert( isWriteLock==0 || isWriteLock==1 );
    rc = sqlite3BtreeLockTable(db->aDb[p1].pBt, pOp->p2, isWriteLock);
    if( rc ){
      if( (rc&0xFF)==SQLITE_LOCKED ){
        const char *z = pOp->p4.z;
        sqlite3VdbeError(p, "database table is locked: %s", z);
      }
      goto abort_due_to_error;
    }
  }
  break;
}
#endif /* SQLITE_OMIT_SHARED_CACHE */

#ifndef SQLITE_OMIT_VIRTUALTABLE
/* Opcode: VBegin * * * P4 *
**
** P4 may be a pointer to an sqlite3_vtab structure. If so, call the
** xBegin method for that table.
**
** Also, whether or not P4 is set, check that this is not being called from
** within a callback to a virtual table xSync() method. If it is, the error
** code will be set to SQLITE_LOCKED.
*/
case OP_VBegin: {
  VTable *pVTab;
  pVTab = pOp->p4.pVtab;
  rc = sqlite3VtabBegin(db, pVTab);
  if( pVTab ) sqlite3VtabImportErrmsg(p, pVTab->pVtab);
  if( rc ) goto abort_due_to_error;
  break;
}
#endif /* SQLITE_OMIT_VIRTUALTABLE */

#ifndef SQLITE_OMIT_VIRTUALTABLE
/* Opcode: VCreate P1 P2 * * *
**
** P2 is a register that holds the name of a virtual table in database
** P1. Call the xCreate method for that table.
*/
case OP_VCreate: {
  Mem sMem;          /* For storing the record being decoded */
  const char *zTab;  /* Name of the virtual table */

  memset(&sMem, 0, sizeof(sMem));
  sMem.db = db;
  /* Because P2 is always a static string, it is impossible for the
  ** sqlite3VdbeMemCopy() to fail */
  assert( (aMem[pOp->p2].flags & MEM_Str)!=0 );
  assert( (aMem[pOp->p2].flags & MEM_Static)!=0 );
  rc = sqlite3VdbeMemCopy(&sMem, &aMem[pOp->p2]);
  assert( rc==SQLITE_OK );
  zTab = (const char*)sqlite3_value_text(&sMem);
  assert( zTab || db->mallocFailed );
  if( zTab ){
    rc = sqlite3VtabCallCreate(db, pOp->p1, zTab, &p->zErrMsg);
  }
  sqlite3VdbeMemRelease(&sMem);
  if( rc ) goto abort_due_to_error;
  break;
}
#endif /* SQLITE_OMIT_VIRTUALTABLE */

#ifndef SQLITE_OMIT_VIRTUALTABLE
/* Opcode: VDestroy P1 * * P4 *
**
** P4 is the name of a virtual table in database P1.  Call the xDestroy method
** of that table.
*/
case OP_VDestroy: {
  db->nVDestroy++;
  rc = sqlite3VtabCallDestroy(db, pOp->p1, pOp->p4.z);
  db->nVDestroy--;
  assert( p->errorAction==OE_Abort && p->usesStmtJournal );
  if( rc ) goto abort_due_to_error;
  break;
}
#endif /* SQLITE_OMIT_VIRTUALTABLE */

#ifndef SQLITE_OMIT_VIRTUALTABLE
/* Opcode: VOpen P1 * * P4 *
**
** P4 is a pointer to a virtual table object, an sqlite3_vtab structure.
** P1 is a cursor number.  This opcode opens a cursor to the virtual
** table and stores that cursor in P1.
*/
case OP_VOpen: {             /* ncycle */
  VdbeCursor *pCur;
  sqlite3_vtab_cursor *pVCur;
  sqlite3_vtab *pVtab;
  const sqlite3_module *pModule;

  assert( p->bIsReader );
  pCur = 0;
  pVCur = 0;
  pVtab = pOp->p4.pVtab->pVtab;
  if( pVtab==0 || NEVER(pVtab->pModule==0) ){
    rc = SQLITE_LOCKED;
    goto abort_due_to_error;
  }
  pModule = pVtab->pModule;
  rc = pModule->xOpen(pVtab, &pVCur);
  sqlite3VtabImportErrmsg(p, pVtab);
  if( rc ) goto abort_due_to_error;

  /* Initialize sqlite3_vtab_cursor base class */
  pVCur->pVtab = pVtab;

  /* Initialize vdbe cursor object */
  pCur = allocateCursor(p, pOp->p1, 0, CURTYPE_VTAB);
  if( pCur ){
    pCur->uc.pVCur = pVCur;
    pVtab->nRef++;
  }else{
    assert( db->mallocFailed );
    pModule->xClose(pVCur);
    goto no_mem;
  }
  break;
}
#endif /* SQLITE_OMIT_VIRTUALTABLE */

#ifndef SQLITE_OMIT_VIRTUALTABLE
/* Opcode: VInitIn P1 P2 P3 * *
** Synopsis: r[P2]=ValueList(P1,P3)
**
** Set register P2 to be a pointer to a ValueList object for cursor P1
** with cache register P3 and output register P3+1.  This ValueList object
** can be used as the first argument to sqlite3_vtab_in_first() and
** sqlite3_vtab_in_next() to extract all of the values stored in the P1
** cursor.  Register P3 is used to hold the values returned by
** sqlite3_vtab_in_first() and sqlite3_vtab_in_next().
*/
case OP_VInitIn: {        /* out2, ncycle */
  VdbeCursor *pC;         /* The cursor containing the RHS values */
  ValueList *pRhs;        /* New ValueList object to put in reg[P2] */

  pC = p->apCsr[pOp->p1];
  pRhs = sqlite3_malloc64( sizeof(*pRhs) );
  if( pRhs==0 ) goto no_mem;
  pRhs->pCsr = pC->uc.pCursor;
  pRhs->pOut = &aMem[pOp->p3];
  pOut = out2Prerelease(p, pOp);
  pOut->flags = MEM_Null;
  sqlite3VdbeMemSetPointer(pOut, pRhs, "ValueList", sqlite3VdbeValueListFree);
  break;
}
#endif /* SQLITE_OMIT_VIRTUALTABLE */

#ifndef SQLITE_OMIT_VIRTUALTABLE
/* Opcode: VPreparedSql P1 * * * *
**
** P1 is a cursor opened using VOpen.
**
** This opcode invokes the xPreparedSql method on the virtual table specified
** by P1. The SQL text parameter to xPreparedSql is obtained from Vdbe* `p`.
**
*/
case OP_VPreparedSql: {
  const sqlite3_module *pModule;
  sqlite3_vtab_cursor *pVCur;
  sqlite3_vtab *pVtab;
  VdbeCursor *pCur;

  pCur = p->apCsr[pOp->p1];
  assert( pCur!=0 );
  assert( pCur->eCurType==CURTYPE_VTAB );
  pVCur = pCur->uc.pVCur;
  pVtab = pVCur->pVtab;
  pModule = pVtab->pModule;

  /* Invoke the xPreparedSql method */
   if( pModule->iVersion>=700 ){
    if( pModule->xPreparedSql && p->zSql ){
      rc = pModule->xPreparedSql(pVCur, p->zSql);
      if( rc ) goto abort_due_to_error;
    }
  }

  break;
}
#endif /* SQLITE_OMIT_VIRTUALTABLE */

#ifndef SQLITE_OMIT_VIRTUALTABLE
/* Opcode: VFilter P1 P2 P3 P4 *
** Synopsis: iplan=r[P3] zplan='P4'
**
** P1 is a cursor opened using VOpen.  P2 is an address to jump to if
** the filtered result set is empty.
**
** P4 is either NULL or a string that was generated by the xBestIndex
** method of the module.  The interpretation of the P4 string is left
** to the module implementation.
**
** This opcode invokes the xFilter method on the virtual table specified
** by P1.  The integer query plan parameter to xFilter is stored in register
** P3. Register P3+1 stores the argc parameter to be passed to the
** xFilter method. Registers P3+2..P3+1+argc are the argc
** additional parameters which are passed to
** xFilter as argv. Register P3+2 becomes argv[0] when passed to xFilter.
**
** A jump is made to P2 if the result set after filtering would be empty.
*/
case OP_VFilter: {   /* jump, ncycle */
  int nArg;
  int iQuery;
  const sqlite3_module *pModule;
  Mem *pQuery;
  Mem *pArgc;
  sqlite3_vtab_cursor *pVCur;
  sqlite3_vtab *pVtab;
  VdbeCursor *pCur;
  int res;
  int i;
  Mem **apArg;

  pQuery = &aMem[pOp->p3];
  pArgc = &pQuery[1];
  pCur = p->apCsr[pOp->p1];
  assert( memIsValid(pQuery) );
  REGISTER_TRACE(pOp->p3, pQuery);
  assert( pCur!=0 );
  assert( pCur->eCurType==CURTYPE_VTAB );
  pVCur = pCur->uc.pVCur;
  pVtab = pVCur->pVtab;
  pModule = pVtab->pModule;

  /* Grab the index number and argc parameters */
  assert( (pQuery->flags&MEM_Int)!=0 && pArgc->flags==MEM_Int );
  nArg = (int)pArgc->u.i;
  iQuery = (int)pQuery->u.i;

  /* Invoke the xFilter method */
  apArg = p->apArg;
  for(i = 0; i<nArg; i++){
    apArg[i] = &pArgc[i+1];
  }
  rc = pModule->xFilter(pVCur, iQuery, pOp->p4.z, nArg, apArg);
  sqlite3VtabImportErrmsg(p, pVtab);
  if( rc ) goto abort_due_to_error;
  res = pModule->xEof(pVCur);
  pCur->nullRow = 0;
  VdbeBranchTaken(res!=0,2);
  if( res ) goto jump_to_p2;
  break;
}
#endif /* SQLITE_OMIT_VIRTUALTABLE */

#ifndef SQLITE_OMIT_VIRTUALTABLE
/* Opcode: VColumn P1 P2 P3 * P5
** Synopsis: r[P3]=vcolumn(P2)
**
** Store in register P3 the value of the P2-th column of
** the current row of the virtual-table of cursor P1.
**
** If the VColumn opcode is being used to fetch the value of
** an unchanging column during an UPDATE operation, then the P5
** value is OPFLAG_NOCHNG.  This will cause the sqlite3_vtab_nochange()
** function to return true inside the xColumn method of the virtual
** table implementation.  The P5 column might also contain other
** bits (OPFLAG_LENGTHARG or OPFLAG_TYPEOFARG) but those bits are
** unused by OP_VColumn.
*/
case OP_VColumn: {           /* ncycle */
  sqlite3_vtab *pVtab;
  const sqlite3_module *pModule;
  Mem *pDest;
  sqlite3_context sContext;

  VdbeCursor *pCur = p->apCsr[pOp->p1];
  assert( pCur!=0 );
  assert( pOp->p3>0 && pOp->p3<=(p->nMem+1 - p->nCursor) );
  pDest = &aMem[pOp->p3];
  memAboutToChange(p, pDest);
  if( pCur->nullRow ){
    sqlite3VdbeMemSetNull(pDest);
    break;
  }
  assert( pCur->eCurType==CURTYPE_VTAB );
  pVtab = pCur->uc.pVCur->pVtab;
  pModule = pVtab->pModule;
  assert( pModule->xColumn );
  memset(&sContext, 0, sizeof(sContext));
  sContext.pOut = pDest;
  sContext.enc = encoding;
  assert( pOp->p5==OPFLAG_NOCHNG || pOp->p5==0 );
  if( pOp->p5 & OPFLAG_NOCHNG ){
    sqlite3VdbeMemSetNull(pDest);
    pDest->flags = MEM_Null|MEM_Zero;
    pDest->u.nZero = 0;
  }else{
    MemSetTypeFlag(pDest, MEM_Null);
  }
  rc = pModule->xColumn(pCur->uc.pVCur, &sContext, pOp->p2);
  sqlite3VtabImportErrmsg(p, pVtab);
  if( sContext.isError>0 ){
    sqlite3VdbeError(p, "%s", sqlite3_value_text(pDest));
    rc = sContext.isError;
  }
  sqlite3VdbeChangeEncoding(pDest, encoding);
  REGISTER_TRACE(pOp->p3, pDest);
  UPDATE_MAX_BLOBSIZE(pDest);

  if( rc ) goto abort_due_to_error;
  break;
}
#endif /* SQLITE_OMIT_VIRTUALTABLE */

#ifndef SQLITE_OMIT_VIRTUALTABLE
/* Opcode: VNext P1 P2 * * *
**
** Advance virtual table P1 to the next row in its result set and
** jump to instruction P2.  Or, if the virtual table has reached
** the end of its result set, then fall through to the next instruction.
*/
case OP_VNext: {   /* jump, ncycle */
  sqlite3_vtab *pVtab;
  const sqlite3_module *pModule;
  int res;
  VdbeCursor *pCur;

  pCur = p->apCsr[pOp->p1];
  assert( pCur!=0 );
  assert( pCur->eCurType==CURTYPE_VTAB );
  if( pCur->nullRow ){
    break;
  }
  pVtab = pCur->uc.pVCur->pVtab;
  pModule = pVtab->pModule;
  assert( pModule->xNext );

  /* Invoke the xNext() method of the module. There is no way for the
  ** underlying implementation to return an error if one occurs during
  ** xNext(). Instead, if an error occurs, true is returned (indicating that
  ** data is available) and the error code returned when xColumn or
  ** some other method is next invoked on the save virtual table cursor.
  */
  rc = pModule->xNext(pCur->uc.pVCur);
  sqlite3VtabImportErrmsg(p, pVtab);
  if( rc ) goto abort_due_to_error;
  p->aLibsqlCounter[LIBSQL_STMTSTATUS_ROWS_READ - LIBSQL_STMTSTATUS_BASE]++;
  res = pModule->xEof(pCur->uc.pVCur);
  VdbeBranchTaken(!res,2);
  if( !res ){
    /* If there is data, jump to P2 */
    goto jump_to_p2_and_check_for_interrupt;
  }
  goto check_for_interrupt;
}
#endif /* SQLITE_OMIT_VIRTUALTABLE */

#ifndef SQLITE_OMIT_VIRTUALTABLE
/* Opcode: VRename P1 * * P4 *
**
** P4 is a pointer to a virtual table object, an sqlite3_vtab structure.
** This opcode invokes the corresponding xRename method. The value
** in register P1 is passed as the zName argument to the xRename method.
*/
case OP_VRename: {
  sqlite3_vtab *pVtab;
  Mem *pName;
  int isLegacy;
 
  isLegacy = (db->flags & SQLITE_LegacyAlter);
  db->flags |= SQLITE_LegacyAlter;
  pVtab = pOp->p4.pVtab->pVtab;
  pName = &aMem[pOp->p1];
  assert( pVtab->pModule->xRename );
  assert( memIsValid(pName) );
  assert( p->readOnly==0 );
  REGISTER_TRACE(pOp->p1, pName);
  assert( pName->flags & MEM_Str );
  testcase( pName->enc==SQLITE_UTF8 );
  testcase( pName->enc==SQLITE_UTF16BE );
  testcase( pName->enc==SQLITE_UTF16LE );
  rc = sqlite3VdbeChangeEncoding(pName, SQLITE_UTF8);
  if( rc ) goto abort_due_to_error;
  rc = pVtab->pModule->xRename(pVtab, pName->z);
  if( isLegacy==0 ) db->flags &= ~(u64)SQLITE_LegacyAlter;
  sqlite3VtabImportErrmsg(p, pVtab);
  p->expired = 0;
  if( rc ) goto abort_due_to_error;
  break;
}
#endif

#ifndef SQLITE_OMIT_VIRTUALTABLE
/* Opcode: VUpdate P1 P2 P3 P4 P5
** Synopsis: data=r[P3@P2]
**
** P4 is a pointer to a virtual table object, an sqlite3_vtab structure.
** This opcode invokes the corresponding xUpdate method. P2 values
** are contiguous memory cells starting at P3 to pass to the xUpdate
** invocation. The value in register (P3+P2-1) corresponds to the
** p2th element of the argv array passed to xUpdate.
**
** The xUpdate method will do a DELETE or an INSERT or both.
** The argv[0] element (which corresponds to memory cell P3)
** is the rowid of a row to delete.  If argv[0] is NULL then no
** deletion occurs.  The argv[1] element is the rowid of the new
** row.  This can be NULL to have the virtual table select the new
** rowid for itself.  The subsequent elements in the array are
** the values of columns in the new row.
**
** If P2==1 then no insert is performed.  argv[0] is the rowid of
** a row to delete.
**
** P1 is a boolean flag. If it is set to true and the xUpdate call
** is successful, then the value returned by sqlite3_last_insert_rowid()
** is set to the value of the rowid for the row just inserted.
**
** P5 is the error actions (OE_Replace, OE_Fail, OE_Ignore, etc) to
** apply in the case of a constraint failure on an insert or update.
*/
case OP_VUpdate: {
  sqlite3_vtab *pVtab;
  const sqlite3_module *pModule;
  int nArg;
  int i;
  sqlite_int64 rowid = 0;
  Mem **apArg;
  Mem *pX;

  assert( pOp->p2==1        || pOp->p5==OE_Fail   || pOp->p5==OE_Rollback
       || pOp->p5==OE_Abort || pOp->p5==OE_Ignore || pOp->p5==OE_Replace
  );
  assert( p->readOnly==0 );
  if( db->mallocFailed ) goto no_mem;
  sqlite3VdbeIncrWriteCounter(p, 0);
  pVtab = pOp->p4.pVtab->pVtab;
  if( pVtab==0 || NEVER(pVtab->pModule==0) ){
    rc = SQLITE_LOCKED;
    goto abort_due_to_error;
  }
  pModule = pVtab->pModule;
  nArg = pOp->p2;
  assert( pOp->p4type==P4_VTAB );
  if( ALWAYS(pModule->xUpdate) ){
    u8 vtabOnConflict = db->vtabOnConflict;
    apArg = p->apArg;
    pX = &aMem[pOp->p3];
    for(i=0; i<nArg; i++){
      assert( memIsValid(pX) );
      memAboutToChange(p, pX);
      apArg[i] = pX;
      pX++;
    }
    db->vtabOnConflict = pOp->p5;
    rc = pModule->xUpdate(pVtab, nArg, apArg, &rowid);
    db->vtabOnConflict = vtabOnConflict;
    sqlite3VtabImportErrmsg(p, pVtab);
    if( rc==SQLITE_OK && pOp->p1 ){
      assert( nArg>1 && apArg[0] && (apArg[0]->flags&MEM_Null) );
      db->lastRowid = rowid;
    }
    if( (rc&0xff)==SQLITE_CONSTRAINT && pOp->p4.pVtab->bConstraint ){
      if( pOp->p5==OE_Ignore ){
        rc = SQLITE_OK;
      }else{
        p->errorAction = ((pOp->p5==OE_Replace) ? OE_Abort : pOp->p5);
      }
    }else{
      p->aLibsqlCounter[LIBSQL_STMTSTATUS_ROWS_WRITTEN - LIBSQL_STMTSTATUS_BASE]++;
      p->nChange++;
    }
    if( rc ) goto abort_due_to_error;
  }
  break;
}
#endif /* SQLITE_OMIT_VIRTUALTABLE */

#ifndef  SQLITE_OMIT_PAGER_PRAGMAS
/* Opcode: Pagecount P1 P2 * * *
**
** Write the current number of pages in database P1 to memory cell P2.
*/
case OP_Pagecount: {            /* out2 */
  pOut = out2Prerelease(p, pOp);
  pOut->u.i = sqlite3BtreeLastPage(db->aDb[pOp->p1].pBt);
  break;
}
#endif


#ifndef  SQLITE_OMIT_PAGER_PRAGMAS
/* Opcode: MaxPgcnt P1 P2 P3 * *
**
** Try to set the maximum page count for database P1 to the value in P3.
** Do not let the maximum page count fall below the current page count and
** do not change the maximum page count value if P3==0.
**
** Store the maximum page count after the change in register P2.
*/
case OP_MaxPgcnt: {            /* out2 */
  unsigned int newMax;
  Btree *pBt;

  pOut = out2Prerelease(p, pOp);
  pBt = db->aDb[pOp->p1].pBt;
  newMax = 0;
  if( pOp->p3 ){
    newMax = sqlite3BtreeLastPage(pBt);
    if( newMax < (unsigned)pOp->p3 ) newMax = (unsigned)pOp->p3;
  }
  pOut->u.i = sqlite3BtreeMaxPageCount(pBt, newMax);
  break;
}
#endif

/* Opcode: Function P1 P2 P3 P4 *
** Synopsis: r[P3]=func(r[P2@NP])
**
** Invoke a user function (P4 is a pointer to an sqlite3_context object that
** contains a pointer to the function to be run) with arguments taken
** from register P2 and successors.  The number of arguments is in
** the sqlite3_context object that P4 points to.
** The result of the function is stored
** in register P3.  Register P3 must not be one of the function inputs.
**
** P1 is a 32-bit bitmask indicating whether or not each argument to the
** function was determined to be constant at compile time. If the first
** argument was constant then bit 0 of P1 is set. This is used to determine
** whether meta data associated with a user function argument using the
** sqlite3_set_auxdata() API may be safely retained until the next
** invocation of this opcode.
**
** See also: AggStep, AggFinal, PureFunc
*/
/* Opcode: PureFunc P1 P2 P3 P4 *
** Synopsis: r[P3]=func(r[P2@NP])
**
** Invoke a user function (P4 is a pointer to an sqlite3_context object that
** contains a pointer to the function to be run) with arguments taken
** from register P2 and successors.  The number of arguments is in
** the sqlite3_context object that P4 points to.
** The result of the function is stored
** in register P3.  Register P3 must not be one of the function inputs.
**
** P1 is a 32-bit bitmask indicating whether or not each argument to the
** function was determined to be constant at compile time. If the first
** argument was constant then bit 0 of P1 is set. This is used to determine
** whether meta data associated with a user function argument using the
** sqlite3_set_auxdata() API may be safely retained until the next
** invocation of this opcode.
**
** This opcode works exactly like OP_Function.  The only difference is in
** its name.  This opcode is used in places where the function must be
** purely non-deterministic.  Some built-in date/time functions can be
** either deterministic of non-deterministic, depending on their arguments.
** When those function are used in a non-deterministic way, they will check
** to see if they were called using OP_PureFunc instead of OP_Function, and
** if they were, they throw an error.
**
** See also: AggStep, AggFinal, Function
*/
case OP_PureFunc:              /* group */
case OP_Function: {            /* group */
  int i;
  sqlite3_context *pCtx;

  assert( pOp->p4type==P4_FUNCCTX );
  pCtx = pOp->p4.pCtx;

  /* If this function is inside of a trigger, the register array in aMem[]
  ** might change from one evaluation to the next.  The next block of code
  ** checks to see if the register array has changed, and if so it
  ** reinitializes the relevant parts of the sqlite3_context object */
  pOut = &aMem[pOp->p3];
  if( pCtx->pOut != pOut ){
    pCtx->pVdbe = p;
    pCtx->pOut = pOut;
    pCtx->enc = encoding;
    for(i=pCtx->argc-1; i>=0; i--) pCtx->argv[i] = &aMem[pOp->p2+i];
  }
  assert( pCtx->pVdbe==p );

  memAboutToChange(p, pOut);
#ifdef SQLITE_DEBUG
  for(i=0; i<pCtx->argc; i++){
    assert( memIsValid(pCtx->argv[i]) );
    REGISTER_TRACE(pOp->p2+i, pCtx->argv[i]);
  }
#endif
  MemSetTypeFlag(pOut, MEM_Null);
  assert( pCtx->isError==0 );
  (*pCtx->pFunc->xSFunc)(pCtx, pCtx->argc, pCtx->argv);/* IMP: R-24505-23230 */

  /* If the function returned an error, throw an exception */
  if( pCtx->isError ){
    if( pCtx->isError>0 ){
      sqlite3VdbeError(p, "%s", sqlite3_value_text(pOut));
      rc = pCtx->isError;
    }
    sqlite3VdbeDeleteAuxData(db, &p->pAuxData, pCtx->iOp, pOp->p1);
    pCtx->isError = 0;
    if( rc ) goto abort_due_to_error;
  }

  assert( (pOut->flags&MEM_Str)==0
       || pOut->enc==encoding
       || db->mallocFailed );
  assert( !sqlite3VdbeMemTooBig(pOut) );

  REGISTER_TRACE(pOp->p3, pOut);
  UPDATE_MAX_BLOBSIZE(pOut);
  break;
}

/* Opcode: ClrSubtype P1 * * * *
** Synopsis:  r[P1].subtype = 0
**
** Clear the subtype from register P1.
*/
case OP_ClrSubtype: {   /* in1 */
  pIn1 = &aMem[pOp->p1];
  pIn1->flags &= ~MEM_Subtype;
  break;
}

/* Opcode: FilterAdd P1 * P3 P4 *
** Synopsis: filter(P1) += key(P3@P4)
**
** Compute a hash on the P4 registers starting with r[P3] and
** add that hash to the bloom filter contained in r[P1].
*/
case OP_FilterAdd: {
  u64 h;

  assert( pOp->p1>0 && pOp->p1<=(p->nMem+1 - p->nCursor) );
  pIn1 = &aMem[pOp->p1];
  assert( pIn1->flags & MEM_Blob );
  assert( pIn1->n>0 );
  h = filterHash(aMem, pOp);
#ifdef SQLITE_DEBUG
  if( db->flags&SQLITE_VdbeTrace ){
    int ii;
    for(ii=pOp->p3; ii<pOp->p3+pOp->p4.i; ii++){
      registerTrace(ii, &aMem[ii]);
    }
    printf("hash: %llu modulo %d -> %u\n", h, pIn1->n, (int)(h%pIn1->n));
  }
#endif
  h %= (pIn1->n*8);
  pIn1->z[h/8] |= 1<<(h&7);
  break;
}

/* Opcode: Filter P1 P2 P3 P4 *
** Synopsis: if key(P3@P4) not in filter(P1) goto P2
**
** Compute a hash on the key contained in the P4 registers starting
** with r[P3].  Check to see if that hash is found in the
** bloom filter hosted by register P1.  If it is not present then
** maybe jump to P2.  Otherwise fall through.
**
** False negatives are harmless.  It is always safe to fall through,
** even if the value is in the bloom filter.  A false negative causes
** more CPU cycles to be used, but it should still yield the correct
** answer.  However, an incorrect answer may well arise from a
** false positive - if the jump is taken when it should fall through.
*/
case OP_Filter: {          /* jump */
  u64 h;

  assert( pOp->p1>0 && pOp->p1<=(p->nMem+1 - p->nCursor) );
  pIn1 = &aMem[pOp->p1];
  assert( (pIn1->flags & MEM_Blob)!=0 );
  assert( pIn1->n >= 1 );
  h = filterHash(aMem, pOp);
#ifdef SQLITE_DEBUG
  if( db->flags&SQLITE_VdbeTrace ){
    int ii;
    for(ii=pOp->p3; ii<pOp->p3+pOp->p4.i; ii++){
      registerTrace(ii, &aMem[ii]);
    }
    printf("hash: %llu modulo %d -> %u\n", h, pIn1->n, (int)(h%pIn1->n));
  }
#endif
  h %= (pIn1->n*8);
  if( (pIn1->z[h/8] & (1<<(h&7)))==0 ){
    VdbeBranchTaken(1, 2);
    p->aCounter[SQLITE_STMTSTATUS_FILTER_HIT]++;
    goto jump_to_p2;
  }else{
    p->aCounter[SQLITE_STMTSTATUS_FILTER_MISS]++;
    VdbeBranchTaken(0, 2);
  }
  break;
}

/* Opcode: Trace P1 P2 * P4 *
**
** Write P4 on the statement trace output if statement tracing is
** enabled.
**
** Operand P1 must be 0x7fffffff and P2 must positive.
*/
/* Opcode: Init P1 P2 P3 P4 *
** Synopsis: Start at P2
**
** Programs contain a single instance of this opcode as the very first
** opcode.
**
** If tracing is enabled (by the sqlite3_trace()) interface, then
** the UTF-8 string contained in P4 is emitted on the trace callback.
** Or if P4 is blank, use the string returned by sqlite3_sql().
**
** If P2 is not zero, jump to instruction P2.
**
** Increment the value of P1 so that OP_Once opcodes will jump the
** first time they are evaluated for this run.
**
** If P3 is not zero, then it is an address to jump to if an SQLITE_CORRUPT
** error is encountered.
*/
case OP_Trace:
case OP_Init: {          /* jump */
  int i;
#ifndef SQLITE_OMIT_TRACE
  char *zTrace;
#endif

  /* If the P4 argument is not NULL, then it must be an SQL comment string.
  ** The "--" string is broken up to prevent false-positives with srcck1.c.
  **
  ** This assert() provides evidence for:
  ** EVIDENCE-OF: R-50676-09860 The callback can compute the same text that
  ** would have been returned by the legacy sqlite3_trace() interface by
  ** using the X argument when X begins with "--" and invoking
  ** sqlite3_expanded_sql(P) otherwise.
  */
  assert( pOp->p4.z==0 || strncmp(pOp->p4.z, "-" "- ", 3)==0 );

  /* OP_Init is always instruction 0 */
  assert( pOp==p->aOp || pOp->opcode==OP_Trace );

#ifndef SQLITE_OMIT_TRACE
  if( (db->mTrace & (SQLITE_TRACE_STMT|SQLITE_TRACE_LEGACY))!=0
   && p->minWriteFileFormat!=254  /* tag-20220401a */
   && (zTrace = (pOp->p4.z ? pOp->p4.z : p->zSql))!=0
  ){
#ifndef SQLITE_OMIT_DEPRECATED
    if( db->mTrace & SQLITE_TRACE_LEGACY ){
      char *z = sqlite3VdbeExpandSql(p, zTrace);
      db->trace.xLegacy(db->pTraceArg, z);
      sqlite3_free(z);
    }else
#endif
    if( db->nVdbeExec>1 ){
      char *z = sqlite3MPrintf(db, "-- %s", zTrace);
      (void)db->trace.xV2(SQLITE_TRACE_STMT, db->pTraceArg, p, z);
      sqlite3DbFree(db, z);
    }else{
      (void)db->trace.xV2(SQLITE_TRACE_STMT, db->pTraceArg, p, zTrace);
    }
  }
#ifdef SQLITE_USE_FCNTL_TRACE
  zTrace = (pOp->p4.z ? pOp->p4.z : p->zSql);
  if( zTrace ){
    int j;
    for(j=0; j<db->nDb; j++){
      if( DbMaskTest(p->btreeMask, j)==0 ) continue;
      sqlite3_file_control(db, db->aDb[j].zDbSName, SQLITE_FCNTL_TRACE, zTrace);
    }
  }
#endif /* SQLITE_USE_FCNTL_TRACE */
#ifdef SQLITE_DEBUG
  if( (db->flags & SQLITE_SqlTrace)!=0
   && (zTrace = (pOp->p4.z ? pOp->p4.z : p->zSql))!=0
  ){
    sqlite3DebugPrintf("SQL-trace: %s\n", zTrace);
  }
#endif /* SQLITE_DEBUG */
#endif /* SQLITE_OMIT_TRACE */
  assert( pOp->p2>0 );
  if( pOp->p1>=sqlite3GlobalConfig.iOnceResetThreshold ){
    if( pOp->opcode==OP_Trace ) break;
    for(i=1; i<p->nOp; i++){
      if( p->aOp[i].opcode==OP_Once ) p->aOp[i].p1 = 0;
    }
    pOp->p1 = 0;
  }
  pOp->p1++;
  p->aCounter[SQLITE_STMTSTATUS_RUN]++;
  goto jump_to_p2;
}

#ifdef SQLITE_ENABLE_CURSOR_HINTS
/* Opcode: CursorHint P1 * * P4 *
**
** Provide a hint to cursor P1 that it only needs to return rows that
** satisfy the Expr in P4.  TK_REGISTER terms in the P4 expression refer
** to values currently held in registers.  TK_COLUMN terms in the P4
** expression refer to columns in the b-tree to which cursor P1 is pointing.
*/
case OP_CursorHint: {
  VdbeCursor *pC;

  assert( pOp->p1>=0 && pOp->p1<p->nCursor );
  assert( pOp->p4type==P4_EXPR );
  pC = p->apCsr[pOp->p1];
  if( pC ){
    assert( pC->eCurType==CURTYPE_BTREE );
    sqlite3BtreeCursorHint(pC->uc.pCursor, BTREE_HINT_RANGE,
                           pOp->p4.pExpr, aMem);
  }
  break;
}
#endif /* SQLITE_ENABLE_CURSOR_HINTS */

#ifdef SQLITE_DEBUG
/* Opcode:  Abortable   * * * * *
**
** Verify that an Abort can happen.  Assert if an Abort at this point
** might cause database corruption.  This opcode only appears in debugging
** builds.
**
** An Abort is safe if either there have been no writes, or if there is
** an active statement journal.
*/
case OP_Abortable: {
  sqlite3VdbeAssertAbortable(p);
  break;
}
#endif

#ifdef SQLITE_DEBUG
/* Opcode:  ReleaseReg   P1 P2 P3 * P5
** Synopsis: release r[P1@P2] mask P3
**
** Release registers from service.  Any content that was in the
** the registers is unreliable after this opcode completes.
**
** The registers released will be the P2 registers starting at P1,
** except if bit ii of P3 set, then do not release register P1+ii.
** In other words, P3 is a mask of registers to preserve.
**
** Releasing a register clears the Mem.pScopyFrom pointer.  That means
** that if the content of the released register was set using OP_SCopy,
** a change to the value of the source register for the OP_SCopy will no longer
** generate an assertion fault in sqlite3VdbeMemAboutToChange().
**
** If P5 is set, then all released registers have their type set
** to MEM_Undefined so that any subsequent attempt to read the released
** register (before it is reinitialized) will generate an assertion fault.
**
** P5 ought to be set on every call to this opcode.
** However, there are places in the code generator will release registers
** before their are used, under the (valid) assumption that the registers
** will not be reallocated for some other purpose before they are used and
** hence are safe to release.
**
** This opcode is only available in testing and debugging builds.  It is
** not generated for release builds.  The purpose of this opcode is to help
** validate the generated bytecode.  This opcode does not actually contribute
** to computing an answer.
*/
case OP_ReleaseReg: {
  Mem *pMem;
  int i;
  u32 constMask;
  assert( pOp->p1>0 );
  assert( pOp->p1+pOp->p2<=(p->nMem+1 - p->nCursor)+1 );
  pMem = &aMem[pOp->p1];
  constMask = pOp->p3;
  for(i=0; i<pOp->p2; i++, pMem++){
    if( i>=32 || (constMask & MASKBIT32(i))==0 ){
      pMem->pScopyFrom = 0;
      if( i<32 && pOp->p5 ) MemSetTypeFlag(pMem, MEM_Undefined);
    }
  }
  break;
}
#endif

/* Opcode: Noop * * * * *
**
** Do nothing.  This instruction is often useful as a jump
** destination.
*/
/*
** The magic Explain opcode are only inserted when explain==2 (which
** is to say when the EXPLAIN QUERY PLAN syntax is used.)
** This opcode records information from the optimizer.  It is the
** the same as a no-op.  This opcodesnever appears in a real VM program.
*/
default: {          /* This is really OP_Noop, OP_Explain */
  assert( pOp->opcode==OP_Noop || pOp->opcode==OP_Explain );

  break;
}

/*****************************************************************************
** The cases of the switch statement above this line should all be indented
** by 6 spaces.  But the left-most 6 spaces have been removed to improve the
** readability.  From this point on down, the normal indentation rules are
** restored.
*****************************************************************************/
    }

#if defined(VDBE_PROFILE)
    *pnCycle += sqlite3NProfileCnt ? sqlite3NProfileCnt : sqlite3Hwtime();
    pnCycle = 0;
#elif defined(SQLITE_ENABLE_STMT_SCANSTATUS)
    if( pnCycle ){
      *pnCycle += sqlite3Hwtime();
      pnCycle = 0;
    }
#endif

    /* The following code adds nothing to the actual functionality
    ** of the program.  It is only here for testing and debugging.
    ** On the other hand, it does burn CPU cycles every time through
    ** the evaluator loop.  So we can leave it out when NDEBUG is defined.
    */
#ifndef NDEBUG
    assert( pOp>=&aOp[-1] && pOp<&aOp[p->nOp-1] );

#ifdef SQLITE_DEBUG
    if( db->flags & SQLITE_VdbeTrace ){
      u8 opProperty = sqlite3OpcodeProperty[pOrigOp->opcode];
      if( rc!=0 ) printf("rc=%d\n",rc);
      if( opProperty & (OPFLG_OUT2) ){
        registerTrace(pOrigOp->p2, &aMem[pOrigOp->p2]);
      }
      if( opProperty & OPFLG_OUT3 ){
        registerTrace(pOrigOp->p3, &aMem[pOrigOp->p3]);
      }
      if( opProperty==0xff ){
        /* Never happens.  This code exists to avoid a harmless linkage
        ** warning about sqlite3VdbeRegisterDump() being defined but not
        ** used. */
        sqlite3VdbeRegisterDump(p);
      }
    }
#endif  /* SQLITE_DEBUG */
#endif  /* NDEBUG */
  }  /* The end of the for(;;) loop the loops through opcodes */

  /* If we reach this point, it means that execution is finished with
  ** an error of some kind.
  */
abort_due_to_error:
  if( db->mallocFailed ){
    rc = SQLITE_NOMEM_BKPT;
  }else if( rc==SQLITE_IOERR_CORRUPTFS ){
    rc = SQLITE_CORRUPT_BKPT;
  }
  assert( rc );
#ifdef SQLITE_DEBUG
  if( db->flags & SQLITE_VdbeTrace ){
    const char *zTrace = p->zSql;
    if( zTrace==0 ){
      if( aOp[0].opcode==OP_Trace ){
        zTrace = aOp[0].p4.z;
      }
      if( zTrace==0 ) zTrace = "???";
    }
    printf("ABORT-due-to-error (rc=%d): %s\n", rc, zTrace);
  }
#endif
  if( p->zErrMsg==0 && rc!=SQLITE_IOERR_NOMEM ){
    sqlite3VdbeError(p, "%s", sqlite3ErrStr(rc));
  }
  p->rc = rc;
  sqlite3SystemError(db, rc);
  testcase( sqlite3GlobalConfig.xLog!=0 );
  sqlite3_log(rc, "statement aborts at %d: [%s] %s",
                   (int)(pOp - aOp), p->zSql, p->zErrMsg);
  if( p->eVdbeState==VDBE_RUN_STATE ) sqlite3VdbeHalt(p);
  if( rc==SQLITE_IOERR_NOMEM ) sqlite3OomFault(db);
  if( rc==SQLITE_CORRUPT && db->autoCommit==0 ){
    db->flags |= SQLITE_CorruptRdOnly;
  }
  rc = SQLITE_ERROR;
  if( resetSchemaOnFault>0 ){
    sqlite3ResetOneSchema(db, resetSchemaOnFault-1);
  }

  /* This is the only way out of this procedure.  We have to
  ** release the mutexes on btrees that were acquired at the
  ** top. */
vdbe_return:
#if defined(VDBE_PROFILE)
  if( pnCycle ){
    *pnCycle += sqlite3NProfileCnt ? sqlite3NProfileCnt : sqlite3Hwtime();
    pnCycle = 0;
  }
#elif defined(SQLITE_ENABLE_STMT_SCANSTATUS)
  if( pnCycle ){
    *pnCycle += sqlite3Hwtime();
    pnCycle = 0;
  }
#endif

#ifndef SQLITE_OMIT_PROGRESS_CALLBACK
  while( nVmStep>=nProgressLimit && db->xProgress!=0 ){
    nProgressLimit += db->nProgressOps;
    if( db->xProgress(db->pProgressArg) ){
      nProgressLimit = LARGEST_UINT64;
      rc = SQLITE_INTERRUPT;
      goto abort_due_to_error;
    }
  }
#endif
  p->aCounter[SQLITE_STMTSTATUS_VM_STEP] += (int)nVmStep;
  if( DbMaskNonZero(p->lockMask) ){
    sqlite3VdbeLeave(p);
  }
  assert( rc!=SQLITE_OK || nExtraDelete==0
       || sqlite3_strlike("DELETE%",p->zSql,0)!=0
  );
  return rc;

  /* Jump to here if a string or blob larger than SQLITE_MAX_LENGTH
  ** is encountered.
  */
too_big:
  sqlite3VdbeError(p, "string or blob too big");
  rc = SQLITE_TOOBIG;
  goto abort_due_to_error;

  /* Jump to here if a malloc() fails.
  */
no_mem:
  sqlite3OomFault(db);
  sqlite3VdbeError(p, "out of memory");
  rc = SQLITE_NOMEM_BKPT;
  goto abort_due_to_error;

  /* Jump to here if the sqlite3_interrupt() API sets the interrupt
  ** flag.
  */
abort_due_to_interrupt:
  assert( AtomicLoad(&db->u1.isInterrupted) );
  rc = SQLITE_INTERRUPT;
  goto abort_due_to_error;
}<|MERGE_RESOLUTION|>--- conflicted
+++ resolved
@@ -4484,11 +4484,7 @@
     pCx = allocateCursor(p, pOp->p1, pOp->p2, CURTYPE_BTREE);
     if( pCx==0 ) goto no_mem;
     pCx->isEphemeral = 1;
-<<<<<<< HEAD
     rc = sqlite3BtreeOpen(db->pVfs, db->pWalMethods, 0, db, &pCx->ub.pBtx, 
-=======
-    rc = sqlite3BtreeOpen(db->pVfs, 0, db, &pCx->ub.pBtx,
->>>>>>> 995f96f8
                           BTREE_OMIT_JOURNAL | BTREE_SINGLE | pOp->p5,
                           vfsFlags);
     if( rc==SQLITE_OK ){
