/*
** 2001 September 15
**
** The author disclaims copyright to this source code.  In place of
** a legal notice, here is a blessing:
**
**    May you do good and not evil.
**    May you find forgiveness for yourself and forgive others.
**    May you share freely, never taking more than you give.
**
*************************************************************************
** Main file for the SQLite library.  The routines in this file
** implement the programmer interface to the library.  Routines in
** other files are for internal use by SQLite and should not be
** accessed by users of the library.
*/
#include "sqliteInt.h"

#ifdef SQLITE_ENABLE_FTS3
# include "fts3.h"
#endif
#ifdef SQLITE_ENABLE_RTREE
# include "rtree.h"
#endif
#if defined(SQLITE_ENABLE_ICU) || defined(SQLITE_ENABLE_ICU_COLLATIONS)
# include "sqliteicu.h"
#endif

/*
** This is an extension initializer that is a no-op and always
** succeeds, except that it fails if the fault-simulation is set
** to 500.
*/
static int sqlite3TestExtInit(sqlite3 *db){
  (void)db;
  return sqlite3FaultSim(500);
}


/*
** Forward declarations of external module initializer functions
** for modules that need them.
*/
#ifdef SQLITE_ENABLE_FTS5
int sqlite3Fts5Init(sqlite3*);
#endif
#ifdef SQLITE_ENABLE_STMTVTAB
int sqlite3StmtVtabInit(sqlite3*);
#endif

/*
** An array of pointers to extension initializer functions for
** built-in extensions.
*/
static int (*const sqlite3BuiltinExtensions[])(sqlite3*) = {
#ifdef SQLITE_ENABLE_FTS3
  sqlite3Fts3Init,
#endif
#ifdef SQLITE_ENABLE_FTS5
  sqlite3Fts5Init,
#endif
#if defined(SQLITE_ENABLE_ICU) || defined(SQLITE_ENABLE_ICU_COLLATIONS)
  sqlite3IcuInit,
#endif
#ifdef SQLITE_ENABLE_RTREE
  sqlite3RtreeInit,
#endif
#ifdef SQLITE_ENABLE_DBPAGE_VTAB
  sqlite3DbpageRegister,
#endif
#ifdef SQLITE_ENABLE_DBSTAT_VTAB
  sqlite3DbstatRegister,
#endif
  sqlite3TestExtInit,
#if !defined(SQLITE_OMIT_VIRTUALTABLE) && !defined(SQLITE_OMIT_JSON)
  sqlite3JsonTableFunctions,
#endif
#ifdef SQLITE_ENABLE_STMTVTAB
  sqlite3StmtVtabInit,
#endif
#ifdef SQLITE_ENABLE_BYTECODE_VTAB
  sqlite3VdbeBytecodeVtabInit,
#endif
};

#ifndef SQLITE_AMALGAMATION
/* IMPLEMENTATION-OF: R-46656-45156 The sqlite3_version[] string constant
** contains the text of SQLITE_VERSION macro.
*/
const char sqlite3_version[] = SQLITE_VERSION;
const char libsql_version[] = LIBSQL_VERSION;
#endif

/* IMPLEMENTATION-OF: R-53536-42575 The sqlite3_libversion() function returns
** a pointer to the to the sqlite3_version[] string constant.
*/
const char *sqlite3_libversion(void){ return sqlite3_version; }

const char *libsql_libversion(void){ return LIBSQL_VERSION; }

/* IMPLEMENTATION-OF: R-25063-23286 The sqlite3_sourceid() function returns a
** pointer to a string constant whose value is the same as the
** SQLITE_SOURCE_ID C preprocessor macro. Except if SQLite is built using
** an edited copy of the amalgamation, then the last four characters of
** the hash might be different from SQLITE_SOURCE_ID.
*/
const char *sqlite3_sourceid(void){ return SQLITE_SOURCE_ID; }

/* IMPLEMENTATION-OF: R-35210-63508 The sqlite3_libversion_number() function
** returns an integer equal to SQLITE_VERSION_NUMBER.
*/
int sqlite3_libversion_number(void){ return SQLITE_VERSION_NUMBER; }

/* IMPLEMENTATION-OF: R-20790-14025 The sqlite3_threadsafe() function returns
** zero if and only if SQLite was compiled with mutexing code omitted due to
** the SQLITE_THREADSAFE compile-time option being set to 0.
*/
int sqlite3_threadsafe(void){ return SQLITE_THREADSAFE; }

/*
** When compiling the test fixture or with debugging enabled (on Win32),
** this variable being set to non-zero will cause OSTRACE macros to emit
** extra diagnostic information.
*/
#ifdef SQLITE_HAVE_OS_TRACE
# ifndef SQLITE_DEBUG_OS_TRACE
#   define SQLITE_DEBUG_OS_TRACE 0
# endif
  int sqlite3OSTrace = SQLITE_DEBUG_OS_TRACE;
#endif

#if !defined(SQLITE_OMIT_TRACE) && defined(SQLITE_ENABLE_IOTRACE)
/*
** If the following function pointer is not NULL and if
** SQLITE_ENABLE_IOTRACE is enabled, then messages describing
** I/O active are written using this function.  These messages
** are intended for debugging activity only.
*/
SQLITE_API void (SQLITE_CDECL *sqlite3IoTrace)(const char*, ...) = 0;
#endif

/*
** If the following global variable points to a string which is the
** name of a directory, then that directory will be used to store
** temporary files.
**
** See also the "PRAGMA temp_store_directory" SQL command.
*/
char *sqlite3_temp_directory = 0;

/*
** If the following global variable points to a string which is the
** name of a directory, then that directory will be used to store
** all database files specified with a relative pathname.
**
** See also the "PRAGMA data_store_directory" SQL command.
*/
char *sqlite3_data_directory = 0;

/*
** Initialize SQLite. 
**
** This routine must be called to initialize the memory allocation,
** VFS, and mutex subsystems prior to doing any serious work with
** SQLite.  But as long as you do not compile with SQLITE_OMIT_AUTOINIT
** this routine will be called automatically by key routines such as
** sqlite3_open(). 
**
** This routine is a no-op except on its very first call for the process,
** or for the first call after a call to sqlite3_shutdown.
**
** The first thread to call this routine runs the initialization to
** completion.  If subsequent threads call this routine before the first
** thread has finished the initialization process, then the subsequent
** threads must block until the first thread finishes with the initialization.
**
** The first thread might call this routine recursively.  Recursive
** calls to this routine should not block, of course.  Otherwise the
** initialization process would never complete.
**
** Let X be the first thread to enter this routine.  Let Y be some other
** thread.  Then while the initial invocation of this routine by X is
** incomplete, it is required that:
**
**    *  Calls to this routine from Y must block until the outer-most
**       call by X completes.
**
**    *  Recursive calls to this routine from thread X return immediately
**       without blocking.
*/
int sqlite3_initialize(void){
  MUTEX_LOGIC( sqlite3_mutex *pMainMtx; )      /* The main static mutex */
  int rc;                                      /* Result code */
#ifdef SQLITE_EXTRA_INIT
  int bRunExtraInit = 0;                       /* Extra initialization needed */
#endif

#ifdef SQLITE_OMIT_WSD
  rc = sqlite3_wsd_init(4096, 24);
  if( rc!=SQLITE_OK ){
    return rc;
  }
#endif

  /* If the following assert() fails on some obscure processor/compiler
  ** combination, the work-around is to set the correct pointer
  ** size at compile-time using -DSQLITE_PTRSIZE=n compile-time option */
  assert( SQLITE_PTRSIZE==sizeof(char*) );

  /* If SQLite is already completely initialized, then this call
  ** to sqlite3_initialize() should be a no-op.  But the initialization
  ** must be complete.  So isInit must not be set until the very end
  ** of this routine.
  */
  if( sqlite3GlobalConfig.isInit ){
    sqlite3MemoryBarrier();
    return SQLITE_OK;
  }

  /* Make sure the mutex subsystem is initialized.  If unable to
  ** initialize the mutex subsystem, return early with the error.
  ** If the system is so sick that we are unable to allocate a mutex,
  ** there is not much SQLite is going to be able to do.
  **
  ** The mutex subsystem must take care of serializing its own
  ** initialization.
  */
  rc = sqlite3MutexInit();
  if( rc ) return rc;

  /* Initialize the malloc() system and the recursive pInitMutex mutex.
  ** This operation is protected by the STATIC_MAIN mutex.  Note that
  ** MutexAlloc() is called for a static mutex prior to initializing the
  ** malloc subsystem - this implies that the allocation of a static
  ** mutex must not require support from the malloc subsystem.
  */
  MUTEX_LOGIC( pMainMtx = sqlite3MutexAlloc(SQLITE_MUTEX_STATIC_MAIN); )
  sqlite3_mutex_enter(pMainMtx);
  sqlite3GlobalConfig.isMutexInit = 1;
  if( !sqlite3GlobalConfig.isMallocInit ){
    rc = sqlite3MallocInit();
  }
  if( rc==SQLITE_OK ){
    sqlite3GlobalConfig.isMallocInit = 1;
    if( !sqlite3GlobalConfig.pInitMutex ){
      sqlite3GlobalConfig.pInitMutex =
           sqlite3MutexAlloc(SQLITE_MUTEX_RECURSIVE);
      if( sqlite3GlobalConfig.bCoreMutex && !sqlite3GlobalConfig.pInitMutex ){
        rc = SQLITE_NOMEM_BKPT;
      }
    }
  }
  if( rc==SQLITE_OK ){
    sqlite3GlobalConfig.nRefInitMutex++;
  }
  sqlite3_mutex_leave(pMainMtx);

  /* If rc is not SQLITE_OK at this point, then either the malloc
  ** subsystem could not be initialized or the system failed to allocate
  ** the pInitMutex mutex. Return an error in either case.  */
  if( rc!=SQLITE_OK ){
    return rc;
  }

  /* Do the rest of the initialization under the recursive mutex so
  ** that we will be able to handle recursive calls into
  ** sqlite3_initialize().  The recursive calls normally come through
  ** sqlite3_os_init() when it invokes sqlite3_vfs_register(), but other
  ** recursive calls might also be possible.
  **
  ** IMPLEMENTATION-OF: R-00140-37445 SQLite automatically serializes calls
  ** to the xInit method, so the xInit method need not be threadsafe.
  **
  ** The following mutex is what serializes access to the appdef pcache xInit
  ** methods.  The sqlite3_pcache_methods.xInit() all is embedded in the
  ** call to sqlite3PcacheInitialize().
  */
  sqlite3_mutex_enter(sqlite3GlobalConfig.pInitMutex);
  if( sqlite3GlobalConfig.isInit==0 && sqlite3GlobalConfig.inProgress==0 ){
    sqlite3GlobalConfig.inProgress = 1;
#ifdef SQLITE_ENABLE_SQLLOG
    {
      extern void sqlite3_init_sqllog(void);
      sqlite3_init_sqllog();
    }
#endif
    memset(&sqlite3BuiltinFunctions, 0, sizeof(sqlite3BuiltinFunctions));
    sqlite3RegisterBuiltinFunctions();
    if( sqlite3GlobalConfig.isPCacheInit==0 ){
      rc = sqlite3PcacheInitialize();
    }
    if( rc==SQLITE_OK ){
      sqlite3GlobalConfig.isPCacheInit = 1;
      rc = sqlite3OsInit();
    }
#ifndef SQLITE_OMIT_DESERIALIZE
    if( rc==SQLITE_OK ){
      rc = sqlite3MemdbInit();
    }
#endif
    if( rc==SQLITE_OK ){
      sqlite3PCacheBufferSetup( sqlite3GlobalConfig.pPage,
          sqlite3GlobalConfig.szPage, sqlite3GlobalConfig.nPage);
      sqlite3MemoryBarrier();
      sqlite3GlobalConfig.isInit = 1;
#ifdef SQLITE_EXTRA_INIT
      bRunExtraInit = 1;
#endif
    }
    sqlite3GlobalConfig.inProgress = 0;
  }
  sqlite3_mutex_leave(sqlite3GlobalConfig.pInitMutex);

  /* Go back under the static mutex and clean up the recursive
  ** mutex to prevent a resource leak.
  */
  sqlite3_mutex_enter(pMainMtx);
  sqlite3GlobalConfig.nRefInitMutex--;
  if( sqlite3GlobalConfig.nRefInitMutex<=0 ){
    assert( sqlite3GlobalConfig.nRefInitMutex==0 );
    sqlite3_mutex_free(sqlite3GlobalConfig.pInitMutex);
    sqlite3GlobalConfig.pInitMutex = 0;
  }
  sqlite3_mutex_leave(pMainMtx);

  /* The following is just a sanity check to make sure SQLite has
  ** been compiled correctly.  It is important to run this code, but
  ** we don't want to run it too often and soak up CPU cycles for no
  ** reason.  So we run it once during initialization.
  */
#ifndef NDEBUG
#ifndef SQLITE_OMIT_FLOATING_POINT
  /* This section of code's only "output" is via assert() statements. */
  if( rc==SQLITE_OK ){
    u64 x = (((u64)1)<<63)-1;
    double y;
    assert(sizeof(x)==8);
    assert(sizeof(x)==sizeof(y));
    memcpy(&y, &x, 8);
    assert( sqlite3IsNaN(y) );
  }
#endif
#endif

  /* Do extra initialization steps requested by the SQLITE_EXTRA_INIT
  ** compile-time option.
  */
#ifdef SQLITE_EXTRA_INIT
  if( bRunExtraInit ){
    int SQLITE_EXTRA_INIT(const char*);
    rc = SQLITE_EXTRA_INIT(0);
  }
#endif

  return rc;
}

/*
** Undo the effects of sqlite3_initialize().  Must not be called while
** there are outstanding database connections or memory allocations or
** while any part of SQLite is otherwise in use in any thread.  This
** routine is not threadsafe.  But it is safe to invoke this routine
** on when SQLite is already shut down.  If SQLite is already shut down
** when this routine is invoked, then this routine is a harmless no-op.
*/
int sqlite3_shutdown(void){
#ifdef SQLITE_OMIT_WSD
  int rc = sqlite3_wsd_init(4096, 24);
  if( rc!=SQLITE_OK ){
    return rc;
  }
#endif

  if( sqlite3GlobalConfig.isInit ){
#ifdef SQLITE_EXTRA_SHUTDOWN
    void SQLITE_EXTRA_SHUTDOWN(void);
    SQLITE_EXTRA_SHUTDOWN();
#endif
    sqlite3_os_end();
    sqlite3_reset_auto_extension();
    sqlite3GlobalConfig.isInit = 0;
  }
  if( sqlite3GlobalConfig.isPCacheInit ){
    sqlite3PcacheShutdown();
    sqlite3GlobalConfig.isPCacheInit = 0;
  }
  if( sqlite3GlobalConfig.isMallocInit ){
    sqlite3MallocEnd();
    sqlite3GlobalConfig.isMallocInit = 0;

#ifndef SQLITE_OMIT_SHUTDOWN_DIRECTORIES
    /* The heap subsystem has now been shutdown and these values are supposed
    ** to be NULL or point to memory that was obtained from sqlite3_malloc(),
    ** which would rely on that heap subsystem; therefore, make sure these
    ** values cannot refer to heap memory that was just invalidated when the
    ** heap subsystem was shutdown.  This is only done if the current call to
    ** this function resulted in the heap subsystem actually being shutdown.
    */
    sqlite3_data_directory = 0;
    sqlite3_temp_directory = 0;
#endif
  }
  if( sqlite3GlobalConfig.isMutexInit ){
    sqlite3MutexEnd();
    sqlite3GlobalConfig.isMutexInit = 0;
  }

  return SQLITE_OK;
}

/*
** This API allows applications to modify the global configuration of
** the SQLite library at run-time.
**
** This routine should only be called when there are no outstanding
** database connections or memory allocations.  This routine is not
** threadsafe.  Failure to heed these warnings can lead to unpredictable
** behavior.
*/
int sqlite3_config(int op, ...){
  va_list ap;
  int rc = SQLITE_OK;

  /* sqlite3_config() normally returns SQLITE_MISUSE if it is invoked while
  ** the SQLite library is in use.  Except, a few selected opcodes
  ** are allowed.
  */
  if( sqlite3GlobalConfig.isInit ){
    static const u64 mAnytimeConfigOption = 0
       | MASKBIT64( SQLITE_CONFIG_LOG )
       | MASKBIT64( SQLITE_CONFIG_PCACHE_HDRSZ )
    ;
    if( op<0 || op>63 || (MASKBIT64(op) & mAnytimeConfigOption)==0 ){
      return SQLITE_MISUSE_BKPT;
    }
    testcase( op==SQLITE_CONFIG_LOG );
    testcase( op==SQLITE_CONFIG_PCACHE_HDRSZ );
  }

  va_start(ap, op);
  switch( op ){

    /* Mutex configuration options are only available in a threadsafe
    ** compile.
    */
#if defined(SQLITE_THREADSAFE) && SQLITE_THREADSAFE>0  /* IMP: R-54466-46756 */
    case SQLITE_CONFIG_SINGLETHREAD: {
      /* EVIDENCE-OF: R-02748-19096 This option sets the threading mode to
      ** Single-thread. */
      sqlite3GlobalConfig.bCoreMutex = 0;  /* Disable mutex on core */
      sqlite3GlobalConfig.bFullMutex = 0;  /* Disable mutex on connections */
      break;
    }
#endif
#if defined(SQLITE_THREADSAFE) && SQLITE_THREADSAFE>0 /* IMP: R-20520-54086 */
    case SQLITE_CONFIG_MULTITHREAD: {
      /* EVIDENCE-OF: R-14374-42468 This option sets the threading mode to
      ** Multi-thread. */
      sqlite3GlobalConfig.bCoreMutex = 1;  /* Enable mutex on core */
      sqlite3GlobalConfig.bFullMutex = 0;  /* Disable mutex on connections */
      break;
    }
#endif
#if defined(SQLITE_THREADSAFE) && SQLITE_THREADSAFE>0 /* IMP: R-59593-21810 */
    case SQLITE_CONFIG_SERIALIZED: {
      /* EVIDENCE-OF: R-41220-51800 This option sets the threading mode to
      ** Serialized. */
      sqlite3GlobalConfig.bCoreMutex = 1;  /* Enable mutex on core */
      sqlite3GlobalConfig.bFullMutex = 1;  /* Enable mutex on connections */
      break;
    }
#endif
#if defined(SQLITE_THREADSAFE) && SQLITE_THREADSAFE>0 /* IMP: R-63666-48755 */
    case SQLITE_CONFIG_MUTEX: {
      /* Specify an alternative mutex implementation */
      sqlite3GlobalConfig.mutex = *va_arg(ap, sqlite3_mutex_methods*);
      break;
    }
#endif
#if defined(SQLITE_THREADSAFE) && SQLITE_THREADSAFE>0 /* IMP: R-14450-37597 */
    case SQLITE_CONFIG_GETMUTEX: {
      /* Retrieve the current mutex implementation */
      *va_arg(ap, sqlite3_mutex_methods*) = sqlite3GlobalConfig.mutex;
      break;
    }
#endif

    case SQLITE_CONFIG_MALLOC: {
      /* EVIDENCE-OF: R-55594-21030 The SQLITE_CONFIG_MALLOC option takes a
      ** single argument which is a pointer to an instance of the
      ** sqlite3_mem_methods structure. The argument specifies alternative
      ** low-level memory allocation routines to be used in place of the memory
      ** allocation routines built into SQLite. */
      sqlite3GlobalConfig.m = *va_arg(ap, sqlite3_mem_methods*);
      break;
    }
    case SQLITE_CONFIG_GETMALLOC: {
      /* EVIDENCE-OF: R-51213-46414 The SQLITE_CONFIG_GETMALLOC option takes a
      ** single argument which is a pointer to an instance of the
      ** sqlite3_mem_methods structure. The sqlite3_mem_methods structure is
      ** filled with the currently defined memory allocation routines. */
      if( sqlite3GlobalConfig.m.xMalloc==0 ) sqlite3MemSetDefault();
      *va_arg(ap, sqlite3_mem_methods*) = sqlite3GlobalConfig.m;
      break;
    }
    case SQLITE_CONFIG_MEMSTATUS: {
      assert( !sqlite3GlobalConfig.isInit );  /* Cannot change at runtime */
      /* EVIDENCE-OF: R-61275-35157 The SQLITE_CONFIG_MEMSTATUS option takes
      ** single argument of type int, interpreted as a boolean, which enables
      ** or disables the collection of memory allocation statistics. */
      sqlite3GlobalConfig.bMemstat = va_arg(ap, int);
      break;
    }
    case SQLITE_CONFIG_SMALL_MALLOC: {
      sqlite3GlobalConfig.bSmallMalloc = va_arg(ap, int);
      break;
    }
    case SQLITE_CONFIG_PAGECACHE: {
      /* EVIDENCE-OF: R-18761-36601 There are three arguments to
      ** SQLITE_CONFIG_PAGECACHE: A pointer to 8-byte aligned memory (pMem),
      ** the size of each page cache line (sz), and the number of cache lines
      ** (N). */
      sqlite3GlobalConfig.pPage = va_arg(ap, void*);
      sqlite3GlobalConfig.szPage = va_arg(ap, int);
      sqlite3GlobalConfig.nPage = va_arg(ap, int);
      break;
    }
    case SQLITE_CONFIG_PCACHE_HDRSZ: {
      /* EVIDENCE-OF: R-39100-27317 The SQLITE_CONFIG_PCACHE_HDRSZ option takes
      ** a single parameter which is a pointer to an integer and writes into
      ** that integer the number of extra bytes per page required for each page
      ** in SQLITE_CONFIG_PAGECACHE. */
      *va_arg(ap, int*) =
          sqlite3HeaderSizeBtree() +
          sqlite3HeaderSizePcache() +
          sqlite3HeaderSizePcache1();
      break;
    }

    case SQLITE_CONFIG_PCACHE: {
      /* no-op */
      break;
    }
    case SQLITE_CONFIG_GETPCACHE: {
      /* now an error */
      rc = SQLITE_ERROR;
      break;
    }

    case SQLITE_CONFIG_PCACHE2: {
      /* EVIDENCE-OF: R-63325-48378 The SQLITE_CONFIG_PCACHE2 option takes a
      ** single argument which is a pointer to an sqlite3_pcache_methods2
      ** object. This object specifies the interface to a custom page cache
      ** implementation. */
      sqlite3GlobalConfig.pcache2 = *va_arg(ap, sqlite3_pcache_methods2*);
      break;
    }
    case SQLITE_CONFIG_GETPCACHE2: {
      /* EVIDENCE-OF: R-22035-46182 The SQLITE_CONFIG_GETPCACHE2 option takes a
      ** single argument which is a pointer to an sqlite3_pcache_methods2
      ** object. SQLite copies of the current page cache implementation into
      ** that object. */
      if( sqlite3GlobalConfig.pcache2.xInit==0 ){
        sqlite3PCacheSetDefault();
      }
      *va_arg(ap, sqlite3_pcache_methods2*) = sqlite3GlobalConfig.pcache2;
      break;
    }

/* EVIDENCE-OF: R-06626-12911 The SQLITE_CONFIG_HEAP option is only
** available if SQLite is compiled with either SQLITE_ENABLE_MEMSYS3 or
** SQLITE_ENABLE_MEMSYS5 and returns SQLITE_ERROR if invoked otherwise. */
#if defined(SQLITE_ENABLE_MEMSYS3) || defined(SQLITE_ENABLE_MEMSYS5)
    case SQLITE_CONFIG_HEAP: {
      /* EVIDENCE-OF: R-19854-42126 There are three arguments to
      ** SQLITE_CONFIG_HEAP: An 8-byte aligned pointer to the memory, the
      ** number of bytes in the memory buffer, and the minimum allocation size.
      */
      sqlite3GlobalConfig.pHeap = va_arg(ap, void*);
      sqlite3GlobalConfig.nHeap = va_arg(ap, int);
      sqlite3GlobalConfig.mnReq = va_arg(ap, int);

      if( sqlite3GlobalConfig.mnReq<1 ){
        sqlite3GlobalConfig.mnReq = 1;
      }else if( sqlite3GlobalConfig.mnReq>(1<<12) ){
        /* cap min request size at 2^12 */
        sqlite3GlobalConfig.mnReq = (1<<12);
      }

      if( sqlite3GlobalConfig.pHeap==0 ){
        /* EVIDENCE-OF: R-49920-60189 If the first pointer (the memory pointer)
        ** is NULL, then SQLite reverts to using its default memory allocator
        ** (the system malloc() implementation), undoing any prior invocation of
        ** SQLITE_CONFIG_MALLOC.
        **
        ** Setting sqlite3GlobalConfig.m to all zeros will cause malloc to
        ** revert to its default implementation when sqlite3_initialize() is run
        */
        memset(&sqlite3GlobalConfig.m, 0, sizeof(sqlite3GlobalConfig.m));
      }else{
        /* EVIDENCE-OF: R-61006-08918 If the memory pointer is not NULL then the
        ** alternative memory allocator is engaged to handle all of SQLites
        ** memory allocation needs. */
#ifdef SQLITE_ENABLE_MEMSYS3
        sqlite3GlobalConfig.m = *sqlite3MemGetMemsys3();
#endif
#ifdef SQLITE_ENABLE_MEMSYS5
        sqlite3GlobalConfig.m = *sqlite3MemGetMemsys5();
#endif
      }
      break;
    }
#endif

    case SQLITE_CONFIG_LOOKASIDE: {
      sqlite3GlobalConfig.szLookaside = va_arg(ap, int);
      sqlite3GlobalConfig.nLookaside = va_arg(ap, int);
      break;
    }
   
    /* Record a pointer to the logger function and its first argument.
    ** The default is NULL.  Logging is disabled if the function pointer is
    ** NULL.
    */
    case SQLITE_CONFIG_LOG: {
      /* MSVC is picky about pulling func ptrs from va lists.
      ** http://support.microsoft.com/kb/47961
      ** sqlite3GlobalConfig.xLog = va_arg(ap, void(*)(void*,int,const char*));
      */
      typedef void(*LOGFUNC_t)(void*,int,const char*);
      LOGFUNC_t xLog = va_arg(ap, LOGFUNC_t);
      void *pLogArg = va_arg(ap, void*);
      AtomicStore(&sqlite3GlobalConfig.xLog, xLog);
      AtomicStore(&sqlite3GlobalConfig.pLogArg, pLogArg);
      break;
    }

    /* EVIDENCE-OF: R-55548-33817 The compile-time setting for URI filenames
    ** can be changed at start-time using the
    ** sqlite3_config(SQLITE_CONFIG_URI,1) or
    ** sqlite3_config(SQLITE_CONFIG_URI,0) configuration calls.
    */
    case SQLITE_CONFIG_URI: {
      /* EVIDENCE-OF: R-25451-61125 The SQLITE_CONFIG_URI option takes a single
      ** argument of type int. If non-zero, then URI handling is globally
      ** enabled. If the parameter is zero, then URI handling is globally
      ** disabled. */
      int bOpenUri = va_arg(ap, int);
      AtomicStore(&sqlite3GlobalConfig.bOpenUri, bOpenUri);
      break;
    }

    case SQLITE_CONFIG_COVERING_INDEX_SCAN: {
      /* EVIDENCE-OF: R-36592-02772 The SQLITE_CONFIG_COVERING_INDEX_SCAN
      ** option takes a single integer argument which is interpreted as a
      ** boolean in order to enable or disable the use of covering indices for
      ** full table scans in the query optimizer. */
      sqlite3GlobalConfig.bUseCis = va_arg(ap, int);
      break;
    }

#ifdef SQLITE_ENABLE_SQLLOG
    case SQLITE_CONFIG_SQLLOG: {
      typedef void(*SQLLOGFUNC_t)(void*, sqlite3*, const char*, int);
      sqlite3GlobalConfig.xSqllog = va_arg(ap, SQLLOGFUNC_t);
      sqlite3GlobalConfig.pSqllogArg = va_arg(ap, void *);
      break;
    }
#endif

    case SQLITE_CONFIG_MMAP_SIZE: {
      /* EVIDENCE-OF: R-58063-38258 SQLITE_CONFIG_MMAP_SIZE takes two 64-bit
      ** integer (sqlite3_int64) values that are the default mmap size limit
      ** (the default setting for PRAGMA mmap_size) and the maximum allowed
      ** mmap size limit. */
      sqlite3_int64 szMmap = va_arg(ap, sqlite3_int64);
      sqlite3_int64 mxMmap = va_arg(ap, sqlite3_int64);
      /* EVIDENCE-OF: R-53367-43190 If either argument to this option is
      ** negative, then that argument is changed to its compile-time default.
      **
      ** EVIDENCE-OF: R-34993-45031 The maximum allowed mmap size will be
      ** silently truncated if necessary so that it does not exceed the
      ** compile-time maximum mmap size set by the SQLITE_MAX_MMAP_SIZE
      ** compile-time option.
      */
      if( mxMmap<0 || mxMmap>SQLITE_MAX_MMAP_SIZE ){
        mxMmap = SQLITE_MAX_MMAP_SIZE;
      }
      if( szMmap<0 ) szMmap = SQLITE_DEFAULT_MMAP_SIZE;
      if( szMmap>mxMmap) szMmap = mxMmap;
      sqlite3GlobalConfig.mxMmap = mxMmap;
      sqlite3GlobalConfig.szMmap = szMmap;
      break;
    }

#if SQLITE_OS_WIN && defined(SQLITE_WIN32_MALLOC) /* IMP: R-04780-55815 */
    case SQLITE_CONFIG_WIN32_HEAPSIZE: {
      /* EVIDENCE-OF: R-34926-03360 SQLITE_CONFIG_WIN32_HEAPSIZE takes a 32-bit
      ** unsigned integer value that specifies the maximum size of the created
      ** heap. */
      sqlite3GlobalConfig.nHeap = va_arg(ap, int);
      break;
    }
#endif

    case SQLITE_CONFIG_PMASZ: {
      sqlite3GlobalConfig.szPma = va_arg(ap, unsigned int);
      break;
    }

    case SQLITE_CONFIG_STMTJRNL_SPILL: {
      sqlite3GlobalConfig.nStmtSpill = va_arg(ap, int);
      break;
    }

#ifdef SQLITE_ENABLE_SORTER_REFERENCES
    case SQLITE_CONFIG_SORTERREF_SIZE: {
      int iVal = va_arg(ap, int);
      if( iVal<0 ){
        iVal = SQLITE_DEFAULT_SORTERREF_SIZE;
      }
      sqlite3GlobalConfig.szSorterRef = (u32)iVal;
      break;
    }
#endif /* SQLITE_ENABLE_SORTER_REFERENCES */

#ifndef SQLITE_OMIT_DESERIALIZE
    case SQLITE_CONFIG_MEMDB_MAXSIZE: {
      sqlite3GlobalConfig.mxMemdbSize = va_arg(ap, sqlite3_int64);
      break;
    }
#endif /* SQLITE_OMIT_DESERIALIZE */

    default: {
      rc = SQLITE_ERROR;
      break;
    }
  }
  va_end(ap);
  return rc;
}

/*
** Set up the lookaside buffers for a database connection.
** Return SQLITE_OK on success. 
** If lookaside is already active, return SQLITE_BUSY.
**
** The sz parameter is the number of bytes in each lookaside slot.
** The cnt parameter is the number of slots.  If pStart is NULL the
** space for the lookaside memory is obtained from sqlite3_malloc().
** If pStart is not NULL then it is sz*cnt bytes of memory to use for
** the lookaside memory.
*/
static int setupLookaside(sqlite3 *db, void *pBuf, int sz, int cnt){
#ifndef SQLITE_OMIT_LOOKASIDE
  void *pStart;
  sqlite3_int64 szAlloc = sz*(sqlite3_int64)cnt;
  int nBig;   /* Number of full-size slots */
  int nSm;    /* Number smaller LOOKASIDE_SMALL-byte slots */
 
  if( sqlite3LookasideUsed(db,0)>0 ){
    return SQLITE_BUSY;
  }
  /* Free any existing lookaside buffer for this handle before
  ** allocating a new one so we don't have to have space for
  ** both at the same time.
  */
  if( db->lookaside.bMalloced ){
    sqlite3_free(db->lookaside.pStart);
  }
  /* The size of a lookaside slot after ROUNDDOWN8 needs to be larger
  ** than a pointer to be useful.
  */
  sz = ROUNDDOWN8(sz);  /* IMP: R-33038-09382 */
  if( sz<=(int)sizeof(LookasideSlot*) ) sz = 0;
  if( cnt<0 ) cnt = 0;
  if( sz==0 || cnt==0 ){
    sz = 0;
    pStart = 0;
  }else if( pBuf==0 ){
    sqlite3BeginBenignMalloc();
    pStart = sqlite3Malloc( szAlloc );  /* IMP: R-61949-35727 */
    sqlite3EndBenignMalloc();
    if( pStart ) szAlloc = sqlite3MallocSize(pStart);
  }else{
    pStart = pBuf;
  }
#ifndef SQLITE_OMIT_TWOSIZE_LOOKASIDE
  if( sz>=LOOKASIDE_SMALL*3 ){
    nBig = szAlloc/(3*LOOKASIDE_SMALL+sz);
    nSm = (szAlloc - sz*nBig)/LOOKASIDE_SMALL;
  }else if( sz>=LOOKASIDE_SMALL*2 ){
    nBig = szAlloc/(LOOKASIDE_SMALL+sz);
    nSm = (szAlloc - sz*nBig)/LOOKASIDE_SMALL;
  }else
#endif /* SQLITE_OMIT_TWOSIZE_LOOKASIDE */
  if( sz>0 ){
    nBig = szAlloc/sz;
    nSm = 0;
  }else{
    nBig = nSm = 0;
  }
  db->lookaside.pStart = pStart;
  db->lookaside.pInit = 0;
  db->lookaside.pFree = 0;
  db->lookaside.sz = (u16)sz;
  db->lookaside.szTrue = (u16)sz;
  if( pStart ){
    int i;
    LookasideSlot *p;
    assert( sz > (int)sizeof(LookasideSlot*) );
    p = (LookasideSlot*)pStart;
    for(i=0; i<nBig; i++){
      p->pNext = db->lookaside.pInit;
      db->lookaside.pInit = p;
      p = (LookasideSlot*)&((u8*)p)[sz];
    }
#ifndef SQLITE_OMIT_TWOSIZE_LOOKASIDE
    db->lookaside.pSmallInit = 0;
    db->lookaside.pSmallFree = 0;
    db->lookaside.pMiddle = p;
    for(i=0; i<nSm; i++){
      p->pNext = db->lookaside.pSmallInit;
      db->lookaside.pSmallInit = p;
      p = (LookasideSlot*)&((u8*)p)[LOOKASIDE_SMALL];
    }
#endif /* SQLITE_OMIT_TWOSIZE_LOOKASIDE */
    assert( ((uptr)p)<=szAlloc + (uptr)pStart );
    db->lookaside.pEnd = p;
    db->lookaside.bDisable = 0;
    db->lookaside.bMalloced = pBuf==0 ?1:0;
    db->lookaside.nSlot = nBig+nSm;
  }else{
    db->lookaside.pStart = 0;
#ifndef SQLITE_OMIT_TWOSIZE_LOOKASIDE
    db->lookaside.pSmallInit = 0;
    db->lookaside.pSmallFree = 0;
    db->lookaside.pMiddle = 0;
#endif /* SQLITE_OMIT_TWOSIZE_LOOKASIDE */
    db->lookaside.pEnd = 0;
    db->lookaside.bDisable = 1;
    db->lookaside.sz = 0;
    db->lookaside.bMalloced = 0;
    db->lookaside.nSlot = 0;
  }
  db->lookaside.pTrueEnd = db->lookaside.pEnd;
  assert( sqlite3LookasideUsed(db,0)==0 );
#endif /* SQLITE_OMIT_LOOKASIDE */
  return SQLITE_OK;
}

/*
** Return the mutex associated with a database connection.
*/
sqlite3_mutex *sqlite3_db_mutex(sqlite3 *db){
#ifdef SQLITE_ENABLE_API_ARMOR
  if( !sqlite3SafetyCheckOk(db) ){
    (void)SQLITE_MISUSE_BKPT;
    return 0;
  }
#endif
  return db->mutex;
}

/*
** Free up as much memory as we can from the given database
** connection.
*/
int sqlite3_db_release_memory(sqlite3 *db){
  int i;

#ifdef SQLITE_ENABLE_API_ARMOR
  if( !sqlite3SafetyCheckOk(db) ) return SQLITE_MISUSE_BKPT;
#endif
  sqlite3_mutex_enter(db->mutex);
  sqlite3BtreeEnterAll(db);
  for(i=0; i<db->nDb; i++){
    Btree *pBt = db->aDb[i].pBt;
    if( pBt ){
      Pager *pPager = sqlite3BtreePager(pBt);
      sqlite3PagerShrink(pPager);
    }
  }
  sqlite3BtreeLeaveAll(db);
  sqlite3_mutex_leave(db->mutex);
  return SQLITE_OK;
}

/*
** Flush any dirty pages in the pager-cache for any attached database
** to disk.
*/
int sqlite3_db_cacheflush(sqlite3 *db){
  int i;
  int rc = SQLITE_OK;
  int bSeenBusy = 0;

#ifdef SQLITE_ENABLE_API_ARMOR
  if( !sqlite3SafetyCheckOk(db) ) return SQLITE_MISUSE_BKPT;
#endif
  sqlite3_mutex_enter(db->mutex);
  sqlite3BtreeEnterAll(db);
  for(i=0; rc==SQLITE_OK && i<db->nDb; i++){
    Btree *pBt = db->aDb[i].pBt;
    if( pBt && sqlite3BtreeTxnState(pBt)==SQLITE_TXN_WRITE ){
      Pager *pPager = sqlite3BtreePager(pBt);
      rc = sqlite3PagerFlush(pPager);
      if( rc==SQLITE_BUSY ){
        bSeenBusy = 1;
        rc = SQLITE_OK;
      }
    }
  }
  sqlite3BtreeLeaveAll(db);
  sqlite3_mutex_leave(db->mutex);
  return ((rc==SQLITE_OK && bSeenBusy) ? SQLITE_BUSY : rc);
}

/*
** Configuration settings for an individual database connection
*/
int sqlite3_db_config(sqlite3 *db, int op, ...){
  va_list ap;
  int rc;
  sqlite3_mutex_enter(db->mutex);
  va_start(ap, op);
  switch( op ){
    case SQLITE_DBCONFIG_MAINDBNAME: {
      /* IMP: R-06824-28531 */
      /* IMP: R-36257-52125 */
      db->aDb[0].zDbSName = va_arg(ap,char*);
      rc = SQLITE_OK;
      break;
    }
    case SQLITE_DBCONFIG_LOOKASIDE: {
      void *pBuf = va_arg(ap, void*); /* IMP: R-26835-10964 */
      int sz = va_arg(ap, int);       /* IMP: R-47871-25994 */
      int cnt = va_arg(ap, int);      /* IMP: R-04460-53386 */
      rc = setupLookaside(db, pBuf, sz, cnt);
      break;
    }
    default: {
      static const struct {
        int op;      /* The opcode */
        u32 mask;    /* Mask of the bit in sqlite3.flags to set/clear */
      } aFlagOp[] = {
        { SQLITE_DBCONFIG_ENABLE_FKEY,           SQLITE_ForeignKeys    },
        { SQLITE_DBCONFIG_ENABLE_TRIGGER,        SQLITE_EnableTrigger  },
        { SQLITE_DBCONFIG_ENABLE_VIEW,           SQLITE_EnableView     },
        { SQLITE_DBCONFIG_ENABLE_FTS3_TOKENIZER, SQLITE_Fts3Tokenizer  },
        { SQLITE_DBCONFIG_ENABLE_LOAD_EXTENSION, SQLITE_LoadExtension  },
        { SQLITE_DBCONFIG_NO_CKPT_ON_CLOSE,      SQLITE_NoCkptOnClose  },
        { SQLITE_DBCONFIG_ENABLE_QPSG,           SQLITE_EnableQPSG     },
        { SQLITE_DBCONFIG_TRIGGER_EQP,           SQLITE_TriggerEQP     },
        { SQLITE_DBCONFIG_RESET_DATABASE,        SQLITE_ResetDatabase  },
        { SQLITE_DBCONFIG_DEFENSIVE,             SQLITE_Defensive      },
        { SQLITE_DBCONFIG_WRITABLE_SCHEMA,       SQLITE_WriteSchema|
                                                 SQLITE_NoSchemaError  },
        { SQLITE_DBCONFIG_LEGACY_ALTER_TABLE,    SQLITE_LegacyAlter    },
        { SQLITE_DBCONFIG_DQS_DDL,               SQLITE_DqsDDL         },
        { SQLITE_DBCONFIG_DQS_DML,               SQLITE_DqsDML         },
        { SQLITE_DBCONFIG_LEGACY_FILE_FORMAT,    SQLITE_LegacyFileFmt  },
        { SQLITE_DBCONFIG_TRUSTED_SCHEMA,        SQLITE_TrustedSchema  },
        { SQLITE_DBCONFIG_STMT_SCANSTATUS,       SQLITE_StmtScanStatus },
        { SQLITE_DBCONFIG_REVERSE_SCANORDER,     SQLITE_ReverseOrder   },
      };
      unsigned int i;
      rc = SQLITE_ERROR; /* IMP: R-42790-23372 */
      for(i=0; i<ArraySize(aFlagOp); i++){
        if( aFlagOp[i].op==op ){
          int onoff = va_arg(ap, int);
          int *pRes = va_arg(ap, int*);
          u64 oldFlags = db->flags;
          if( onoff>0 ){
            db->flags |= aFlagOp[i].mask;
          }else if( onoff==0 ){
            db->flags &= ~(u64)aFlagOp[i].mask;
          }
          if( oldFlags!=db->flags ){
            sqlite3ExpirePreparedStatements(db, 0);
          }
          if( pRes ){
            *pRes = (db->flags & aFlagOp[i].mask)!=0;
          }
          rc = SQLITE_OK;
          break;
        }
      }
      break;
    }
  }
  va_end(ap);
  sqlite3_mutex_leave(db->mutex);
  return rc;
}

/*
** This is the default collating function named "BINARY" which is always
** available.
*/
static int binCollFunc(
  void *NotUsed,
  int nKey1, const void *pKey1,
  int nKey2, const void *pKey2
){
  int rc, n;
  UNUSED_PARAMETER(NotUsed);
  n = nKey1<nKey2 ? nKey1 : nKey2;
  /* EVIDENCE-OF: R-65033-28449 The built-in BINARY collation compares
  ** strings byte by byte using the memcmp() function from the standard C
  ** library. */
  assert( pKey1 && pKey2 );
  rc = memcmp(pKey1, pKey2, n);
  if( rc==0 ){
    rc = nKey1 - nKey2;
  }
  return rc;
}

/*
** This is the collating function named "RTRIM" which is always
** available.  Ignore trailing spaces.
*/
static int rtrimCollFunc(
  void *pUser,
  int nKey1, const void *pKey1,
  int nKey2, const void *pKey2
){
  const u8 *pK1 = (const u8*)pKey1;
  const u8 *pK2 = (const u8*)pKey2;
  while( nKey1 && pK1[nKey1-1]==' ' ) nKey1--;
  while( nKey2 && pK2[nKey2-1]==' ' ) nKey2--;
  return binCollFunc(pUser, nKey1, pKey1, nKey2, pKey2);
}

/*
** Return true if CollSeq is the default built-in BINARY.
*/
int sqlite3IsBinary(const CollSeq *p){
  assert( p==0 || p->xCmp!=binCollFunc || strcmp(p->zName,"BINARY")==0 );
  return p==0 || p->xCmp==binCollFunc;
}

/*
** Another built-in collating sequence: NOCASE.
**
** This collating sequence is intended to be used for "case independent
** comparison". SQLite's knowledge of upper and lower case equivalents
** extends only to the 26 characters used in the English language.
**
** At the moment there is only a UTF-8 implementation.
*/
static int nocaseCollatingFunc(
  void *NotUsed,
  int nKey1, const void *pKey1,
  int nKey2, const void *pKey2
){
  int r = sqlite3StrNICmp(
      (const char *)pKey1, (const char *)pKey2, (nKey1<nKey2)?nKey1:nKey2);
  UNUSED_PARAMETER(NotUsed);
  if( 0==r ){
    r = nKey1-nKey2;
  }
  return r;
}

/*
** Return the ROWID of the most recent insert
*/
sqlite_int64 sqlite3_last_insert_rowid(sqlite3 *db){
#ifdef SQLITE_ENABLE_API_ARMOR
  if( !sqlite3SafetyCheckOk(db) ){
    (void)SQLITE_MISUSE_BKPT;
    return 0;
  }
#endif
  return db->lastRowid;
}

/*
** Set the value returned by the sqlite3_last_insert_rowid() API function.
*/
void sqlite3_set_last_insert_rowid(sqlite3 *db, sqlite3_int64 iRowid){
#ifdef SQLITE_ENABLE_API_ARMOR
  if( !sqlite3SafetyCheckOk(db) ){
    (void)SQLITE_MISUSE_BKPT;
    return;
  }
#endif
  sqlite3_mutex_enter(db->mutex);
  db->lastRowid = iRowid;
  sqlite3_mutex_leave(db->mutex);
}

/*
** Return the number of changes in the most recent call to sqlite3_exec().
*/
sqlite3_int64 sqlite3_changes64(sqlite3 *db){
#ifdef SQLITE_ENABLE_API_ARMOR
  if( !sqlite3SafetyCheckOk(db) ){
    (void)SQLITE_MISUSE_BKPT;
    return 0;
  }
#endif
  return db->nChange;
}
int sqlite3_changes(sqlite3 *db){
  return (int)sqlite3_changes64(db);
}

/*
** Return the number of changes since the database handle was opened.
*/
sqlite3_int64 sqlite3_total_changes64(sqlite3 *db){
#ifdef SQLITE_ENABLE_API_ARMOR
  if( !sqlite3SafetyCheckOk(db) ){
    (void)SQLITE_MISUSE_BKPT;
    return 0;
  }
#endif
  return db->nTotalChange;
}
int sqlite3_total_changes(sqlite3 *db){
  return (int)sqlite3_total_changes64(db);
}

/*
** Close all open savepoints. This function only manipulates fields of the
** database handle object, it does not close any savepoints that may be open
** at the b-tree/pager level.
*/
void sqlite3CloseSavepoints(sqlite3 *db){
  while( db->pSavepoint ){
    Savepoint *pTmp = db->pSavepoint;
    db->pSavepoint = pTmp->pNext;
    sqlite3DbFree(db, pTmp);
  }
  db->nSavepoint = 0;
  db->nStatement = 0;
  db->isTransactionSavepoint = 0;
}

/*
** Invoke the destructor function associated with FuncDef p, if any. Except,
** if this is not the last copy of the function, do not invoke it. Multiple
** copies of a single function are created when create_function() is called
** with SQLITE_ANY as the encoding.
*/
void functionDestroy(sqlite3 *db, FuncDef *p){
  FuncDestructor *pDestructor;
  assert( (p->funcFlags & SQLITE_FUNC_BUILTIN)==0 );
  pDestructor = p->u.pDestructor;
  if( pDestructor ){
    pDestructor->nRef--;
    if( pDestructor->nRef==0 ){
      pDestructor->xDestroy(pDestructor->pUserData);
      sqlite3DbFree(db, pDestructor);
    }
  }
}

/*
** Disconnect all sqlite3_vtab objects that belong to database connection
** db. This is called when db is being closed.
*/
static void disconnectAllVtab(sqlite3 *db){
#ifndef SQLITE_OMIT_VIRTUALTABLE
  int i;
  HashElem *p;
  sqlite3BtreeEnterAll(db);
  for(i=0; i<db->nDb; i++){
    Schema *pSchema = db->aDb[i].pSchema;
    if( pSchema ){
      for(p=sqliteHashFirst(&pSchema->tblHash); p; p=sqliteHashNext(p)){
        Table *pTab = (Table *)sqliteHashData(p);
        if( IsVirtual(pTab) ) sqlite3VtabDisconnect(db, pTab);
      }
    }
  }
  for(p=sqliteHashFirst(&db->aModule); p; p=sqliteHashNext(p)){
    Module *pMod = (Module *)sqliteHashData(p);
    if( pMod->pEpoTab ){
      sqlite3VtabDisconnect(db, pMod->pEpoTab);
    }
  }
  sqlite3VtabUnlockList(db);
  sqlite3BtreeLeaveAll(db);
#else
  UNUSED_PARAMETER(db);
#endif
}

/*
** Return TRUE if database connection db has unfinalized prepared
** statements or unfinished sqlite3_backup objects. 
*/
static int connectionIsBusy(sqlite3 *db){
  int j;
  assert( sqlite3_mutex_held(db->mutex) );
  if( db->pVdbe ) return 1;
  for(j=0; j<db->nDb; j++){
    Btree *pBt = db->aDb[j].pBt;
    if( pBt && sqlite3BtreeIsInBackup(pBt) ) return 1;
  }
  return 0;
}

/*
** Close an existing SQLite database
*/
static int sqlite3Close(sqlite3 *db, int forceZombie){
  if( !db ){
    /* EVIDENCE-OF: R-63257-11740 Calling sqlite3_close() or
    ** sqlite3_close_v2() with a NULL pointer argument is a harmless no-op. */
    return SQLITE_OK;
  }
  if( !sqlite3SafetyCheckSickOrOk(db) ){
    return SQLITE_MISUSE_BKPT;
  }
  sqlite3_mutex_enter(db->mutex);
  if( db->mTrace & SQLITE_TRACE_CLOSE ){
    db->trace.xV2(SQLITE_TRACE_CLOSE, db->pTraceArg, db, 0);
  }

  if (db->xCloseCallback) {
    db->xCloseCallback(db->pCloseArg, db);
  }

  /* Force xDisconnect calls on all virtual tables */
  disconnectAllVtab(db);

  /* If a transaction is open, the disconnectAllVtab() call above
  ** will not have called the xDisconnect() method on any virtual
  ** tables in the db->aVTrans[] array. The following sqlite3VtabRollback()
  ** call will do so. We need to do this before the check for active
  ** SQL statements below, as the v-table implementation may be storing
  ** some prepared statements internally.
  */
  sqlite3VtabRollback(db);

  /* Legacy behavior (sqlite3_close() behavior) is to return
  ** SQLITE_BUSY if the connection can not be closed immediately.
  */
  if( !forceZombie && connectionIsBusy(db) ){
    sqlite3ErrorWithMsg(db, SQLITE_BUSY, "unable to close due to unfinalized "
       "statements or unfinished backups");
    sqlite3_mutex_leave(db->mutex);
    return SQLITE_BUSY;
  }

#ifdef SQLITE_ENABLE_SQLLOG
  if( sqlite3GlobalConfig.xSqllog ){
    /* Closing the handle. Fourth parameter is passed the value 2. */
    sqlite3GlobalConfig.xSqllog(sqlite3GlobalConfig.pSqllogArg, db, 0, 2);
  }
#endif

  /* Convert the connection into a zombie and then close it.
  */
  db->eOpenState = SQLITE_STATE_ZOMBIE;
#ifdef LIBSQL_ENABLE_WASM_RUNTIME
  if (db->wasm.engine) {
    libsql_wasm_engine_free(db->wasm.engine);
  }
#endif
  sqlite3LeaveMutexAndCloseZombie(db);
  return SQLITE_OK;
}

/*
** Return the transaction state for a single databse, or the maximum
** transaction state over all attached databases if zSchema is null.
*/
int sqlite3_txn_state(sqlite3 *db, const char *zSchema){
  int iDb, nDb;
  int iTxn = -1;
#ifdef SQLITE_ENABLE_API_ARMOR
  if( !sqlite3SafetyCheckOk(db) ){
    (void)SQLITE_MISUSE_BKPT;
    return -1;
  }
#endif
  sqlite3_mutex_enter(db->mutex);
  if( zSchema ){
    nDb = iDb = sqlite3FindDbName(db, zSchema);
    if( iDb<0 ) nDb--;
  }else{
    iDb = 0;
    nDb = db->nDb-1;
  }
  for(; iDb<=nDb; iDb++){
    Btree *pBt = db->aDb[iDb].pBt;
    int x = pBt!=0 ? sqlite3BtreeTxnState(pBt) : SQLITE_TXN_NONE;
    if( x>iTxn ) iTxn = x;
  }
  sqlite3_mutex_leave(db->mutex);
  return iTxn;
}

/*
** Two variations on the public interface for closing a database
** connection. The sqlite3_close() version returns SQLITE_BUSY and
** leaves the connection open if there are unfinalized prepared
** statements or unfinished sqlite3_backups.  The sqlite3_close_v2()
** version forces the connection to become a zombie if there are
** unclosed resources, and arranges for deallocation when the last
** prepare statement or sqlite3_backup closes.
*/
int sqlite3_close(sqlite3 *db){ return sqlite3Close(db,0); }
int sqlite3_close_v2(sqlite3 *db){ return sqlite3Close(db,1); }


/*
** Close the mutex on database connection db.
**
** Furthermore, if database connection db is a zombie (meaning that there
** has been a prior call to sqlite3_close(db) or sqlite3_close_v2(db)) and
** every sqlite3_stmt has now been finalized and every sqlite3_backup has
** finished, then free all resources.
*/
void sqlite3LeaveMutexAndCloseZombie(sqlite3 *db){
  HashElem *i;                    /* Hash table iterator */
  int j;

  /* If there are outstanding sqlite3_stmt or sqlite3_backup objects
  ** or if the connection has not yet been closed by sqlite3_close_v2(),
  ** then just leave the mutex and return.
  */
  if( db->eOpenState!=SQLITE_STATE_ZOMBIE || connectionIsBusy(db) ){
    sqlite3_mutex_leave(db->mutex);
    return;
  }

  /* If we reach this point, it means that the database connection has
  ** closed all sqlite3_stmt and sqlite3_backup objects and has been
  ** passed to sqlite3_close (meaning that it is a zombie).  Therefore,
  ** go ahead and free all resources.
  */

  /* If a transaction is open, roll it back. This also ensures that if
  ** any database schemas have been modified by an uncommitted transaction
  ** they are reset. And that the required b-tree mutex is held to make
  ** the pager rollback and schema reset an atomic operation. */
  sqlite3RollbackAll(db, SQLITE_OK);

  /* Free any outstanding Savepoint structures. */
  sqlite3CloseSavepoints(db);

  /* Close all database connections */
  for(j=0; j<db->nDb; j++){
    struct Db *pDb = &db->aDb[j];
    if( pDb->pBt ){
      sqlite3BtreeClose(pDb->pBt);
      pDb->pBt = 0;
      if( j!=1 ){
        pDb->pSchema = 0;
      }
    }
  }
  /* Clear the TEMP schema separately and last */
  if( db->aDb[1].pSchema ){
    sqlite3SchemaClear(db->aDb[1].pSchema);
  }
  sqlite3VtabUnlockList(db);

  /* Free up the array of auxiliary databases */
  sqlite3CollapseDatabaseArray(db);
  assert( db->nDb<=2 );
  assert( db->aDb==db->aDbStatic );

  /* Tell the code in notify.c that the connection no longer holds any
  ** locks and does not require any further unlock-notify callbacks.
  */
  sqlite3ConnectionClosed(db);

  for(i=sqliteHashFirst(&db->aFunc); i; i=sqliteHashNext(i)){
    FuncDef *pNext, *p;
    p = sqliteHashData(i);
    do{
      functionDestroy(db, p);
      pNext = p->pNext;
      sqlite3DbFree(db, p);
      p = pNext;
    }while( p );
  }
  sqlite3HashClear(&db->aFunc);
  for(i=sqliteHashFirst(&db->aCollSeq); i; i=sqliteHashNext(i)){
    CollSeq *pColl = (CollSeq *)sqliteHashData(i);
    /* Invoke any destructors registered for collation sequence user data. */
    for(j=0; j<3; j++){
      if( pColl[j].xDel ){
        pColl[j].xDel(pColl[j].pUser);
      }
    }
    sqlite3DbFree(db, pColl);
  }
  sqlite3HashClear(&db->aCollSeq);
#ifndef SQLITE_OMIT_VIRTUALTABLE
  for(i=sqliteHashFirst(&db->aModule); i; i=sqliteHashNext(i)){
    Module *pMod = (Module *)sqliteHashData(i);
    sqlite3VtabEponymousTableClear(db, pMod);
    sqlite3VtabModuleUnref(db, pMod);
  }
  sqlite3HashClear(&db->aModule);
#endif

  sqlite3Error(db, SQLITE_OK); /* Deallocates any cached error strings. */
  sqlite3ValueFree(db->pErr);
  sqlite3CloseExtensions(db);
#if SQLITE_USER_AUTHENTICATION
  sqlite3_free(db->auth.zAuthUser);
  sqlite3_free(db->auth.zAuthPW);
#endif

  db->eOpenState = SQLITE_STATE_ERROR;

  /* The temp-database schema is allocated differently from the other schema
  ** objects (using sqliteMalloc() directly, instead of sqlite3BtreeSchema()).
  ** So it needs to be freed here. Todo: Why not roll the temp schema into
  ** the same sqliteMalloc() as the one that allocates the database
  ** structure?
  */
  sqlite3DbFree(db, db->aDb[1].pSchema);
  if( db->xAutovacDestr ){
    db->xAutovacDestr(db->pAutovacPagesArg);
  }
  sqlite3_mutex_leave(db->mutex);
  db->eOpenState = SQLITE_STATE_CLOSED;
  sqlite3_mutex_free(db->mutex);
  assert( sqlite3LookasideUsed(db,0)==0 );
  if( db->lookaside.bMalloced ){
    sqlite3_free(db->lookaside.pStart);
  }
  sqlite3_free(db);
}

/*
** Rollback all database files.  If tripCode is not SQLITE_OK, then
** any write cursors are invalidated ("tripped" - as in "tripping a circuit
** breaker") and made to return tripCode if there are any further
** attempts to use that cursor.  Read cursors remain open and valid
** but are "saved" in case the table pages are moved around.
*/
void sqlite3RollbackAll(sqlite3 *db, int tripCode){
  int i;
  int inTrans = 0;
  int schemaChange;
  assert( sqlite3_mutex_held(db->mutex) );
  sqlite3BeginBenignMalloc();

  /* Obtain all b-tree mutexes before making any calls to BtreeRollback().
  ** This is important in case the transaction being rolled back has
  ** modified the database schema. If the b-tree mutexes are not taken
  ** here, then another shared-cache connection might sneak in between
  ** the database rollback and schema reset, which can cause false
  ** corruption reports in some cases.  */
  sqlite3BtreeEnterAll(db);
  schemaChange = (db->mDbFlags & DBFLAG_SchemaChange)!=0 && db->init.busy==0;

  for(i=0; i<db->nDb; i++){
    Btree *p = db->aDb[i].pBt;
    if( p ){
      if( sqlite3BtreeTxnState(p)==SQLITE_TXN_WRITE ){
        inTrans = 1;
      }
      sqlite3BtreeRollback(p, tripCode, !schemaChange);
    }
  }
  sqlite3VtabRollback(db);
  sqlite3EndBenignMalloc();

  if( schemaChange ){
    sqlite3ExpirePreparedStatements(db, 0);
    sqlite3ResetAllSchemasOfConnection(db);
  }
  sqlite3BtreeLeaveAll(db);

  /* Any deferred constraint violations have now been resolved. */
  db->nDeferredCons = 0;
  db->nDeferredImmCons = 0;
  db->flags &= ~(u64)(SQLITE_DeferFKs|SQLITE_CorruptRdOnly);

  /* If one has been configured, invoke the rollback-hook callback */
  if( db->xRollbackCallback && (inTrans || !db->autoCommit) ){
    db->xRollbackCallback(db->pRollbackArg);
  }
}

/*
** Return a static string containing the name corresponding to the error code
** specified in the argument.
*/
#if defined(SQLITE_NEED_ERR_NAME)
const char *sqlite3ErrName(int rc){
  const char *zName = 0;
  int i, origRc = rc;
  for(i=0; i<2 && zName==0; i++, rc &= 0xff){
    switch( rc ){
      case SQLITE_OK:                 zName = "SQLITE_OK";                break;
      case SQLITE_ERROR:              zName = "SQLITE_ERROR";             break;
      case SQLITE_ERROR_SNAPSHOT:     zName = "SQLITE_ERROR_SNAPSHOT";    break;
      case SQLITE_INTERNAL:           zName = "SQLITE_INTERNAL";          break;
      case SQLITE_PERM:               zName = "SQLITE_PERM";              break;
      case SQLITE_ABORT:              zName = "SQLITE_ABORT";             break;
      case SQLITE_ABORT_ROLLBACK:     zName = "SQLITE_ABORT_ROLLBACK";    break;
      case SQLITE_BUSY:               zName = "SQLITE_BUSY";              break;
      case SQLITE_BUSY_RECOVERY:      zName = "SQLITE_BUSY_RECOVERY";     break;
      case SQLITE_BUSY_SNAPSHOT:      zName = "SQLITE_BUSY_SNAPSHOT";     break;
      case SQLITE_LOCKED:             zName = "SQLITE_LOCKED";            break;
      case SQLITE_LOCKED_SHAREDCACHE: zName = "SQLITE_LOCKED_SHAREDCACHE";break;
      case SQLITE_NOMEM:              zName = "SQLITE_NOMEM";             break;
      case SQLITE_READONLY:           zName = "SQLITE_READONLY";          break;
      case SQLITE_READONLY_RECOVERY:  zName = "SQLITE_READONLY_RECOVERY"; break;
      case SQLITE_READONLY_CANTINIT:  zName = "SQLITE_READONLY_CANTINIT"; break;
      case SQLITE_READONLY_ROLLBACK:  zName = "SQLITE_READONLY_ROLLBACK"; break;
      case SQLITE_READONLY_DBMOVED:   zName = "SQLITE_READONLY_DBMOVED";  break;
      case SQLITE_READONLY_DIRECTORY: zName = "SQLITE_READONLY_DIRECTORY";break;
      case SQLITE_INTERRUPT:          zName = "SQLITE_INTERRUPT";         break;
      case SQLITE_IOERR:              zName = "SQLITE_IOERR";             break;
      case SQLITE_IOERR_READ:         zName = "SQLITE_IOERR_READ";        break;
      case SQLITE_IOERR_SHORT_READ:   zName = "SQLITE_IOERR_SHORT_READ";  break;
      case SQLITE_IOERR_WRITE:        zName = "SQLITE_IOERR_WRITE";       break;
      case SQLITE_IOERR_FSYNC:        zName = "SQLITE_IOERR_FSYNC";       break;
      case SQLITE_IOERR_DIR_FSYNC:    zName = "SQLITE_IOERR_DIR_FSYNC";   break;
      case SQLITE_IOERR_TRUNCATE:     zName = "SQLITE_IOERR_TRUNCATE";    break;
      case SQLITE_IOERR_FSTAT:        zName = "SQLITE_IOERR_FSTAT";       break;
      case SQLITE_IOERR_UNLOCK:       zName = "SQLITE_IOERR_UNLOCK";      break;
      case SQLITE_IOERR_RDLOCK:       zName = "SQLITE_IOERR_RDLOCK";      break;
      case SQLITE_IOERR_DELETE:       zName = "SQLITE_IOERR_DELETE";      break;
      case SQLITE_IOERR_NOMEM:        zName = "SQLITE_IOERR_NOMEM";       break;
      case SQLITE_IOERR_ACCESS:       zName = "SQLITE_IOERR_ACCESS";      break;
      case SQLITE_IOERR_CHECKRESERVEDLOCK:
                                zName = "SQLITE_IOERR_CHECKRESERVEDLOCK"; break;
      case SQLITE_IOERR_LOCK:         zName = "SQLITE_IOERR_LOCK";        break;
      case SQLITE_IOERR_CLOSE:        zName = "SQLITE_IOERR_CLOSE";       break;
      case SQLITE_IOERR_DIR_CLOSE:    zName = "SQLITE_IOERR_DIR_CLOSE";   break;
      case SQLITE_IOERR_SHMOPEN:      zName = "SQLITE_IOERR_SHMOPEN";     break;
      case SQLITE_IOERR_SHMSIZE:      zName = "SQLITE_IOERR_SHMSIZE";     break;
      case SQLITE_IOERR_SHMLOCK:      zName = "SQLITE_IOERR_SHMLOCK";     break;
      case SQLITE_IOERR_SHMMAP:       zName = "SQLITE_IOERR_SHMMAP";      break;
      case SQLITE_IOERR_SEEK:         zName = "SQLITE_IOERR_SEEK";        break;
      case SQLITE_IOERR_DELETE_NOENT: zName = "SQLITE_IOERR_DELETE_NOENT";break;
      case SQLITE_IOERR_MMAP:         zName = "SQLITE_IOERR_MMAP";        break;
      case SQLITE_IOERR_GETTEMPPATH:  zName = "SQLITE_IOERR_GETTEMPPATH"; break;
      case SQLITE_IOERR_CONVPATH:     zName = "SQLITE_IOERR_CONVPATH";    break;
      case SQLITE_CORRUPT:            zName = "SQLITE_CORRUPT";           break;
      case SQLITE_CORRUPT_VTAB:       zName = "SQLITE_CORRUPT_VTAB";      break;
      case SQLITE_NOTFOUND:           zName = "SQLITE_NOTFOUND";          break;
      case SQLITE_FULL:               zName = "SQLITE_FULL";              break;
      case SQLITE_CANTOPEN:           zName = "SQLITE_CANTOPEN";          break;
      case SQLITE_CANTOPEN_NOTEMPDIR: zName = "SQLITE_CANTOPEN_NOTEMPDIR";break;
      case SQLITE_CANTOPEN_ISDIR:     zName = "SQLITE_CANTOPEN_ISDIR";    break;
      case SQLITE_CANTOPEN_FULLPATH:  zName = "SQLITE_CANTOPEN_FULLPATH"; break;
      case SQLITE_CANTOPEN_CONVPATH:  zName = "SQLITE_CANTOPEN_CONVPATH"; break;
      case SQLITE_CANTOPEN_SYMLINK:   zName = "SQLITE_CANTOPEN_SYMLINK";  break;
      case SQLITE_PROTOCOL:           zName = "SQLITE_PROTOCOL";          break;
      case SQLITE_EMPTY:              zName = "SQLITE_EMPTY";             break;
      case SQLITE_SCHEMA:             zName = "SQLITE_SCHEMA";            break;
      case SQLITE_TOOBIG:             zName = "SQLITE_TOOBIG";            break;
      case SQLITE_CONSTRAINT:         zName = "SQLITE_CONSTRAINT";        break;
      case SQLITE_CONSTRAINT_UNIQUE:  zName = "SQLITE_CONSTRAINT_UNIQUE"; break;
      case SQLITE_CONSTRAINT_TRIGGER: zName = "SQLITE_CONSTRAINT_TRIGGER";break;
      case SQLITE_CONSTRAINT_FOREIGNKEY:
                                zName = "SQLITE_CONSTRAINT_FOREIGNKEY";   break;
      case SQLITE_CONSTRAINT_CHECK:   zName = "SQLITE_CONSTRAINT_CHECK";  break;
      case SQLITE_CONSTRAINT_PRIMARYKEY:
                                zName = "SQLITE_CONSTRAINT_PRIMARYKEY";   break;
      case SQLITE_CONSTRAINT_NOTNULL: zName = "SQLITE_CONSTRAINT_NOTNULL";break;
      case SQLITE_CONSTRAINT_COMMITHOOK:
                                zName = "SQLITE_CONSTRAINT_COMMITHOOK";   break;
      case SQLITE_CONSTRAINT_VTAB:    zName = "SQLITE_CONSTRAINT_VTAB";   break;
      case SQLITE_CONSTRAINT_FUNCTION:
                                zName = "SQLITE_CONSTRAINT_FUNCTION";     break;
      case SQLITE_CONSTRAINT_ROWID:   zName = "SQLITE_CONSTRAINT_ROWID";  break;
      case SQLITE_MISMATCH:           zName = "SQLITE_MISMATCH";          break;
      case SQLITE_MISUSE:             zName = "SQLITE_MISUSE";            break;
      case SQLITE_NOLFS:              zName = "SQLITE_NOLFS";             break;
      case SQLITE_AUTH:               zName = "SQLITE_AUTH";              break;
      case SQLITE_FORMAT:             zName = "SQLITE_FORMAT";            break;
      case SQLITE_RANGE:              zName = "SQLITE_RANGE";             break;
      case SQLITE_NOTADB:             zName = "SQLITE_NOTADB";            break;
      case SQLITE_ROW:                zName = "SQLITE_ROW";               break;
      case SQLITE_NOTICE:             zName = "SQLITE_NOTICE";            break;
      case SQLITE_NOTICE_RECOVER_WAL: zName = "SQLITE_NOTICE_RECOVER_WAL";break;
      case SQLITE_NOTICE_RECOVER_ROLLBACK:
                                zName = "SQLITE_NOTICE_RECOVER_ROLLBACK"; break;
      case SQLITE_NOTICE_RBU:         zName = "SQLITE_NOTICE_RBU"; break;
      case SQLITE_WARNING:            zName = "SQLITE_WARNING";           break;
      case SQLITE_WARNING_AUTOINDEX:  zName = "SQLITE_WARNING_AUTOINDEX"; break;
      case SQLITE_DONE:               zName = "SQLITE_DONE";              break;
    }
  }
  if( zName==0 ){
    static char zBuf[50];
    sqlite3_snprintf(sizeof(zBuf), zBuf, "SQLITE_UNKNOWN(%d)", origRc);
    zName = zBuf;
  }
  return zName;
}
#endif

/*
** Return a static string that describes the kind of error specified in the
** argument.
*/
const char *sqlite3ErrStr(int rc){
  static const char* const aMsg[] = {
    /* SQLITE_OK          */ "not an error",
    /* SQLITE_ERROR       */ "SQL logic error",
    /* SQLITE_INTERNAL    */ 0,
    /* SQLITE_PERM        */ "access permission denied",
    /* SQLITE_ABORT       */ "query aborted",
    /* SQLITE_BUSY        */ "database is locked",
    /* SQLITE_LOCKED      */ "database table is locked",
    /* SQLITE_NOMEM       */ "out of memory",
    /* SQLITE_READONLY    */ "attempt to write a readonly database",
    /* SQLITE_INTERRUPT   */ "interrupted",
    /* SQLITE_IOERR       */ "disk I/O error",
    /* SQLITE_CORRUPT     */ "database disk image is malformed",
    /* SQLITE_NOTFOUND    */ "unknown operation",
    /* SQLITE_FULL        */ "database or disk is full",
    /* SQLITE_CANTOPEN    */ "unable to open database file",
    /* SQLITE_PROTOCOL    */ "locking protocol",
    /* SQLITE_EMPTY       */ 0,
    /* SQLITE_SCHEMA      */ "database schema has changed",
    /* SQLITE_TOOBIG      */ "string or blob too big",
    /* SQLITE_CONSTRAINT  */ "constraint failed",
    /* SQLITE_MISMATCH    */ "datatype mismatch",
    /* SQLITE_MISUSE      */ "bad parameter or other API misuse",
#ifdef SQLITE_DISABLE_LFS
    /* SQLITE_NOLFS       */ "large file support is disabled",
#else
    /* SQLITE_NOLFS       */ 0,
#endif
    /* SQLITE_AUTH        */ "authorization denied",
    /* SQLITE_FORMAT      */ 0,
    /* SQLITE_RANGE       */ "column index out of range",
    /* SQLITE_NOTADB      */ "file is not a database",
    /* SQLITE_NOTICE      */ "notification message",
    /* SQLITE_WARNING     */ "warning message",
  };
  const char *zErr = "unknown error";
  switch( rc ){
    case SQLITE_ABORT_ROLLBACK: {
      zErr = "abort due to ROLLBACK";
      break;
    }
    case SQLITE_ROW: {
      zErr = "another row available";
      break;
    }
    case SQLITE_DONE: {
      zErr = "no more rows available";
      break;
    }
    default: {
      rc &= 0xff;
      if( ALWAYS(rc>=0) && rc<ArraySize(aMsg) && aMsg[rc]!=0 ){
        zErr = aMsg[rc];
      }
      break;
    }
  }
  return zErr;
}

/*
** This routine implements a busy callback that sleeps and tries
** again until a timeout value is reached.  The timeout value is
** an integer number of milliseconds passed in as the first
** argument.
**
** Return non-zero to retry the lock.  Return zero to stop trying
** and cause SQLite to return SQLITE_BUSY.
*/
static int sqliteDefaultBusyCallback(
  void *ptr,               /* Database connection */
  int count                /* Number of times table has been busy */
){
#if SQLITE_OS_WIN || !defined(HAVE_NANOSLEEP) || HAVE_NANOSLEEP
  /* This case is for systems that have support for sleeping for fractions of
  ** a second.  Examples:  All windows systems, unix systems with nanosleep() */
  static const u8 delays[] =
     { 1, 2, 5, 10, 15, 20, 25, 25,  25,  50,  50, 100 };
  static const u8 totals[] =
     { 0, 1, 3,  8, 18, 33, 53, 78, 103, 128, 178, 228 };
# define NDELAY ArraySize(delays)
  sqlite3 *db = (sqlite3 *)ptr;
  int tmout = db->busyTimeout;
  int delay, prior;

  assert( count>=0 );
  if( count < NDELAY ){
    delay = delays[count];
    prior = totals[count];
  }else{
    delay = delays[NDELAY-1];
    prior = totals[NDELAY-1] + delay*(count-(NDELAY-1));
  }
  if( prior + delay > tmout ){
    delay = tmout - prior;
    if( delay<=0 ) return 0;
  }
  sqlite3OsSleep(db->pVfs, delay*1000);
  return 1;
#else
  /* This case for unix systems that lack usleep() support.  Sleeping
  ** must be done in increments of whole seconds */
  sqlite3 *db = (sqlite3 *)ptr;
  int tmout = ((sqlite3 *)ptr)->busyTimeout;
  if( (count+1)*1000 > tmout ){
    return 0;
  }
  sqlite3OsSleep(db->pVfs, 1000000);
  return 1;
#endif
}

/*
** Invoke the given busy handler.
**
** This routine is called when an operation failed to acquire a
** lock on VFS file pFile.
**
** If this routine returns non-zero, the lock is retried.  If it
** returns 0, the operation aborts with an SQLITE_BUSY error.
*/
int sqlite3InvokeBusyHandler(BusyHandler *p){
  int rc;
  if( p->xBusyHandler==0 || p->nBusy<0 ) return 0;
  rc = p->xBusyHandler(p->pBusyArg, p->nBusy);
  if( rc==0 ){
    p->nBusy = -1;
  }else{
    p->nBusy++;
  }
  return rc;
}

/*
** This routine sets the busy callback for an Sqlite database to the
** given callback function with the given argument.
*/
int sqlite3_busy_handler(
  sqlite3 *db,
  int (*xBusy)(void*,int),
  void *pArg
){
#ifdef SQLITE_ENABLE_API_ARMOR
  if( !sqlite3SafetyCheckOk(db) ) return SQLITE_MISUSE_BKPT;
#endif
  sqlite3_mutex_enter(db->mutex);
  db->busyHandler.xBusyHandler = xBusy;
  db->busyHandler.pBusyArg = pArg;
  db->busyHandler.nBusy = 0;
  db->busyTimeout = 0;
  sqlite3_mutex_leave(db->mutex);
  return SQLITE_OK;
}

#ifndef SQLITE_OMIT_PROGRESS_CALLBACK
/*
** This routine sets the progress callback for an Sqlite database to the
** given callback function with the given argument. The progress callback will
** be invoked every nOps opcodes.
*/
void sqlite3_progress_handler(
  sqlite3 *db,
  int nOps,
  int (*xProgress)(void*),
  void *pArg
){
#ifdef SQLITE_ENABLE_API_ARMOR
  if( !sqlite3SafetyCheckOk(db) ){
    (void)SQLITE_MISUSE_BKPT;
    return;
  }
#endif
  sqlite3_mutex_enter(db->mutex);
  if( nOps>0 ){
    db->xProgress = xProgress;
    db->nProgressOps = (unsigned)nOps;
    db->pProgressArg = pArg;
  }else{
    db->xProgress = 0;
    db->nProgressOps = 0;
    db->pProgressArg = 0;
  }
  sqlite3_mutex_leave(db->mutex);
}
#endif


/*
** This routine installs a default busy handler that waits for the
** specified number of milliseconds before returning 0.
*/
int sqlite3_busy_timeout(sqlite3 *db, int ms){
#ifdef SQLITE_ENABLE_API_ARMOR
  if( !sqlite3SafetyCheckOk(db) ) return SQLITE_MISUSE_BKPT;
#endif
  if( ms>0 ){
    sqlite3_busy_handler(db, (int(*)(void*,int))sqliteDefaultBusyCallback,
                             (void*)db);
    db->busyTimeout = ms;
  }else{
    sqlite3_busy_handler(db, 0, 0);
  }
  return SQLITE_OK;
}

/*
** Cause any pending operation to stop at its earliest opportunity.
*/
void sqlite3_interrupt(sqlite3 *db){
#ifdef SQLITE_ENABLE_API_ARMOR
  if( !sqlite3SafetyCheckOk(db)
   && (db==0 || db->eOpenState!=SQLITE_STATE_ZOMBIE)
  ){
    (void)SQLITE_MISUSE_BKPT;
    return;
  }
#endif
  AtomicStore(&db->u1.isInterrupted, 1);
}

/*
** Return true or false depending on whether or not an interrupt is
** pending on connection db.
*/
int sqlite3_is_interrupted(sqlite3 *db){
#ifdef SQLITE_ENABLE_API_ARMOR
  if( !sqlite3SafetyCheckOk(db)
   && (db==0 || db->eOpenState!=SQLITE_STATE_ZOMBIE)
  ){
    (void)SQLITE_MISUSE_BKPT;
    return 0;
  }
#endif
  return AtomicLoad(&db->u1.isInterrupted)!=0;
}

/*
** This function is exactly the same as sqlite3_create_function(), except
** that it is designed to be called by internal code. The difference is
** that if a malloc() fails in sqlite3_create_function(), an error code
** is returned and the mallocFailed flag cleared.
*/
int sqlite3CreateFunc(
  sqlite3 *db,
  const char *zFunctionName,
  int nArg,
  int enc,
  void *pUserData,
  void (*xSFunc)(sqlite3_context*,int,sqlite3_value **),
  void (*xStep)(sqlite3_context*,int,sqlite3_value **),
  void (*xFinal)(sqlite3_context*),
  void (*xValue)(sqlite3_context*),
  void (*xInverse)(sqlite3_context*,int,sqlite3_value **),
  FuncDestructor *pDestructor
){
  FuncDef *p;
  int extraFlags;

  assert( sqlite3_mutex_held(db->mutex) );
  assert( xValue==0 || xSFunc==0 );
  if( zFunctionName==0                /* Must have a valid name */
   || (xSFunc!=0 && xFinal!=0)        /* Not both xSFunc and xFinal */
   || ((xFinal==0)!=(xStep==0))       /* Both or neither of xFinal and xStep */
   || ((xValue==0)!=(xInverse==0))    /* Both or neither of xValue, xInverse */
   || (nArg<-1 || nArg>SQLITE_MAX_FUNCTION_ARG)
   || (255<sqlite3Strlen30(zFunctionName))
  ){
    return SQLITE_MISUSE_BKPT;
  }

  assert( SQLITE_FUNC_CONSTANT==SQLITE_DETERMINISTIC );
  assert( SQLITE_FUNC_DIRECT==SQLITE_DIRECTONLY );
  extraFlags = enc &  (SQLITE_DETERMINISTIC|SQLITE_DIRECTONLY|
                       SQLITE_SUBTYPE|SQLITE_INNOCUOUS);
  enc &= (SQLITE_FUNC_ENCMASK|SQLITE_ANY);

  /* The SQLITE_INNOCUOUS flag is the same bit as SQLITE_FUNC_UNSAFE.  But
  ** the meaning is inverted.  So flip the bit. */
  assert( SQLITE_FUNC_UNSAFE==SQLITE_INNOCUOUS );
  extraFlags ^= SQLITE_FUNC_UNSAFE;  /* tag-20230109-1 */

 
#ifndef SQLITE_OMIT_UTF16
  /* If SQLITE_UTF16 is specified as the encoding type, transform this
  ** to one of SQLITE_UTF16LE or SQLITE_UTF16BE using the
  ** SQLITE_UTF16NATIVE macro. SQLITE_UTF16 is not used internally.
  **
  ** If SQLITE_ANY is specified, add three versions of the function
  ** to the hash table.
  */
  switch( enc ){
    case SQLITE_UTF16:
      enc = SQLITE_UTF16NATIVE;
      break;
    case SQLITE_ANY: {
      int rc;
      rc = sqlite3CreateFunc(db, zFunctionName, nArg,
           (SQLITE_UTF8|extraFlags)^SQLITE_FUNC_UNSAFE, /* tag-20230109-1 */
           pUserData, xSFunc, xStep, xFinal, xValue, xInverse, pDestructor);
      if( rc==SQLITE_OK ){
        rc = sqlite3CreateFunc(db, zFunctionName, nArg,
             (SQLITE_UTF16LE|extraFlags)^SQLITE_FUNC_UNSAFE, /* tag-20230109-1*/
             pUserData, xSFunc, xStep, xFinal, xValue, xInverse, pDestructor);
      }
      if( rc!=SQLITE_OK ){
        return rc;
      }
      enc = SQLITE_UTF16BE;
      break;
    }
    case SQLITE_UTF8:
    case SQLITE_UTF16LE:
    case SQLITE_UTF16BE:
      break;
    default:
      enc = SQLITE_UTF8;
      break;
  }
#else
  enc = SQLITE_UTF8;
#endif
 
  /* Check if an existing function is being overridden or deleted. If so,
  ** and there are active VMs, then return SQLITE_BUSY. If a function
  ** is being overridden/deleted but there are no active VMs, allow the
  ** operation to continue but invalidate all precompiled statements.
  */
  p = sqlite3FindFunction(db, zFunctionName, nArg, (u8)enc, 0);
  if( p && (p->funcFlags & SQLITE_FUNC_ENCMASK)==(u32)enc && p->nArg==nArg ){
    if( db->nVdbeActive ){
      sqlite3ErrorWithMsg(db, SQLITE_BUSY,
        "unable to delete/modify user-function due to active statements");
      assert( !db->mallocFailed );
      return SQLITE_BUSY;
    }else{
      sqlite3ExpirePreparedStatements(db, 0);
    }
  }else if( xSFunc==0 && xFinal==0 ){
    /* Trying to delete a function that does not exist.  This is a no-op.
    ** https://sqlite.org/forum/forumpost/726219164b */
    return SQLITE_OK;
  }

  p = sqlite3FindFunction(db, zFunctionName, nArg, (u8)enc, 1);
  assert(p || db->mallocFailed);
  if( !p ){
    return SQLITE_NOMEM_BKPT;
  }

  /* If an older version of the function with a configured destructor is
  ** being replaced invoke the destructor function here. */
  functionDestroy(db, p);

  if( pDestructor ){
    pDestructor->nRef++;
  }
  p->u.pDestructor = pDestructor;
  p->funcFlags = (p->funcFlags & SQLITE_FUNC_ENCMASK) | extraFlags;
  testcase( p->funcFlags & SQLITE_DETERMINISTIC );
  testcase( p->funcFlags & SQLITE_DIRECTONLY );
  p->xSFunc = xSFunc ? xSFunc : xStep;
  p->xFinalize = xFinal;
  p->xValue = xValue;
  p->xInverse = xInverse;
  p->pUserData = pUserData;
  p->nArg = (u16)nArg;
  return SQLITE_OK;
}

/*
** Worker function used by utf-8 APIs that create new functions:
**
**    sqlite3_create_function()
**    sqlite3_create_function_v2()
**    sqlite3_create_window_function()
*/
static int createFunctionApi(
  sqlite3 *db,
  const char *zFunc,
  int nArg,
  int enc,
  void *p,
  void (*xSFunc)(sqlite3_context*,int,sqlite3_value**),
  void (*xStep)(sqlite3_context*,int,sqlite3_value**),
  void (*xFinal)(sqlite3_context*),
  void (*xValue)(sqlite3_context*),
  void (*xInverse)(sqlite3_context*,int,sqlite3_value**),
  void(*xDestroy)(void*)
){
  int rc = SQLITE_ERROR;
  FuncDestructor *pArg = 0;

#ifdef SQLITE_ENABLE_API_ARMOR
  if( !sqlite3SafetyCheckOk(db) ){
    return SQLITE_MISUSE_BKPT;
  }
#endif
  sqlite3_mutex_enter(db->mutex);
  if( xDestroy ){
    pArg = (FuncDestructor *)sqlite3Malloc(sizeof(FuncDestructor));
    if( !pArg ){
      sqlite3OomFault(db);
      xDestroy(p);
      goto out;
    }
    pArg->nRef = 0;
    pArg->xDestroy = xDestroy;
    pArg->pUserData = p;
  }
  rc = sqlite3CreateFunc(db, zFunc, nArg, enc, p,
      xSFunc, xStep, xFinal, xValue, xInverse, pArg
  );
  if( pArg && pArg->nRef==0 ){
    assert( rc!=SQLITE_OK || (xStep==0 && xFinal==0) );
    xDestroy(p);
    sqlite3_free(pArg);
  }

 out:
  rc = sqlite3ApiExit(db, rc);
  sqlite3_mutex_leave(db->mutex);
  return rc;
}

/*
** Create new user functions.
*/
int sqlite3_create_function(
  sqlite3 *db,
  const char *zFunc,
  int nArg,
  int enc,
  void *p,
  void (*xSFunc)(sqlite3_context*,int,sqlite3_value **),
  void (*xStep)(sqlite3_context*,int,sqlite3_value **),
  void (*xFinal)(sqlite3_context*)
){
  return createFunctionApi(db, zFunc, nArg, enc, p, xSFunc, xStep,
                                    xFinal, 0, 0, 0);
}
int sqlite3_create_function_v2(
  sqlite3 *db,
  const char *zFunc,
  int nArg,
  int enc,
  void *p,
  void (*xSFunc)(sqlite3_context*,int,sqlite3_value **),
  void (*xStep)(sqlite3_context*,int,sqlite3_value **),
  void (*xFinal)(sqlite3_context*),
  void (*xDestroy)(void *)
){
  return createFunctionApi(db, zFunc, nArg, enc, p, xSFunc, xStep,
                                    xFinal, 0, 0, xDestroy);
}
int sqlite3_create_window_function(
  sqlite3 *db,
  const char *zFunc,
  int nArg,
  int enc,
  void *p,
  void (*xStep)(sqlite3_context*,int,sqlite3_value **),
  void (*xFinal)(sqlite3_context*),
  void (*xValue)(sqlite3_context*),
  void (*xInverse)(sqlite3_context*,int,sqlite3_value **),
  void (*xDestroy)(void *)
){
  return createFunctionApi(db, zFunc, nArg, enc, p, 0, xStep,
                                    xFinal, xValue, xInverse, xDestroy);
}

#ifndef SQLITE_OMIT_UTF16
int sqlite3_create_function16(
  sqlite3 *db,
  const void *zFunctionName,
  int nArg,
  int eTextRep,
  void *p,
  void (*xSFunc)(sqlite3_context*,int,sqlite3_value**),
  void (*xStep)(sqlite3_context*,int,sqlite3_value**),
  void (*xFinal)(sqlite3_context*)
){
  int rc;
  char *zFunc8;

#ifdef SQLITE_ENABLE_API_ARMOR
  if( !sqlite3SafetyCheckOk(db) || zFunctionName==0 ) return SQLITE_MISUSE_BKPT;
#endif
  sqlite3_mutex_enter(db->mutex);
  assert( !db->mallocFailed );
  zFunc8 = sqlite3Utf16to8(db, zFunctionName, -1, SQLITE_UTF16NATIVE);
  rc = sqlite3CreateFunc(db, zFunc8, nArg, eTextRep, p, xSFunc,xStep,xFinal,0,0,0);
  sqlite3DbFree(db, zFunc8);
  rc = sqlite3ApiExit(db, rc);
  sqlite3_mutex_leave(db->mutex);
  return rc;
}
#endif


/*
** The following is the implementation of an SQL function that always
** fails with an error message stating that the function is used in the
** wrong context.  The sqlite3_overload_function() API might construct
** SQL function that use this routine so that the functions will exist
** for name resolution but are actually overloaded by the xFindFunction
** method of virtual tables.
*/
static void sqlite3InvalidFunction(
  sqlite3_context *context,  /* The function calling context */
  int NotUsed,               /* Number of arguments to the function */
  sqlite3_value **NotUsed2   /* Value of each argument */
){
  const char *zName = (const char*)sqlite3_user_data(context);
  char *zErr;
  UNUSED_PARAMETER2(NotUsed, NotUsed2);
  zErr = sqlite3_mprintf(
      "unable to use function %s in the requested context", zName);
  sqlite3_result_error(context, zErr, -1);
  sqlite3_free(zErr);
}

/*
** Declare that a function has been overloaded by a virtual table.
**
** If the function already exists as a regular global function, then
** this routine is a no-op.  If the function does not exist, then create
** a new one that always throws a run-time error. 
**
** When virtual tables intend to provide an overloaded function, they
** should call this routine to make sure the global function exists.
** A global function must exist in order for name resolution to work
** properly.
*/
int sqlite3_overload_function(
  sqlite3 *db,
  const char *zName,
  int nArg
){
  int rc;
  char *zCopy;

#ifdef SQLITE_ENABLE_API_ARMOR
  if( !sqlite3SafetyCheckOk(db) || zName==0 || nArg<-2 ){
    return SQLITE_MISUSE_BKPT;
  }
#endif
  sqlite3_mutex_enter(db->mutex);
  rc = sqlite3FindFunction(db, zName, nArg, SQLITE_UTF8, 0)!=0;
  sqlite3_mutex_leave(db->mutex);
  if( rc ) return SQLITE_OK;
  zCopy = sqlite3_mprintf("%s", zName);
  if( zCopy==0 ) return SQLITE_NOMEM;
  return sqlite3_create_function_v2(db, zName, nArg, SQLITE_UTF8,
                           zCopy, sqlite3InvalidFunction, 0, 0, sqlite3_free);
}

#ifndef SQLITE_OMIT_TRACE
/*
** Register a trace function.  The pArg from the previously registered trace
** is returned. 
**
** A NULL trace function means that no tracing is executes.  A non-NULL
** trace is a pointer to a function that is invoked at the start of each
** SQL statement.
*/
#ifndef SQLITE_OMIT_DEPRECATED
void *sqlite3_trace(sqlite3 *db, void(*xTrace)(void*,const char*), void *pArg){
  void *pOld;

#ifdef SQLITE_ENABLE_API_ARMOR
  if( !sqlite3SafetyCheckOk(db) ){
    (void)SQLITE_MISUSE_BKPT;
    return 0;
  }
#endif
  sqlite3_mutex_enter(db->mutex);
  pOld = db->pTraceArg;
  db->mTrace = xTrace ? SQLITE_TRACE_LEGACY : 0;
  db->trace.xLegacy = xTrace;
  db->pTraceArg = pArg;
  sqlite3_mutex_leave(db->mutex);
  return pOld;
}
#endif /* SQLITE_OMIT_DEPRECATED */

/* Register a trace callback using the version-2 interface.
*/
int sqlite3_trace_v2(
  sqlite3 *db,                               /* Trace this connection */
  unsigned mTrace,                           /* Mask of events to be traced */
  int(*xTrace)(unsigned,void*,void*,void*),  /* Callback to invoke */
  void *pArg                                 /* Context */
){
#ifdef SQLITE_ENABLE_API_ARMOR
  if( !sqlite3SafetyCheckOk(db) ){
    return SQLITE_MISUSE_BKPT;
  }
#endif
  sqlite3_mutex_enter(db->mutex);
  if( mTrace==0 ) xTrace = 0;
  if( xTrace==0 ) mTrace = 0;
  db->mTrace = mTrace;
  db->trace.xV2 = xTrace;
  db->pTraceArg = pArg;
  sqlite3_mutex_leave(db->mutex);
  return SQLITE_OK;
}

#ifndef SQLITE_OMIT_DEPRECATED
/*
** Register a profile function.  The pArg from the previously registered
** profile function is returned. 
**
** A NULL profile function means that no profiling is executes.  A non-NULL
** profile is a pointer to a function that is invoked at the conclusion of
** each SQL statement that is run.
*/
void *sqlite3_profile(
  sqlite3 *db,
  void (*xProfile)(void*,const char*,sqlite_uint64),
  void *pArg
){
  void *pOld;

#ifdef SQLITE_ENABLE_API_ARMOR
  if( !sqlite3SafetyCheckOk(db) ){
    (void)SQLITE_MISUSE_BKPT;
    return 0;
  }
#endif
  sqlite3_mutex_enter(db->mutex);
  pOld = db->pProfileArg;
  db->xProfile = xProfile;
  db->pProfileArg = pArg;
  db->mTrace &= SQLITE_TRACE_NONLEGACY_MASK;
  if( db->xProfile ) db->mTrace |= SQLITE_TRACE_XPROFILE;
  sqlite3_mutex_leave(db->mutex);
  return pOld;
}
#endif /* SQLITE_OMIT_DEPRECATED */
#endif /* SQLITE_OMIT_TRACE */

/*
** Register a function to be invoked when a transaction commits.
** If the invoked function returns non-zero, then the commit becomes a
** rollback.
*/
void *sqlite3_commit_hook(
  sqlite3 *db,              /* Attach the hook to this database */
  int (*xCallback)(void*),  /* Function to invoke on each commit */
  void *pArg                /* Argument to the function */
){
  void *pOld;

#ifdef SQLITE_ENABLE_API_ARMOR
  if( !sqlite3SafetyCheckOk(db) ){
    (void)SQLITE_MISUSE_BKPT;
    return 0;
  }
#endif
  sqlite3_mutex_enter(db->mutex);
  pOld = db->pCommitArg;
  db->xCommitCallback = xCallback;
  db->pCommitArg = pArg;
  sqlite3_mutex_leave(db->mutex);
  return pOld;
}

/*
** Register a callback to be invoked each time a row is updated,
** inserted or deleted using this database connection.
*/
void *sqlite3_update_hook(
  sqlite3 *db,              /* Attach the hook to this database */
  void (*xCallback)(void*,int,char const *,char const *,sqlite_int64),
  void *pArg                /* Argument to the function */
){
  void *pRet;

#ifdef SQLITE_ENABLE_API_ARMOR
  if( !sqlite3SafetyCheckOk(db) ){
    (void)SQLITE_MISUSE_BKPT;
    return 0;
  }
#endif
  sqlite3_mutex_enter(db->mutex);
  pRet = db->pUpdateArg;
  db->xUpdateCallback = xCallback;
  db->pUpdateArg = pArg;
  sqlite3_mutex_leave(db->mutex);
  return pRet;
}

/*
** Register a callback to be invoked each time a transaction is rolled
** back by this database connection.
*/
void *sqlite3_rollback_hook(
  sqlite3 *db,              /* Attach the hook to this database */
  void (*xCallback)(void*), /* Callback function */
  void *pArg                /* Argument to the function */
){
  void *pRet;

#ifdef SQLITE_ENABLE_API_ARMOR
  if( !sqlite3SafetyCheckOk(db) ){
    (void)SQLITE_MISUSE_BKPT;
    return 0;
  }
#endif
  sqlite3_mutex_enter(db->mutex);
  pRet = db->pRollbackArg;
  db->xRollbackCallback = xCallback;
  db->pRollbackArg = pArg;
  sqlite3_mutex_leave(db->mutex);
  return pRet;
}

#ifdef SQLITE_ENABLE_PREUPDATE_HOOK
/*
** Register a callback to be invoked each time a row is updated,
** inserted or deleted using this database connection.
*/
void *sqlite3_preupdate_hook(
  sqlite3 *db,              /* Attach the hook to this database */
  void(*xCallback)(         /* Callback function */
    void*,sqlite3*,int,char const*,char const*,sqlite3_int64,sqlite3_int64),
  void *pArg                /* First callback argument */
){
  void *pRet;
  sqlite3_mutex_enter(db->mutex);
  pRet = db->pPreUpdateArg;
  db->xPreUpdateCallback = xCallback;
  db->pPreUpdateArg = pArg;
  sqlite3_mutex_leave(db->mutex);
  return pRet;
}
#endif /* SQLITE_ENABLE_PREUPDATE_HOOK */

/*
** Register a callback to be invoked when the connection is closed.
*/
void *libsql_close_hook(
  sqlite3 *db,              /* Attach the hook to this connection */
  void(*xCallback)(         /* Callback function */
    void*,sqlite3*),
  void *pArg                /* First callback argument */
){
  void *pRet;
  sqlite3_mutex_enter(db->mutex);
  pRet = db->pCloseArg;
  db->xCloseCallback = xCallback;
  db->pCloseArg = pArg;
  sqlite3_mutex_leave(db->mutex);
  return pRet;
}

/*
** Register a function to be invoked prior to each autovacuum that
** determines the number of pages to vacuum.
*/
int sqlite3_autovacuum_pages(
  sqlite3 *db,                 /* Attach the hook to this database */
  unsigned int (*xCallback)(void*,const char*,u32,u32,u32),
  void *pArg,                  /* Argument to the function */
  void (*xDestructor)(void*)   /* Destructor for pArg */
){
#ifdef SQLITE_ENABLE_API_ARMOR
  if( !sqlite3SafetyCheckOk(db) ){
    if( xDestructor ) xDestructor(pArg);
    return SQLITE_MISUSE_BKPT;
  }
#endif
  sqlite3_mutex_enter(db->mutex);
  if( db->xAutovacDestr ){
    db->xAutovacDestr(db->pAutovacPagesArg);
  }
  db->xAutovacPages = xCallback;
  db->pAutovacPagesArg = pArg;
  db->xAutovacDestr = xDestructor;
  sqlite3_mutex_leave(db->mutex);
  return SQLITE_OK;
}


#ifndef SQLITE_OMIT_WAL
/*
** The sqlite3_wal_hook() callback registered by sqlite3_wal_autocheckpoint().
** Invoke sqlite3_wal_checkpoint if the number of frames in the log file
** is greater than sqlite3.pWalArg cast to an integer (the value configured by
** wal_autocheckpoint()).
*/
int sqlite3WalDefaultHook(
  void *pClientData,     /* Argument */
  sqlite3 *db,           /* Connection */
  const char *zDb,       /* Database */
  int nFrame             /* Size of WAL */
){
  if( nFrame>=SQLITE_PTR_TO_INT(pClientData) ){
    sqlite3BeginBenignMalloc();
    sqlite3_wal_checkpoint(db, zDb);
    sqlite3EndBenignMalloc();
  }
  return SQLITE_OK;
}
#endif /* SQLITE_OMIT_WAL */

/*
** Configure an sqlite3_wal_hook() callback to automatically checkpoint
** a database after committing a transaction if there are nFrame or
** more frames in the log file. Passing zero or a negative value as the
** nFrame parameter disables automatic checkpoints entirely.
**
** The callback registered by this function replaces any existing callback
** registered using sqlite3_wal_hook(). Likewise, registering a callback
** using sqlite3_wal_hook() disables the automatic checkpoint mechanism
** configured by this function.
*/
int sqlite3_wal_autocheckpoint(sqlite3 *db, int nFrame){
#ifdef SQLITE_OMIT_WAL
  UNUSED_PARAMETER(db);
  UNUSED_PARAMETER(nFrame);
#else
#ifdef SQLITE_ENABLE_API_ARMOR
  if( !sqlite3SafetyCheckOk(db) ) return SQLITE_MISUSE_BKPT;
#endif
  if( nFrame>0 ){
    sqlite3_wal_hook(db, sqlite3WalDefaultHook, SQLITE_INT_TO_PTR(nFrame));
  }else{
    sqlite3_wal_hook(db, 0, 0);
  }
#endif
  return SQLITE_OK;
}

/*
** Register a callback to be invoked each time a transaction is written
** into the write-ahead-log by this database connection.
*/
void *sqlite3_wal_hook(
  sqlite3 *db,                    /* Attach the hook to this db handle */
  int(*xCallback)(void *, sqlite3*, const char*, int),
  void *pArg                      /* First argument passed to xCallback() */
){
#ifndef SQLITE_OMIT_WAL
  void *pRet;
#ifdef SQLITE_ENABLE_API_ARMOR
  if( !sqlite3SafetyCheckOk(db) ){
    (void)SQLITE_MISUSE_BKPT;
    return 0;
  }
#endif
  sqlite3_mutex_enter(db->mutex);
  pRet = db->pWalArg;
  db->xWalCallback = xCallback;
  db->pWalArg = pArg;
  sqlite3_mutex_leave(db->mutex);
  return pRet;
#else
  return 0;
#endif
}

/*
** Checkpoint database zDb.
*/
int sqlite3_wal_checkpoint_v2(
  sqlite3 *db,                    /* Database handle */
  const char *zDb,                /* Name of attached database (or NULL) */
  int eMode,                      /* SQLITE_CHECKPOINT_* value */
  int *pnLog,                     /* OUT: Size of WAL log in frames */
  int *pnCkpt                     /* OUT: Total number of frames checkpointed */
){
#ifdef SQLITE_OMIT_WAL
  return SQLITE_OK;
#else
  int rc;                         /* Return code */
  int iDb;                        /* Schema to checkpoint */

#ifdef SQLITE_ENABLE_API_ARMOR
  if( !sqlite3SafetyCheckOk(db) ) return SQLITE_MISUSE_BKPT;
#endif

  /* Initialize the output variables to -1 in case an error occurs. */
  if( pnLog ) *pnLog = -1;
  if( pnCkpt ) *pnCkpt = -1;

  assert( SQLITE_CHECKPOINT_PASSIVE==0 );
  assert( SQLITE_CHECKPOINT_FULL==1 );
  assert( SQLITE_CHECKPOINT_RESTART==2 );
  assert( SQLITE_CHECKPOINT_TRUNCATE==3 );
  if( eMode<SQLITE_CHECKPOINT_PASSIVE || eMode>SQLITE_CHECKPOINT_TRUNCATE ){
    /* EVIDENCE-OF: R-03996-12088 The M parameter must be a valid checkpoint
    ** mode: */
    return SQLITE_MISUSE;
  }

  sqlite3_mutex_enter(db->mutex);
  if( zDb && zDb[0] ){
    iDb = sqlite3FindDbName(db, zDb);
  }else{
    iDb = SQLITE_MAX_DB;   /* This means process all schemas */
  }
  if( iDb<0 ){
    rc = SQLITE_ERROR;
    sqlite3ErrorWithMsg(db, SQLITE_ERROR, "unknown database: %s", zDb);
  }else{
    db->busyHandler.nBusy = 0;
    rc = sqlite3Checkpoint(db, iDb, eMode, pnLog, pnCkpt);
    sqlite3Error(db, rc);
  }
  rc = sqlite3ApiExit(db, rc);

  /* If there are no active statements, clear the interrupt flag at this
  ** point.  */
  if( db->nVdbeActive==0 ){
    AtomicStore(&db->u1.isInterrupted, 0);
  }

  sqlite3_mutex_leave(db->mutex);
  return rc;
#endif
}


/*
** Checkpoint database zDb. If zDb is NULL, or if the buffer zDb points
** to contains a zero-length string, all attached databases are
** checkpointed.
*/
int sqlite3_wal_checkpoint(sqlite3 *db, const char *zDb){
  /* EVIDENCE-OF: R-41613-20553 The sqlite3_wal_checkpoint(D,X) is equivalent to
  ** sqlite3_wal_checkpoint_v2(D,X,SQLITE_CHECKPOINT_PASSIVE,0,0). */
  return sqlite3_wal_checkpoint_v2(db,zDb,SQLITE_CHECKPOINT_PASSIVE,0,0);
}

#ifndef SQLITE_OMIT_WAL
/*
** Run a checkpoint on database iDb. This is a no-op if database iDb is
** not currently open in WAL mode.
**
** If a transaction is open on the database being checkpointed, this
** function returns SQLITE_LOCKED and a checkpoint is not attempted. If
** an error occurs while running the checkpoint, an SQLite error code is
** returned (i.e. SQLITE_IOERR). Otherwise, SQLITE_OK.
**
** The mutex on database handle db should be held by the caller. The mutex
** associated with the specific b-tree being checkpointed is taken by
** this function while the checkpoint is running.
**
** If iDb is passed SQLITE_MAX_DB then all attached databases are
** checkpointed. If an error is encountered it is returned immediately -
** no attempt is made to checkpoint any remaining databases.
**
** Parameter eMode is one of SQLITE_CHECKPOINT_PASSIVE, FULL, RESTART
** or TRUNCATE.
*/
int sqlite3Checkpoint(sqlite3 *db, int iDb, int eMode, int *pnLog, int *pnCkpt){
  int rc = SQLITE_OK;             /* Return code */
  int i;                          /* Used to iterate through attached dbs */
  int bBusy = 0;                  /* True if SQLITE_BUSY has been encountered */

  assert( sqlite3_mutex_held(db->mutex) );
  assert( !pnLog || *pnLog==-1 );
  assert( !pnCkpt || *pnCkpt==-1 );
  testcase( iDb==SQLITE_MAX_ATTACHED ); /* See forum post a006d86f72 */
  testcase( iDb==SQLITE_MAX_DB );

  for(i=0; i<db->nDb && rc==SQLITE_OK; i++){
    if( i==iDb || iDb==SQLITE_MAX_DB ){
      rc = sqlite3BtreeCheckpoint(db->aDb[i].pBt, eMode, pnLog, pnCkpt);
      pnLog = 0;
      pnCkpt = 0;
      if( rc==SQLITE_BUSY ){
        bBusy = 1;
        rc = SQLITE_OK;
      }
    }
  }

  return (rc==SQLITE_OK && bBusy) ? SQLITE_BUSY : rc;
}
#endif /* SQLITE_OMIT_WAL */

/*
** This function returns true if main-memory should be used instead of
** a temporary file for transient pager files and statement journals.
** The value returned depends on the value of db->temp_store (runtime
** parameter) and the compile time value of SQLITE_TEMP_STORE. The
** following table describes the relationship between these two values
** and this functions return value.
**
**   SQLITE_TEMP_STORE     db->temp_store     Location of temporary database
**   -----------------     --------------     ------------------------------
**   0                     any                file      (return 0)
**   1                     1                  file      (return 0)
**   1                     2                  memory    (return 1)
**   1                     0                  file      (return 0)
**   2                     1                  file      (return 0)
**   2                     2                  memory    (return 1)
**   2                     0                  memory    (return 1)
**   3                     any                memory    (return 1)
*/
int sqlite3TempInMemory(const sqlite3 *db){
#if SQLITE_TEMP_STORE==1
  return ( db->temp_store==2 );
#endif
#if SQLITE_TEMP_STORE==2
  return ( db->temp_store!=1 );
#endif
#if SQLITE_TEMP_STORE==3
  UNUSED_PARAMETER(db);
  return 1;
#endif
#if SQLITE_TEMP_STORE<1 || SQLITE_TEMP_STORE>3
  UNUSED_PARAMETER(db);
  return 0;
#endif
}

/*
** Return UTF-8 encoded English language explanation of the most recent
** error.
*/
const char *sqlite3_errmsg(sqlite3 *db){
  const char *z;
  if( !db ){
    return sqlite3ErrStr(SQLITE_NOMEM_BKPT);
  }
  if( !sqlite3SafetyCheckSickOrOk(db) ){
    return sqlite3ErrStr(SQLITE_MISUSE_BKPT);
  }
  sqlite3_mutex_enter(db->mutex);
  if( db->mallocFailed ){
    z = sqlite3ErrStr(SQLITE_NOMEM_BKPT);
  }else{
    testcase( db->pErr==0 );
    z = db->errCode ? (char*)sqlite3_value_text(db->pErr) : 0;
    assert( !db->mallocFailed );
    if( z==0 ){
      z = sqlite3ErrStr(db->errCode);
    }
  }
  sqlite3_mutex_leave(db->mutex);
  return z;
}

/*
** Return the byte offset of the most recent error
*/
int sqlite3_error_offset(sqlite3 *db){
  int iOffset = -1;
  if( db && sqlite3SafetyCheckSickOrOk(db) && db->errCode ){
    sqlite3_mutex_enter(db->mutex);
    iOffset = db->errByteOffset;
    sqlite3_mutex_leave(db->mutex);
  }
  return iOffset;
}

#ifndef SQLITE_OMIT_UTF16
/*
** Return UTF-16 encoded English language explanation of the most recent
** error.
*/
const void *sqlite3_errmsg16(sqlite3 *db){
  static const u16 outOfMem[] = {
    'o', 'u', 't', ' ', 'o', 'f', ' ', 'm', 'e', 'm', 'o', 'r', 'y', 0
  };
  static const u16 misuse[] = {
    'b', 'a', 'd', ' ', 'p', 'a', 'r', 'a', 'm', 'e', 't', 'e', 'r', ' ',
    'o', 'r', ' ', 'o', 't', 'h', 'e', 'r', ' ', 'A', 'P', 'I', ' ',
    'm', 'i', 's', 'u', 's', 'e', 0
  };

  const void *z;
  if( !db ){
    return (void *)outOfMem;
  }
  if( !sqlite3SafetyCheckSickOrOk(db) ){
    return (void *)misuse;
  }
  sqlite3_mutex_enter(db->mutex);
  if( db->mallocFailed ){
    z = (void *)outOfMem;
  }else{
    z = sqlite3_value_text16(db->pErr);
    if( z==0 ){
      sqlite3ErrorWithMsg(db, db->errCode, sqlite3ErrStr(db->errCode));
      z = sqlite3_value_text16(db->pErr);
    }
    /* A malloc() may have failed within the call to sqlite3_value_text16()
    ** above. If this is the case, then the db->mallocFailed flag needs to
    ** be cleared before returning. Do this directly, instead of via
    ** sqlite3ApiExit(), to avoid setting the database handle error message.
    */
    sqlite3OomClear(db);
  }
  sqlite3_mutex_leave(db->mutex);
  return z;
}
#endif /* SQLITE_OMIT_UTF16 */

/*
** Return the most recent error code generated by an SQLite routine. If NULL is
** passed to this function, we assume a malloc() failed during sqlite3_open().
*/
int sqlite3_errcode(sqlite3 *db){
  if( db && !sqlite3SafetyCheckSickOrOk(db) ){
    return SQLITE_MISUSE_BKPT;
  }
  if( !db || db->mallocFailed ){
    return SQLITE_NOMEM_BKPT;
  }
  return db->errCode & db->errMask;
}
int sqlite3_extended_errcode(sqlite3 *db){
  if( db && !sqlite3SafetyCheckSickOrOk(db) ){
    return SQLITE_MISUSE_BKPT;
  }
  if( !db || db->mallocFailed ){
    return SQLITE_NOMEM_BKPT;
  }
  return db->errCode;
}
int sqlite3_system_errno(sqlite3 *db){
  return db ? db->iSysErrno : 0;
} 

/*
** Return a string that describes the kind of error specified in the
** argument.  For now, this simply calls the internal sqlite3ErrStr()
** function.
*/
const char *sqlite3_errstr(int rc){
  return sqlite3ErrStr(rc);
}

/*
** Create a new collating function for database "db".  The name is zName
** and the encoding is enc.
*/
static int createCollation(
  sqlite3* db,
  const char *zName,
  u8 enc,
  void* pCtx,
  int(*xCompare)(void*,int,const void*,int,const void*),
  void(*xDel)(void*)
){
  CollSeq *pColl;
  int enc2;
 
  assert( sqlite3_mutex_held(db->mutex) );

  /* If SQLITE_UTF16 is specified as the encoding type, transform this
  ** to one of SQLITE_UTF16LE or SQLITE_UTF16BE using the
  ** SQLITE_UTF16NATIVE macro. SQLITE_UTF16 is not used internally.
  */
  enc2 = enc;
  testcase( enc2==SQLITE_UTF16 );
  testcase( enc2==SQLITE_UTF16_ALIGNED );
  if( enc2==SQLITE_UTF16 || enc2==SQLITE_UTF16_ALIGNED ){
    enc2 = SQLITE_UTF16NATIVE;
  }
  if( enc2<SQLITE_UTF8 || enc2>SQLITE_UTF16BE ){
    return SQLITE_MISUSE_BKPT;
  }

  /* Check if this call is removing or replacing an existing collation
  ** sequence. If so, and there are active VMs, return busy. If there
  ** are no active VMs, invalidate any pre-compiled statements.
  */
  pColl = sqlite3FindCollSeq(db, (u8)enc2, zName, 0);
  if( pColl && pColl->xCmp ){
    if( db->nVdbeActive ){
      sqlite3ErrorWithMsg(db, SQLITE_BUSY,
        "unable to delete/modify collation sequence due to active statements");
      return SQLITE_BUSY;
    }
    sqlite3ExpirePreparedStatements(db, 0);

    /* If collation sequence pColl was created directly by a call to
    ** sqlite3_create_collation, and not generated by synthCollSeq(),
    ** then any copies made by synthCollSeq() need to be invalidated.
    ** Also, collation destructor - CollSeq.xDel() - function may need
    ** to be called.
    */
    if( (pColl->enc & ~SQLITE_UTF16_ALIGNED)==enc2 ){
      CollSeq *aColl = sqlite3HashFind(&db->aCollSeq, zName);
      int j;
      for(j=0; j<3; j++){
        CollSeq *p = &aColl[j];
        if( p->enc==pColl->enc ){
          if( p->xDel ){
            p->xDel(p->pUser);
          }
          p->xCmp = 0;
        }
      }
    }
  }

  pColl = sqlite3FindCollSeq(db, (u8)enc2, zName, 1);
  if( pColl==0 ) return SQLITE_NOMEM_BKPT;
  pColl->xCmp = xCompare;
  pColl->pUser = pCtx;
  pColl->xDel = xDel;
  pColl->enc = (u8)(enc2 | (enc & SQLITE_UTF16_ALIGNED));
  sqlite3Error(db, SQLITE_OK);
  return SQLITE_OK;
}


/*
** This array defines hard upper bounds on limit values.  The
** initializer must be kept in sync with the SQLITE_LIMIT_*
** #defines in sqlite3.h.
*/
static const int aHardLimit[] = {
  SQLITE_MAX_LENGTH,
  SQLITE_MAX_SQL_LENGTH,
  SQLITE_MAX_COLUMN,
  SQLITE_MAX_EXPR_DEPTH,
  SQLITE_MAX_COMPOUND_SELECT,
  SQLITE_MAX_VDBE_OP,
  SQLITE_MAX_FUNCTION_ARG,
  SQLITE_MAX_ATTACHED,
  SQLITE_MAX_LIKE_PATTERN_LENGTH,
  SQLITE_MAX_VARIABLE_NUMBER,      /* IMP: R-38091-32352 */
  SQLITE_MAX_TRIGGER_DEPTH,
  SQLITE_MAX_WORKER_THREADS,
};

/*
** Make sure the hard limits are set to reasonable values
*/
#if SQLITE_MAX_LENGTH<100
# error SQLITE_MAX_LENGTH must be at least 100
#endif
#if SQLITE_MAX_SQL_LENGTH<100
# error SQLITE_MAX_SQL_LENGTH must be at least 100
#endif
#if SQLITE_MAX_SQL_LENGTH>SQLITE_MAX_LENGTH
# error SQLITE_MAX_SQL_LENGTH must not be greater than SQLITE_MAX_LENGTH
#endif
#if SQLITE_MAX_COMPOUND_SELECT<2
# error SQLITE_MAX_COMPOUND_SELECT must be at least 2
#endif
#if SQLITE_MAX_VDBE_OP<40
# error SQLITE_MAX_VDBE_OP must be at least 40
#endif
#if SQLITE_MAX_FUNCTION_ARG<0 || SQLITE_MAX_FUNCTION_ARG>127
# error SQLITE_MAX_FUNCTION_ARG must be between 0 and 127
#endif
#if SQLITE_MAX_ATTACHED<0 || SQLITE_MAX_ATTACHED>125
# error SQLITE_MAX_ATTACHED must be between 0 and 125
#endif
#if SQLITE_MAX_LIKE_PATTERN_LENGTH<1
# error SQLITE_MAX_LIKE_PATTERN_LENGTH must be at least 1
#endif
#if SQLITE_MAX_COLUMN>32767
# error SQLITE_MAX_COLUMN must not exceed 32767
#endif
#if SQLITE_MAX_TRIGGER_DEPTH<1
# error SQLITE_MAX_TRIGGER_DEPTH must be at least 1
#endif
#if SQLITE_MAX_WORKER_THREADS<0 || SQLITE_MAX_WORKER_THREADS>50
# error SQLITE_MAX_WORKER_THREADS must be between 0 and 50
#endif


/*
** Change the value of a limit.  Report the old value.
** If an invalid limit index is supplied, report -1.
** Make no changes but still report the old value if the
** new limit is negative.
**
** A new lower limit does not shrink existing constructs.
** It merely prevents new constructs that exceed the limit
** from forming.
*/
int sqlite3_limit(sqlite3 *db, int limitId, int newLimit){
  int oldLimit;

#ifdef SQLITE_ENABLE_API_ARMOR
  if( !sqlite3SafetyCheckOk(db) ){
    (void)SQLITE_MISUSE_BKPT;
    return -1;
  }
#endif

  /* EVIDENCE-OF: R-30189-54097 For each limit category SQLITE_LIMIT_NAME
  ** there is a hard upper bound set at compile-time by a C preprocessor
  ** macro called SQLITE_MAX_NAME. (The "_LIMIT_" in the name is changed to
  ** "_MAX_".)
  */
  assert( aHardLimit[SQLITE_LIMIT_LENGTH]==SQLITE_MAX_LENGTH );
  assert( aHardLimit[SQLITE_LIMIT_SQL_LENGTH]==SQLITE_MAX_SQL_LENGTH );
  assert( aHardLimit[SQLITE_LIMIT_COLUMN]==SQLITE_MAX_COLUMN );
  assert( aHardLimit[SQLITE_LIMIT_EXPR_DEPTH]==SQLITE_MAX_EXPR_DEPTH );
  assert( aHardLimit[SQLITE_LIMIT_COMPOUND_SELECT]==SQLITE_MAX_COMPOUND_SELECT);
  assert( aHardLimit[SQLITE_LIMIT_VDBE_OP]==SQLITE_MAX_VDBE_OP );
  assert( aHardLimit[SQLITE_LIMIT_FUNCTION_ARG]==SQLITE_MAX_FUNCTION_ARG );
  assert( aHardLimit[SQLITE_LIMIT_ATTACHED]==SQLITE_MAX_ATTACHED );
  assert( aHardLimit[SQLITE_LIMIT_LIKE_PATTERN_LENGTH]==
                                               SQLITE_MAX_LIKE_PATTERN_LENGTH );
  assert( aHardLimit[SQLITE_LIMIT_VARIABLE_NUMBER]==SQLITE_MAX_VARIABLE_NUMBER);
  assert( aHardLimit[SQLITE_LIMIT_TRIGGER_DEPTH]==SQLITE_MAX_TRIGGER_DEPTH );
  assert( aHardLimit[SQLITE_LIMIT_WORKER_THREADS]==SQLITE_MAX_WORKER_THREADS );
  assert( SQLITE_LIMIT_WORKER_THREADS==(SQLITE_N_LIMIT-1) );


  if( limitId<0 || limitId>=SQLITE_N_LIMIT ){
    return -1;
  }
  oldLimit = db->aLimit[limitId];
  if( newLimit>=0 ){                   /* IMP: R-52476-28732 */
    if( newLimit>aHardLimit[limitId] ){
      newLimit = aHardLimit[limitId];  /* IMP: R-51463-25634 */
    }else if( newLimit<1 && limitId==SQLITE_LIMIT_LENGTH ){
      newLimit = 1;
    }
    db->aLimit[limitId] = newLimit;
  }
  return oldLimit;                     /* IMP: R-53341-35419 */
}

#ifdef SQLITE_OMIT_WAL
libsql_wal_methods* libsql_wal_methods_find(const char *zName) {
    return NULL;
}
#endif

/*
** This function is used to parse both URIs and non-URI filenames passed by the
** user to API functions sqlite3_open() or sqlite3_open_v2(), and for database
** URIs specified as part of ATTACH statements.
**
** The first argument to this function is the name of the VFS to use (or
** a NULL to signify the default VFS) if the URI does not contain a "vfs=xxx"
** query parameter. The second argument contains the URI (or non-URI filename)
** itself. When this function is called the *pFlags variable should contain
** the default flags to open the database handle with. The value stored in
** *pFlags may be updated before returning if the URI filename contains
** "cache=xxx" or "mode=xxx" query parameters.
**
** If successful, SQLITE_OK is returned. In this case *ppVfs is set to point to
** the VFS that should be used to open the database file. *pzFile is set to
** point to a buffer containing the name of the file to open.  The value
** stored in *pzFile is a database name acceptable to sqlite3_uri_parameter()
** and is in the same format as names created using sqlite3_create_filename().
** The caller must invoke sqlite3_free_filename() (not sqlite3_free()!) on
** the value returned in *pzFile to avoid a memory leak.
** *ppWal is set to point to WAL methods that should be used to open
** the database file.
**
** If an error occurs, then an SQLite error code is returned and *pzErrMsg
** may be set to point to a buffer containing an English language error
** message. It is the responsibility of the caller to eventually release
** this buffer by calling sqlite3_free().
*/
int sqlite3ParseUri(
  const char *zDefaultVfs,        /* VFS to use if no "vfs=xxx" query option */
  const char *zDefaultWal,        /* WAL module to use if no "wal=xxx" query option */
  const char *zUri,               /* Nul-terminated URI to parse */
  unsigned int *pFlags,           /* IN/OUT: SQLITE_OPEN_XXX flags */
<<<<<<< HEAD
  sqlite3_vfs **ppVfs,            /* OUT: VFS to use */ 
  libsql_wal_methods **ppWal,     /* OUT: WAL module to use */
=======
  sqlite3_vfs **ppVfs,            /* OUT: VFS to use */
>>>>>>> 995f96f8
  char **pzFile,                  /* OUT: Filename component of URI */
  char **pzErrMsg                 /* OUT: Error message (if rc!=SQLITE_OK) */
){
  int rc = SQLITE_OK;
  unsigned int flags = *pFlags;
  const char *zVfs = zDefaultVfs;
  const char *zWal = zDefaultWal;
  char *zFile;
  char c;
  int nUri = sqlite3Strlen30(zUri);

  assert( *pzErrMsg==0 );

  if( ((flags & SQLITE_OPEN_URI)                     /* IMP: R-48725-32206 */
       || AtomicLoad(&sqlite3GlobalConfig.bOpenUri)) /* IMP: R-51689-46548 */
   && nUri>=5 && memcmp(zUri, "file:", 5)==0         /* IMP: R-57884-37496 */
  ){
    char *zOpt;
    int eState;                   /* Parser state when parsing URI */
    int iIn;                      /* Input character index */
    int iOut = 0;                 /* Output character index */
    u64 nByte = nUri+8;           /* Bytes of space to allocate */

    /* Make sure the SQLITE_OPEN_URI flag is set to indicate to the VFS xOpen
    ** method that there may be extra parameters following the file-name.  */
    flags |= SQLITE_OPEN_URI;

    for(iIn=0; iIn<nUri; iIn++) nByte += (zUri[iIn]=='&');
    zFile = sqlite3_malloc64(nByte);
    if( !zFile ) return SQLITE_NOMEM_BKPT;

    memset(zFile, 0, 4);  /* 4-byte of 0x00 is the start of DB name marker */
    zFile += 4;

    iIn = 5;
#ifdef SQLITE_ALLOW_URI_AUTHORITY
    if( strncmp(zUri+5, "///", 3)==0 ){
      iIn = 7;
      /* The following condition causes URIs with five leading / characters
      ** like file://///host/path to be converted into UNCs like //host/path.
      ** The correct URI for that UNC has only two or four leading / characters
      ** file://host/path or file:////host/path.  But 5 leading slashes is a
      ** common error, we are told, so we handle it as a special case. */
      if( strncmp(zUri+7, "///", 3)==0 ){ iIn++; }
    }else if( strncmp(zUri+5, "//localhost/", 12)==0 ){
      iIn = 16;
    }
#else
    /* Discard the scheme and authority segments of the URI. */
    if( zUri[5]=='/' && zUri[6]=='/' ){
      iIn = 7;
      while( zUri[iIn] && zUri[iIn]!='/' ) iIn++;
      if( iIn!=7 && (iIn!=16 || memcmp("localhost", &zUri[7], 9)) ){
        *pzErrMsg = sqlite3_mprintf("invalid uri authority: %.*s",
            iIn-7, &zUri[7]);
        rc = SQLITE_ERROR;
        goto parse_uri_out;
      }
    }
#endif

    /* Copy the filename and any query parameters into the zFile buffer.
    ** Decode %HH escape codes along the way.
    **
    ** Within this loop, variable eState may be set to 0, 1 or 2, depending
    ** on the parsing context. As follows:
    **
    **   0: Parsing file-name.
    **   1: Parsing name section of a name=value query parameter.
    **   2: Parsing value section of a name=value query parameter.
    */
    eState = 0;
    while( (c = zUri[iIn])!=0 && c!='#' ){
      iIn++;
      if( c=='%'
       && sqlite3Isxdigit(zUri[iIn])
       && sqlite3Isxdigit(zUri[iIn+1])
      ){
        int octet = (sqlite3HexToInt(zUri[iIn++]) << 4);
        octet += sqlite3HexToInt(zUri[iIn++]);

        assert( octet>=0 && octet<256 );
        if( octet==0 ){
#ifndef SQLITE_ENABLE_URI_00_ERROR
          /* This branch is taken when "%00" appears within the URI. In this
          ** case we ignore all text in the remainder of the path, name or
          ** value currently being parsed. So ignore the current character
          ** and skip to the next "?", "=" or "&", as appropriate. */
          while( (c = zUri[iIn])!=0 && c!='#'
              && (eState!=0 || c!='?')
              && (eState!=1 || (c!='=' && c!='&'))
              && (eState!=2 || c!='&')
          ){
            iIn++;
          }
          continue;
#else
          /* If ENABLE_URI_00_ERROR is defined, "%00" in a URI is an error. */
          *pzErrMsg = sqlite3_mprintf("unexpected %%00 in uri");
          rc = SQLITE_ERROR;
          goto parse_uri_out;
#endif
        }
        c = octet;
      }else if( eState==1 && (c=='&' || c=='=') ){
        if( zFile[iOut-1]==0 ){
          /* An empty option name. Ignore this option altogether. */
          while( zUri[iIn] && zUri[iIn]!='#' && zUri[iIn-1]!='&' ) iIn++;
          continue;
        }
        if( c=='&' ){
          zFile[iOut++] = '\0';
        }else{
          eState = 2;
        }
        c = 0;
      }else if( (eState==0 && c=='?') || (eState==2 && c=='&') ){
        c = 0;
        eState = 1;
      }
      zFile[iOut++] = c;
    }
    if( eState==1 ) zFile[iOut++] = '\0';
    memset(zFile+iOut, 0, 4); /* end-of-options + empty journal filenames */

<<<<<<< HEAD
    /* Check if there were any options specified that should be interpreted 
    ** here. Options that are interpreted here include "vfs", "wal", and those
    ** that correspond to flags that may be passed to the sqlite3_open_v2()
=======
    /* Check if there were any options specified that should be interpreted
    ** here. Options that are interpreted here include "vfs" and those that
    ** correspond to flags that may be passed to the sqlite3_open_v2()
>>>>>>> 995f96f8
    ** method. */
    zOpt = &zFile[sqlite3Strlen30(zFile)+1];
    while( zOpt[0] ){
      int nOpt = sqlite3Strlen30(zOpt);
      char *zVal = &zOpt[nOpt+1];
      int nVal = sqlite3Strlen30(zVal);

      if( nOpt==3 && memcmp("vfs", zOpt, 3)==0 ){
        zVfs = zVal;
      }else if( nOpt==3 && memcmp("wal", zOpt, 3)==0 ){
        zWal = zVal;
      }else{
        struct OpenMode {
          const char *z;
          int mode;
        } *aMode = 0;
        char *zModeType = 0;
        int mask = 0;
        int limit = 0;

        if( nOpt==5 && memcmp("cache", zOpt, 5)==0 ){
          static struct OpenMode aCacheMode[] = {
            { "shared",  SQLITE_OPEN_SHAREDCACHE },
            { "private", SQLITE_OPEN_PRIVATECACHE },
            { 0, 0 }
          };

          mask = SQLITE_OPEN_SHAREDCACHE|SQLITE_OPEN_PRIVATECACHE;
          aMode = aCacheMode;
          limit = mask;
          zModeType = "cache";
        }
        if( nOpt==4 && memcmp("mode", zOpt, 4)==0 ){
          static struct OpenMode aOpenMode[] = {
            { "ro",  SQLITE_OPEN_READONLY },
            { "rw",  SQLITE_OPEN_READWRITE },
            { "rwc", SQLITE_OPEN_READWRITE | SQLITE_OPEN_CREATE },
            { "memory", SQLITE_OPEN_MEMORY },
            { 0, 0 }
          };

          mask = SQLITE_OPEN_READONLY | SQLITE_OPEN_READWRITE
                   | SQLITE_OPEN_CREATE | SQLITE_OPEN_MEMORY;
          aMode = aOpenMode;
          limit = mask & flags;
          zModeType = "access";
        }

        if( aMode ){
          int i;
          int mode = 0;
          for(i=0; aMode[i].z; i++){
            const char *z = aMode[i].z;
            if( nVal==sqlite3Strlen30(z) && 0==memcmp(zVal, z, nVal) ){
              mode = aMode[i].mode;
              break;
            }
          }
          if( mode==0 ){
            *pzErrMsg = sqlite3_mprintf("no such %s mode: %s", zModeType, zVal);
            rc = SQLITE_ERROR;
            goto parse_uri_out;
          }
          if( (mode & ~SQLITE_OPEN_MEMORY)>limit ){
            *pzErrMsg = sqlite3_mprintf("%s mode not allowed: %s",
                                        zModeType, zVal);
            rc = SQLITE_PERM;
            goto parse_uri_out;
          }
          flags = (flags & ~mask) | mode;
        }
      }

      zOpt = &zVal[nVal+1];
    }

  }else{
    zFile = sqlite3_malloc64(nUri+8);
    if( !zFile ) return SQLITE_NOMEM_BKPT;
    memset(zFile, 0, 4);
    zFile += 4;
    if( nUri ){
      memcpy(zFile, zUri, nUri);
    }
    memset(zFile+nUri, 0, 4);
    flags &= ~SQLITE_OPEN_URI;
  }

  *ppVfs = sqlite3_vfs_find(zVfs);
  if( *ppVfs==0 ){
    *pzErrMsg = sqlite3_mprintf("no such vfs: %s", zVfs);
    rc = SQLITE_ERROR;
  }
  *ppWal = libsql_wal_methods_find(zWal);
  if( *ppWal==NULL ){
    *pzErrMsg = sqlite3_mprintf("no such WAL module: %s", zWal);
    rc = SQLITE_ERROR;
  }
 parse_uri_out:
  if( rc!=SQLITE_OK ){
    sqlite3_free_filename(zFile);
    zFile = 0;
  }
  *pFlags = flags;
  *pzFile = zFile;
  return rc;
}

/*
** This routine does the core work of extracting URI parameters from a
** database filename for the sqlite3_uri_parameter() interface.
*/
static const char *uriParameter(const char *zFilename, const char *zParam){
  zFilename += sqlite3Strlen30(zFilename) + 1;
  while( ALWAYS(zFilename!=0) && zFilename[0] ){
    int x = strcmp(zFilename, zParam);
    zFilename += sqlite3Strlen30(zFilename) + 1;
    if( x==0 ) return zFilename;
    zFilename += sqlite3Strlen30(zFilename) + 1;
  }
  return 0;
}



/*
** This routine does the work of opening a database on behalf of
** sqlite3_open() and sqlite3_open16(). The database filename "zFilename" 
** is UTF-8 encoded.
*/
static int openDatabase(
  const char *zFilename, /* Database filename UTF-8 encoded */
  sqlite3 **ppDb,        /* OUT: Returned database handle */
  unsigned int flags,    /* Operational flags */
  const char *zVfs,      /* Name of the VFS to use */
  const char *zWal,      /* Name of WAL module to use */
  void* pWalMethodsData  /* Pointer to the user data*/
){
  sqlite3 *db;                    /* Store allocated handle here */
  int rc;                         /* Return code */
  int isThreadsafe;               /* True for threadsafe connections */
  char *zOpen = 0;                /* Filename argument to pass to BtreeOpen() */
  char *zErrMsg = 0;              /* Error message from sqlite3ParseUri() */
  int i;                          /* Loop counter */

#ifdef SQLITE_ENABLE_API_ARMOR
  if( ppDb==0 ) return SQLITE_MISUSE_BKPT;
#endif
  *ppDb = 0;
#ifndef SQLITE_OMIT_AUTOINIT
  rc = sqlite3_initialize();
  if( rc ) return rc;
#endif

  if( sqlite3GlobalConfig.bCoreMutex==0 ){
    isThreadsafe = 0;
  }else if( flags & SQLITE_OPEN_NOMUTEX ){
    isThreadsafe = 0;
  }else if( flags & SQLITE_OPEN_FULLMUTEX ){
    isThreadsafe = 1;
  }else{
    isThreadsafe = sqlite3GlobalConfig.bFullMutex;
  }

  if( flags & SQLITE_OPEN_PRIVATECACHE ){
    flags &= ~SQLITE_OPEN_SHAREDCACHE;
  }else if( sqlite3GlobalConfig.sharedCacheEnabled ){
    flags |= SQLITE_OPEN_SHAREDCACHE;
  }

  /* Remove harmful bits from the flags parameter
  **
  ** The SQLITE_OPEN_NOMUTEX and SQLITE_OPEN_FULLMUTEX flags were
  ** dealt with in the previous code block.  Besides these, the only
  ** valid input flags for sqlite3_open_v2() are SQLITE_OPEN_READONLY,
  ** SQLITE_OPEN_READWRITE, SQLITE_OPEN_CREATE, SQLITE_OPEN_SHAREDCACHE,
  ** SQLITE_OPEN_PRIVATECACHE, SQLITE_OPEN_EXRESCODE, and some reserved
  ** bits.  Silently mask off all other flags.
  */
  flags &=  ~( SQLITE_OPEN_DELETEONCLOSE |
               SQLITE_OPEN_EXCLUSIVE |
               SQLITE_OPEN_MAIN_DB |
               SQLITE_OPEN_TEMP_DB |
               SQLITE_OPEN_TRANSIENT_DB |
               SQLITE_OPEN_MAIN_JOURNAL |
               SQLITE_OPEN_TEMP_JOURNAL |
               SQLITE_OPEN_SUBJOURNAL |
               SQLITE_OPEN_SUPER_JOURNAL |
               SQLITE_OPEN_NOMUTEX |
               SQLITE_OPEN_FULLMUTEX |
               SQLITE_OPEN_WAL
             );

  /* Allocate the sqlite data structure */
  db = sqlite3MallocZero( sizeof(sqlite3) );
  if( db==0 ) goto opendb_out;
<<<<<<< HEAD
  db->pWalMethodsData = pWalMethodsData;
  if( isThreadsafe 
=======
  if( isThreadsafe
>>>>>>> 995f96f8
#ifdef SQLITE_ENABLE_MULTITHREADED_CHECKS
   || sqlite3GlobalConfig.bCoreMutex
#endif
  ){
    db->mutex = sqlite3MutexAlloc(SQLITE_MUTEX_RECURSIVE);
    if( db->mutex==0 ){
      sqlite3_free(db);
      db = 0;
      goto opendb_out;
    }
    if( isThreadsafe==0 ){
      sqlite3MutexWarnOnContention(db->mutex);
    }
  }
  sqlite3_mutex_enter(db->mutex);
  db->errMask = (flags & SQLITE_OPEN_EXRESCODE)!=0 ? 0xffffffff : 0xff;
  db->nDb = 2;
  db->eOpenState = SQLITE_STATE_BUSY;
  db->aDb = db->aDbStatic;
  db->lookaside.bDisable = 1;
  db->lookaside.sz = 0;

  assert( sizeof(db->aLimit)==sizeof(aHardLimit) );
  memcpy(db->aLimit, aHardLimit, sizeof(db->aLimit));
  db->aLimit[SQLITE_LIMIT_WORKER_THREADS] = SQLITE_DEFAULT_WORKER_THREADS;
  db->autoCommit = 1;
  db->nextAutovac = -1;
  db->szMmap = sqlite3GlobalConfig.szMmap;
  db->nextPagesize = 0;
  db->init.azInit = sqlite3StdType; /* Any array of string ptrs will do */
#ifdef SQLITE_ENABLE_SORTER_MMAP
  /* Beginning with version 3.37.0, using the VFS xFetch() API to memory-map
  ** the temporary files used to do external sorts (see code in vdbesort.c)
  ** is disabled. It can still be used either by defining
  ** SQLITE_ENABLE_SORTER_MMAP at compile time or by using the
  ** SQLITE_TESTCTRL_SORTER_MMAP test-control at runtime. */
  db->nMaxSorterMmap = 0x7FFFFFFF;
#endif
  db->flags |= SQLITE_ShortColNames
                 | SQLITE_EnableTrigger
                 | SQLITE_EnableView
                 | SQLITE_CacheSpill
#if !defined(SQLITE_TRUSTED_SCHEMA) || SQLITE_TRUSTED_SCHEMA+0!=0
                 | SQLITE_TrustedSchema
#endif
/* The SQLITE_DQS compile-time option determines the default settings
** for SQLITE_DBCONFIG_DQS_DDL and SQLITE_DBCONFIG_DQS_DML.
**
**    SQLITE_DQS     SQLITE_DBCONFIG_DQS_DDL    SQLITE_DBCONFIG_DQS_DML
**    ----------     -----------------------    -----------------------
**     undefined               on                          on
**         3                   on                          on
**         2                   on                         off
**         1                  off                          on
**         0                  off                         off
**
** Legacy behavior is 3 (double-quoted string literals are allowed anywhere)
** and so that is the default.  But developers are encouraged to use
** -DSQLITE_DQS=0 (best) or -DSQLITE_DQS=1 (second choice) if possible.
*/
#if !defined(SQLITE_DQS)
# define SQLITE_DQS 3
#endif
#if (SQLITE_DQS&1)==1
                 | SQLITE_DqsDML
#endif
#if (SQLITE_DQS&2)==2
                 | SQLITE_DqsDDL
#endif

#if !defined(SQLITE_DEFAULT_AUTOMATIC_INDEX) || SQLITE_DEFAULT_AUTOMATIC_INDEX
                 | SQLITE_AutoIndex
#endif
#if SQLITE_DEFAULT_CKPTFULLFSYNC
                 | SQLITE_CkptFullFSync
#endif
#if SQLITE_DEFAULT_FILE_FORMAT<4
                 | SQLITE_LegacyFileFmt
#endif
#ifdef SQLITE_ENABLE_LOAD_EXTENSION
                 | SQLITE_LoadExtension
#endif
#if SQLITE_DEFAULT_RECURSIVE_TRIGGERS
                 | SQLITE_RecTriggers
#endif
#if defined(SQLITE_DEFAULT_FOREIGN_KEYS) && SQLITE_DEFAULT_FOREIGN_KEYS
                 | SQLITE_ForeignKeys
#endif
#if defined(SQLITE_REVERSE_UNORDERED_SELECTS)
                 | SQLITE_ReverseOrder
#endif
#if defined(SQLITE_ENABLE_OVERSIZE_CELL_CHECK)
                 | SQLITE_CellSizeCk
#endif
#if defined(SQLITE_ENABLE_FTS3_TOKENIZER)
                 | SQLITE_Fts3Tokenizer
#endif
#if defined(SQLITE_ENABLE_QPSG)
                 | SQLITE_EnableQPSG
#endif
#if defined(SQLITE_DEFAULT_DEFENSIVE)
                 | SQLITE_Defensive
#endif
#if defined(SQLITE_DEFAULT_LEGACY_ALTER_TABLE)
                 | SQLITE_LegacyAlter
#endif
#if defined(SQLITE_ENABLE_STMT_SCANSTATUS)
                 | SQLITE_StmtScanStatus
#endif
      ;
  sqlite3HashInit(&db->aCollSeq);
#ifndef SQLITE_OMIT_VIRTUALTABLE
  sqlite3HashInit(&db->aModule);
#endif

  /* Add the default collation sequence BINARY. BINARY works for both UTF-8
  ** and UTF-16, so add a version for each to avoid any unnecessary
  ** conversions. The only error that can occur here is a malloc() failure.
  **
  ** EVIDENCE-OF: R-52786-44878 SQLite defines three built-in collating
  ** functions:
  */
  createCollation(db, sqlite3StrBINARY, SQLITE_UTF8, 0, binCollFunc, 0);
  createCollation(db, sqlite3StrBINARY, SQLITE_UTF16BE, 0, binCollFunc, 0);
  createCollation(db, sqlite3StrBINARY, SQLITE_UTF16LE, 0, binCollFunc, 0);
  createCollation(db, "NOCASE", SQLITE_UTF8, 0, nocaseCollatingFunc, 0);
  createCollation(db, "RTRIM", SQLITE_UTF8, 0, rtrimCollFunc, 0);
  if( db->mallocFailed ){
    goto opendb_out;
  }

#if SQLITE_OS_UNIX && defined(SQLITE_OS_KV_OPTIONAL)
  /* Process magic filenames ":localStorage:" and ":sessionStorage:" */
  if( zFilename && zFilename[0]==':' ){
    if( strcmp(zFilename, ":localStorage:")==0 ){
      zFilename = "file:local?vfs=kvvfs";
      flags |= SQLITE_OPEN_URI;
    }else if( strcmp(zFilename, ":sessionStorage:")==0 ){
      zFilename = "file:session?vfs=kvvfs";
      flags |= SQLITE_OPEN_URI;
    }
  }
#endif /* SQLITE_OS_UNIX && defined(SQLITE_OS_KV_OPTIONAL) */

  /* Parse the filename/URI argument
  **
  ** Only allow sensible combinations of bits in the flags argument. 
  ** Throw an error if any non-sense combination is used.  If we
  ** do not block illegal combinations here, it could trigger
  ** assert() statements in deeper layers.  Sensible combinations
  ** are:
  **
  **  1:  SQLITE_OPEN_READONLY
  **  2:  SQLITE_OPEN_READWRITE
  **  6:  SQLITE_OPEN_READWRITE | SQLITE_OPEN_CREATE
  */
  db->openFlags = flags;
  assert( SQLITE_OPEN_READONLY  == 0x01 );
  assert( SQLITE_OPEN_READWRITE == 0x02 );
  assert( SQLITE_OPEN_CREATE    == 0x04 );
  testcase( (1<<(flags&7))==0x02 ); /* READONLY */
  testcase( (1<<(flags&7))==0x04 ); /* READWRITE */
  testcase( (1<<(flags&7))==0x40 ); /* READWRITE | CREATE */
  if( ((1<<(flags&7)) & 0x46)==0 ){
    rc = SQLITE_MISUSE_BKPT;  /* IMP: R-18321-05872 */
  }else{
    rc = sqlite3ParseUri(zVfs, zWal, zFilename, &flags, &db->pVfs, &db->pWalMethods, &zOpen, &zErrMsg);
  }
  if( rc!=SQLITE_OK ){
    if( rc==SQLITE_NOMEM ) sqlite3OomFault(db);
    sqlite3ErrorWithMsg(db, rc, zErrMsg ? "%s" : 0, zErrMsg);
    sqlite3_free(zErrMsg);
    goto opendb_out;
  }
  assert( db->pVfs!=0 );
#if SQLITE_OS_KV || defined(SQLITE_OS_KV_OPTIONAL)
  if( sqlite3_stricmp(db->pVfs->zName, "kvvfs")==0 ){
    db->temp_store = 2;
  }
#endif

  /* Open the backend database driver */
  rc = sqlite3BtreeOpen(db->pVfs, db->pWalMethods, zOpen, db, &db->aDb[0].pBt, 0,
                        flags | SQLITE_OPEN_MAIN_DB);
  if( rc!=SQLITE_OK ){
    if( rc==SQLITE_IOERR_NOMEM ){
      rc = SQLITE_NOMEM_BKPT;
    }
    sqlite3Error(db, rc);
    goto opendb_out;
  }
  sqlite3BtreeEnter(db->aDb[0].pBt);
  db->aDb[0].pSchema = sqlite3SchemaGet(db, db->aDb[0].pBt);
  if( !db->mallocFailed ){
    sqlite3SetTextEncoding(db, SCHEMA_ENC(db));
  }
  sqlite3BtreeLeave(db->aDb[0].pBt);
  db->aDb[1].pSchema = sqlite3SchemaGet(db, 0);

  /* The default safety_level for the main database is FULL; for the temp
  ** database it is OFF. This matches the pager layer defaults. 
  */
  db->aDb[0].zDbSName = "main";
  db->aDb[0].safety_level = SQLITE_DEFAULT_SYNCHRONOUS+1;
  db->aDb[1].zDbSName = "temp";
  db->aDb[1].safety_level = PAGER_SYNCHRONOUS_OFF;

  db->eOpenState = SQLITE_STATE_OPEN;
  if( db->mallocFailed ){
    goto opendb_out;
  }

  /* Register all built-in functions, but do not attempt to read the
  ** database schema yet. This is delayed until the first time the database
  ** is accessed.
  */
  sqlite3Error(db, SQLITE_OK);
  sqlite3RegisterPerConnectionBuiltinFunctions(db);
  rc = sqlite3_errcode(db);


  /* Load compiled-in extensions */
  for(i=0; rc==SQLITE_OK && i<ArraySize(sqlite3BuiltinExtensions); i++){
    rc = sqlite3BuiltinExtensions[i](db);
  }

  /* Load automatic extensions - extensions that have been registered
  ** using the sqlite3_automatic_extension() API.
  */
  if( rc==SQLITE_OK ){
    sqlite3AutoLoadExtensions(db);
    rc = sqlite3_errcode(db);
    if( rc!=SQLITE_OK ){
      goto opendb_out;
    }
  }

#ifdef SQLITE_ENABLE_INTERNAL_FUNCTIONS
  /* Testing use only!!! The -DSQLITE_ENABLE_INTERNAL_FUNCTIONS=1 compile-time
  ** option gives access to internal functions by default. 
  ** Testing use only!!! */
  db->mDbFlags |= DBFLAG_InternalFunc;
#endif

  /* -DSQLITE_DEFAULT_LOCKING_MODE=1 makes EXCLUSIVE the default locking
  ** mode.  -DSQLITE_DEFAULT_LOCKING_MODE=0 make NORMAL the default locking
  ** mode.  Doing nothing at all also makes NORMAL the default.
  */
#ifdef SQLITE_DEFAULT_LOCKING_MODE
  db->dfltLockMode = SQLITE_DEFAULT_LOCKING_MODE;
  sqlite3PagerLockingMode(sqlite3BtreePager(db->aDb[0].pBt),
                          SQLITE_DEFAULT_LOCKING_MODE);
#endif

  if( rc ) sqlite3Error(db, rc);

  /* Enable the lookaside-malloc subsystem */
  setupLookaside(db, 0, sqlite3GlobalConfig.szLookaside,
                        sqlite3GlobalConfig.nLookaside);

  if (strcmp("default", libsql_wal_methods_name(db->pWalMethods)) != 0) {
    sqlite3_exec(db, "pragma journal_mode=wal", NULL, NULL, NULL);
  }

  sqlite3_wal_autocheckpoint(db, SQLITE_DEFAULT_WAL_AUTOCHECKPOINT);

opendb_out:
  if( db ){
    assert( db->mutex!=0 || isThreadsafe==0
           || sqlite3GlobalConfig.bFullMutex==0 );
    sqlite3_mutex_leave(db->mutex);
  }
  rc = sqlite3_errcode(db);
  assert( db!=0 || (rc&0xff)==SQLITE_NOMEM );
  if( (rc&0xff)==SQLITE_NOMEM ){
    sqlite3_close(db);
    db = 0;
  }else if( rc!=SQLITE_OK ){
    db->eOpenState = SQLITE_STATE_SICK;
  }
  *ppDb = db;
#ifdef SQLITE_ENABLE_SQLLOG
  if( sqlite3GlobalConfig.xSqllog ){
    /* Opening a db handle. Fourth parameter is passed 0. */
    void *pArg = sqlite3GlobalConfig.pSqllogArg;
    sqlite3GlobalConfig.xSqllog(pArg, db, zFilename, 0);
  }
#endif
  sqlite3_free_filename(zOpen);
  return rc;
}


/*
** Open a new database handle.
*/
int sqlite3_open(
  const char *zFilename,
  sqlite3 **ppDb
){
  return openDatabase(zFilename, ppDb,
                      SQLITE_OPEN_READWRITE | SQLITE_OPEN_CREATE, NULL, NULL, NULL);
}
int sqlite3_open_v2(
  const char *filename,   /* Database filename (UTF-8) */
  sqlite3 **ppDb,         /* OUT: SQLite db handle */
  int flags,              /* Flags */
  const char *zVfs        /* Name of VFS module to use */
){
  return openDatabase(filename, ppDb, (unsigned int)flags, zVfs, NULL, NULL);
}

int libsql_open(
  const char *filename,   /* Database filename (UTF-8) */
  sqlite3 **ppDb,         /* OUT: SQLite db handle */
  int flags,              /* Flags */
  const char *zVfs,       /* Name of VFS module to use, NULL for default */
  const char *zWal        /* Name of WAL module to use */
) {
  return openDatabase(filename, ppDb, (unsigned int)flags, zVfs, zWal, NULL);
}

int libsql_open_v2(
  const char *filename,   /* Database filename (UTF-8) */
  sqlite3 **ppDb,         /* OUT: SQLite db handle */
  int flags,              /* Flags */
  const char *zVfs,       /* Name of VFS module to use, NULL for default */
  const char *zWal,       /* Name of WAL module to use */
  void* pWalMethodsData   /* User data, passed to the libsql_wal struct*/
) {
  return openDatabase(filename, ppDb, (unsigned int)flags, zVfs, zWal, pWalMethodsData);
}

#ifndef SQLITE_OMIT_UTF16
/*
** Open a new database handle.
*/
int sqlite3_open16(
  const void *zFilename,
  sqlite3 **ppDb
){
  char const *zFilename8;   /* zFilename encoded in UTF-8 instead of UTF-16 */
  sqlite3_value *pVal;
  int rc;

#ifdef SQLITE_ENABLE_API_ARMOR
  if( ppDb==0 ) return SQLITE_MISUSE_BKPT;
#endif
  *ppDb = 0;
#ifndef SQLITE_OMIT_AUTOINIT
  rc = sqlite3_initialize();
  if( rc ) return rc;
#endif
  if( zFilename==0 ) zFilename = "\000\000";
  pVal = sqlite3ValueNew(0);
  sqlite3ValueSetStr(pVal, -1, zFilename, SQLITE_UTF16NATIVE, SQLITE_STATIC);
  zFilename8 = sqlite3ValueText(pVal, SQLITE_UTF8);
  if( zFilename8 ){
    rc = openDatabase(zFilename8, ppDb,
                      SQLITE_OPEN_READWRITE | SQLITE_OPEN_CREATE, NULL, NULL, NULL);
    assert( *ppDb || rc==SQLITE_NOMEM );
    if( rc==SQLITE_OK && !DbHasProperty(*ppDb, 0, DB_SchemaLoaded) ){
      SCHEMA_ENC(*ppDb) = ENC(*ppDb) = SQLITE_UTF16NATIVE;
    }
  }else{
    rc = SQLITE_NOMEM_BKPT;
  }
  sqlite3ValueFree(pVal);

  return rc & 0xff;
}
#endif /* SQLITE_OMIT_UTF16 */

/*
** Register a new collation sequence with the database handle db.
*/
int sqlite3_create_collation(
  sqlite3* db,
  const char *zName,
  int enc,
  void* pCtx,
  int(*xCompare)(void*,int,const void*,int,const void*)
){
  return sqlite3_create_collation_v2(db, zName, enc, pCtx, xCompare, 0);
}

/*
** Register a new collation sequence with the database handle db.
*/
int sqlite3_create_collation_v2(
  sqlite3* db,
  const char *zName,
  int enc,
  void* pCtx,
  int(*xCompare)(void*,int,const void*,int,const void*),
  void(*xDel)(void*)
){
  int rc;

#ifdef SQLITE_ENABLE_API_ARMOR
  if( !sqlite3SafetyCheckOk(db) || zName==0 ) return SQLITE_MISUSE_BKPT;
#endif
  sqlite3_mutex_enter(db->mutex);
  assert( !db->mallocFailed );
  rc = createCollation(db, zName, (u8)enc, pCtx, xCompare, xDel);
  rc = sqlite3ApiExit(db, rc);
  sqlite3_mutex_leave(db->mutex);
  return rc;
}

#ifndef SQLITE_OMIT_UTF16
/*
** Register a new collation sequence with the database handle db.
*/
int sqlite3_create_collation16(
  sqlite3* db,
  const void *zName,
  int enc,
  void* pCtx,
  int(*xCompare)(void*,int,const void*,int,const void*)
){
  int rc = SQLITE_OK;
  char *zName8;

#ifdef SQLITE_ENABLE_API_ARMOR
  if( !sqlite3SafetyCheckOk(db) || zName==0 ) return SQLITE_MISUSE_BKPT;
#endif
  sqlite3_mutex_enter(db->mutex);
  assert( !db->mallocFailed );
  zName8 = sqlite3Utf16to8(db, zName, -1, SQLITE_UTF16NATIVE);
  if( zName8 ){
    rc = createCollation(db, zName8, (u8)enc, pCtx, xCompare, 0);
    sqlite3DbFree(db, zName8);
  }
  rc = sqlite3ApiExit(db, rc);
  sqlite3_mutex_leave(db->mutex);
  return rc;
}
#endif /* SQLITE_OMIT_UTF16 */

/*
** Register a collation sequence factory callback with the database handle
** db. Replace any previously installed collation sequence factory.
*/
int sqlite3_collation_needed(
  sqlite3 *db,
  void *pCollNeededArg,
  void(*xCollNeeded)(void*,sqlite3*,int eTextRep,const char*)
){
#ifdef SQLITE_ENABLE_API_ARMOR
  if( !sqlite3SafetyCheckOk(db) ) return SQLITE_MISUSE_BKPT;
#endif
  sqlite3_mutex_enter(db->mutex);
  db->xCollNeeded = xCollNeeded;
  db->xCollNeeded16 = 0;
  db->pCollNeededArg = pCollNeededArg;
  sqlite3_mutex_leave(db->mutex);
  return SQLITE_OK;
}

#ifndef SQLITE_OMIT_UTF16
/*
** Register a collation sequence factory callback with the database handle
** db. Replace any previously installed collation sequence factory.
*/
int sqlite3_collation_needed16(
  sqlite3 *db,
  void *pCollNeededArg,
  void(*xCollNeeded16)(void*,sqlite3*,int eTextRep,const void*)
){
#ifdef SQLITE_ENABLE_API_ARMOR
  if( !sqlite3SafetyCheckOk(db) ) return SQLITE_MISUSE_BKPT;
#endif
  sqlite3_mutex_enter(db->mutex);
  db->xCollNeeded = 0;
  db->xCollNeeded16 = xCollNeeded16;
  db->pCollNeededArg = pCollNeededArg;
  sqlite3_mutex_leave(db->mutex);
  return SQLITE_OK;
}
#endif /* SQLITE_OMIT_UTF16 */

#ifndef SQLITE_OMIT_DEPRECATED
/*
** This function is now an anachronism. It used to be used to recover from a
** malloc() failure, but SQLite now does this automatically.
*/
int sqlite3_global_recover(void){
  return SQLITE_OK;
}
#endif

/*
** Test to see whether or not the database connection is in autocommit
** mode.  Return TRUE if it is and FALSE if not.  Autocommit mode is on
** by default.  Autocommit is disabled by a BEGIN statement and reenabled
** by the next COMMIT or ROLLBACK.
*/
int sqlite3_get_autocommit(sqlite3 *db){
#ifdef SQLITE_ENABLE_API_ARMOR
  if( !sqlite3SafetyCheckOk(db) ){
    (void)SQLITE_MISUSE_BKPT;
    return 0;
  }
#endif
  return db->autoCommit;
}

/*
** The following routines are substitutes for constants SQLITE_CORRUPT,
** SQLITE_MISUSE, SQLITE_CANTOPEN, SQLITE_NOMEM and possibly other error
** constants.  They serve two purposes:
**
**   1.  Serve as a convenient place to set a breakpoint in a debugger
**       to detect when version error conditions occurs.
**
**   2.  Invoke sqlite3_log() to provide the source code location where
**       a low-level error is first detected.
*/
int sqlite3ReportError(int iErr, int lineno, const char *zType){
  sqlite3_log(iErr, "%s at line %d of [%.10s]",
              zType, lineno, 20+sqlite3_sourceid());
  return iErr;
}
int sqlite3CorruptError(int lineno){
  testcase( sqlite3GlobalConfig.xLog!=0 );
  return sqlite3ReportError(SQLITE_CORRUPT, lineno, "database corruption");
}
int sqlite3MisuseError(int lineno){
  testcase( sqlite3GlobalConfig.xLog!=0 );
  return sqlite3ReportError(SQLITE_MISUSE, lineno, "misuse");
}
int sqlite3CantopenError(int lineno){
  testcase( sqlite3GlobalConfig.xLog!=0 );
  return sqlite3ReportError(SQLITE_CANTOPEN, lineno, "cannot open file");
}
#if defined(SQLITE_DEBUG) || defined(SQLITE_ENABLE_CORRUPT_PGNO)
int sqlite3CorruptPgnoError(int lineno, Pgno pgno){
  char zMsg[100];
  sqlite3_snprintf(sizeof(zMsg), zMsg, "database corruption page %d", pgno);
  testcase( sqlite3GlobalConfig.xLog!=0 );
  return sqlite3ReportError(SQLITE_CORRUPT, lineno, zMsg);
}
#endif
#ifdef SQLITE_DEBUG
int sqlite3NomemError(int lineno){
  testcase( sqlite3GlobalConfig.xLog!=0 );
  return sqlite3ReportError(SQLITE_NOMEM, lineno, "OOM");
}
int sqlite3IoerrnomemError(int lineno){
  testcase( sqlite3GlobalConfig.xLog!=0 );
  return sqlite3ReportError(SQLITE_IOERR_NOMEM, lineno, "I/O OOM error");
}
#endif

#ifndef SQLITE_OMIT_DEPRECATED
/*
** This is a convenience routine that makes sure that all thread-specific
** data for this thread has been deallocated.
**
** SQLite no longer uses thread-specific data so this routine is now a
** no-op.  It is retained for historical compatibility.
*/
void sqlite3_thread_cleanup(void){
}
#endif

/*
** Return meta information about a specific column of a database table.
** See comment in sqlite3.h (sqlite.h.in) for details.
*/
int sqlite3_table_column_metadata(
  sqlite3 *db,                /* Connection handle */
  const char *zDbName,        /* Database name or NULL */
  const char *zTableName,     /* Table name */
  const char *zColumnName,    /* Column name */
  char const **pzDataType,    /* OUTPUT: Declared data type */
  char const **pzCollSeq,     /* OUTPUT: Collation sequence name */
  int *pNotNull,              /* OUTPUT: True if NOT NULL constraint exists */
  int *pPrimaryKey,           /* OUTPUT: True if column part of PK */
  int *pAutoinc               /* OUTPUT: True if column is auto-increment */
){
  int rc;
  char *zErrMsg = 0;
  Table *pTab = 0;
  Column *pCol = 0;
  int iCol = 0;
  char const *zDataType = 0;
  char const *zCollSeq = 0;
  int notnull = 0;
  int primarykey = 0;
  int autoinc = 0;


#ifdef SQLITE_ENABLE_API_ARMOR
  if( !sqlite3SafetyCheckOk(db) || zTableName==0 ){
    return SQLITE_MISUSE_BKPT;
  }
#endif

  /* Ensure the database schema has been loaded */
  sqlite3_mutex_enter(db->mutex);
  sqlite3BtreeEnterAll(db);
  rc = sqlite3Init(db, &zErrMsg);
  if( SQLITE_OK!=rc ){
    goto error_out;
  }

  /* Locate the table in question */
  pTab = sqlite3FindTable(db, zTableName, zDbName);
  if( !pTab || IsView(pTab) ){
    pTab = 0;
    goto error_out;
  }

  /* Find the column for which info is requested */
  if( zColumnName==0 ){
    /* Query for existence of table only */
  }else{
    for(iCol=0; iCol<pTab->nCol; iCol++){
      pCol = &pTab->aCol[iCol];
      if( 0==sqlite3StrICmp(pCol->zCnName, zColumnName) ){
        break;
      }
    }
    if( iCol==pTab->nCol ){
      if( HasRowid(pTab) && sqlite3IsRowid(zColumnName) ){
        iCol = pTab->iPKey;
        pCol = iCol>=0 ? &pTab->aCol[iCol] : 0;
      }else{
        pTab = 0;
        goto error_out;
      }
    }
  }

  /* The following block stores the meta information that will be returned
  ** to the caller in local variables zDataType, zCollSeq, notnull, primarykey
  ** and autoinc. At this point there are two possibilities:
  **
  **     1. The specified column name was rowid", "oid" or "_rowid_"
  **        and there is no explicitly declared IPK column.
  **
  **     2. The table is not a view and the column name identified an
  **        explicitly declared column. Copy meta information from *pCol.
  */
  if( pCol ){
    zDataType = sqlite3ColumnType(pCol,0);
    zCollSeq = sqlite3ColumnColl(pCol);
    notnull = pCol->notNull!=0;
    primarykey  = (pCol->colFlags & COLFLAG_PRIMKEY)!=0;
    autoinc = pTab->iPKey==iCol && (pTab->tabFlags & TF_Autoincrement)!=0;
  }else{
    zDataType = "INTEGER";
    primarykey = 1;
  }
  if( !zCollSeq ){
    zCollSeq = sqlite3StrBINARY;
  }

error_out:
  sqlite3BtreeLeaveAll(db);

  /* Whether the function call succeeded or failed, set the output parameters
  ** to whatever their local counterparts contain. If an error did occur,
  ** this has the effect of zeroing all output parameters.
  */
  if( pzDataType ) *pzDataType = zDataType;
  if( pzCollSeq ) *pzCollSeq = zCollSeq;
  if( pNotNull ) *pNotNull = notnull;
  if( pPrimaryKey ) *pPrimaryKey = primarykey;
  if( pAutoinc ) *pAutoinc = autoinc;

  if( SQLITE_OK==rc && !pTab ){
    sqlite3DbFree(db, zErrMsg);
    zErrMsg = sqlite3MPrintf(db, "no such table column: %s.%s", zTableName,
        zColumnName);
    rc = SQLITE_ERROR;
  }
  sqlite3ErrorWithMsg(db, rc, (zErrMsg?"%s":0), zErrMsg);
  sqlite3DbFree(db, zErrMsg);
  rc = sqlite3ApiExit(db, rc);
  sqlite3_mutex_leave(db->mutex);
  return rc;
}

/*
** Sleep for a little while.  Return the amount of time slept.
*/
int sqlite3_sleep(int ms){
  sqlite3_vfs *pVfs;
  int rc;
  pVfs = sqlite3_vfs_find(0);
  if( pVfs==0 ) return 0;

  /* This function works in milliseconds, but the underlying OsSleep()
  ** API uses microseconds. Hence the 1000's.
  */
  rc = (sqlite3OsSleep(pVfs, ms<0 ? 0 : 1000*ms)/1000);
  return rc;
}

/*
** Enable or disable the extended result codes.
*/
int sqlite3_extended_result_codes(sqlite3 *db, int onoff){
#ifdef SQLITE_ENABLE_API_ARMOR
  if( !sqlite3SafetyCheckOk(db) ) return SQLITE_MISUSE_BKPT;
#endif
  sqlite3_mutex_enter(db->mutex);
  db->errMask = onoff ? 0xffffffff : 0xff;
  sqlite3_mutex_leave(db->mutex);
  return SQLITE_OK;
}

/*
** Invoke the xFileControl method on a particular database.
*/
int sqlite3_file_control(sqlite3 *db, const char *zDbName, int op, void *pArg){
  int rc = SQLITE_ERROR;
  Btree *pBtree;

#ifdef SQLITE_ENABLE_API_ARMOR
  if( !sqlite3SafetyCheckOk(db) ) return SQLITE_MISUSE_BKPT;
#endif
  sqlite3_mutex_enter(db->mutex);
  pBtree = sqlite3DbNameToBtree(db, zDbName);
  if( pBtree ){
    Pager *pPager;
    sqlite3_file *fd;
    sqlite3BtreeEnter(pBtree);
    pPager = sqlite3BtreePager(pBtree);
    assert( pPager!=0 );
    fd = sqlite3PagerFile(pPager);
    assert( fd!=0 );
    if( op==SQLITE_FCNTL_FILE_POINTER ){
      *(sqlite3_file**)pArg = fd;
      rc = SQLITE_OK;
    }else if( op==SQLITE_FCNTL_VFS_POINTER ){
      *(sqlite3_vfs**)pArg = sqlite3PagerVfs(pPager);
      rc = SQLITE_OK;
    }else if( op==SQLITE_FCNTL_JOURNAL_POINTER ){
      *(sqlite3_file**)pArg = sqlite3PagerJrnlFile(pPager);
      rc = SQLITE_OK;
    }else if( op==SQLITE_FCNTL_DATA_VERSION ){
      *(unsigned int*)pArg = sqlite3PagerDataVersion(pPager);
      rc = SQLITE_OK;
#ifndef SQLITE_OMIT_WAL
    }else if( op==SQLITE_FCNTL_WAL_METHODS_POINTER ){
      *(libsql_wal_methods**)pArg = sqlite3PagerWalMethods(pPager);
      rc = SQLITE_OK;
#endif
    }else if( op==SQLITE_FCNTL_RESERVE_BYTES ){
      int iNew = *(int*)pArg;
      *(int*)pArg = sqlite3BtreeGetRequestedReserve(pBtree);
      if( iNew>=0 && iNew<=255 ){
        sqlite3BtreeSetPageSize(pBtree, 0, iNew, 0);
      }
      rc = SQLITE_OK;
    }else if( op==SQLITE_FCNTL_RESET_CACHE ){
      sqlite3BtreeClearCache(pBtree);
      rc = SQLITE_OK;
    }else{
      int nSave = db->busyHandler.nBusy;
      rc = sqlite3OsFileControl(fd, op, pArg);
      db->busyHandler.nBusy = nSave;
    }
    sqlite3BtreeLeave(pBtree);
  }
  sqlite3_mutex_leave(db->mutex);
  return rc;
}

/*
** Interface to the testing logic.
*/
int sqlite3_test_control(int op, ...){
  int rc = 0;
#ifdef SQLITE_UNTESTABLE
  UNUSED_PARAMETER(op);
#else
  va_list ap;
  va_start(ap, op);
  switch( op ){

    /*
    ** Save the current state of the PRNG.
    */
    case SQLITE_TESTCTRL_PRNG_SAVE: {
      sqlite3PrngSaveState();
      break;
    }

    /*
    ** Restore the state of the PRNG to the last state saved using
    ** PRNG_SAVE.  If PRNG_SAVE has never before been called, then
    ** this verb acts like PRNG_RESET.
    */
    case SQLITE_TESTCTRL_PRNG_RESTORE: {
      sqlite3PrngRestoreState();
      break;
    }

    /*  sqlite3_test_control(SQLITE_TESTCTRL_PRNG_SEED, int x, sqlite3 *db);
    **
    ** Control the seed for the pseudo-random number generator (PRNG) that
    ** is built into SQLite.  Cases:
    **
    **    x!=0 && db!=0       Seed the PRNG to the current value of the
    **                        schema cookie in the main database for db, or
    **                        x if the schema cookie is zero.  This case
    **                        is convenient to use with database fuzzers
    **                        as it allows the fuzzer some control over the
    **                        the PRNG seed.
    **
    **    x!=0 && db==0       Seed the PRNG to the value of x.
    **
    **    x==0 && db==0       Revert to default behavior of using the
    **                        xRandomness method on the primary VFS.
    **
    ** This test-control also resets the PRNG so that the new seed will
    ** be used for the next call to sqlite3_randomness().
    */
#ifndef SQLITE_OMIT_WSD
    case SQLITE_TESTCTRL_PRNG_SEED: {
      int x = va_arg(ap, int);
      int y;
      sqlite3 *db = va_arg(ap, sqlite3*);
      assert( db==0 || db->aDb[0].pSchema!=0 );
      if( db && (y = db->aDb[0].pSchema->schema_cookie)!=0 ){ x = y; }
      sqlite3Config.iPrngSeed = x;
      sqlite3_randomness(0,0);
      break;
    }
#endif

    /*
    **  sqlite3_test_control(BITVEC_TEST, size, program)
    **
    ** Run a test against a Bitvec object of size.  The program argument
    ** is an array of integers that defines the test.  Return -1 on a
    ** memory allocation error, 0 on success, or non-zero for an error.
    ** See the sqlite3BitvecBuiltinTest() for additional information.
    */
    case SQLITE_TESTCTRL_BITVEC_TEST: {
      int sz = va_arg(ap, int);
      int *aProg = va_arg(ap, int*);
      rc = sqlite3BitvecBuiltinTest(sz, aProg);
      break;
    }

    /*
    **  sqlite3_test_control(FAULT_INSTALL, xCallback)
    **
    ** Arrange to invoke xCallback() whenever sqlite3FaultSim() is called,
    ** if xCallback is not NULL.
    **
    ** As a test of the fault simulator mechanism itself, sqlite3FaultSim(0)
    ** is called immediately after installing the new callback and the return
    ** value from sqlite3FaultSim(0) becomes the return from
    ** sqlite3_test_control().
    */
    case SQLITE_TESTCTRL_FAULT_INSTALL: {
      /* A bug in MSVC prevents it from understanding pointers to functions
      ** types in the second argument to va_arg().  Work around the problem
      ** using a typedef.
      ** http://support.microsoft.com/kb/47961  <-- dead hyperlink
      ** Search at http://web.archive.org/ to find the 2015-03-16 archive
      ** of the link above to see the original text.
      ** sqlite3GlobalConfig.xTestCallback = va_arg(ap, int(*)(int));
      */
      typedef int(*sqlite3FaultFuncType)(int);
      sqlite3GlobalConfig.xTestCallback = va_arg(ap, sqlite3FaultFuncType);
      rc = sqlite3FaultSim(0);
      break;
    }

    /*
    **  sqlite3_test_control(BENIGN_MALLOC_HOOKS, xBegin, xEnd)
    **
    ** Register hooks to call to indicate which malloc() failures
    ** are benign.
    */
    case SQLITE_TESTCTRL_BENIGN_MALLOC_HOOKS: {
      typedef void (*void_function)(void);
      void_function xBenignBegin;
      void_function xBenignEnd;
      xBenignBegin = va_arg(ap, void_function);
      xBenignEnd = va_arg(ap, void_function);
      sqlite3BenignMallocHooks(xBenignBegin, xBenignEnd);
      break;
    }

    /*
    **  sqlite3_test_control(SQLITE_TESTCTRL_PENDING_BYTE, unsigned int X)
    **
    ** Set the PENDING byte to the value in the argument, if X>0.
    ** Make no changes if X==0.  Return the value of the pending byte
    ** as it existing before this routine was called.
    **
    ** IMPORTANT:  Changing the PENDING byte from 0x40000000 results in
    ** an incompatible database file format.  Changing the PENDING byte
    ** while any database connection is open results in undefined and
    ** deleterious behavior.
    */
    case SQLITE_TESTCTRL_PENDING_BYTE: {
      rc = PENDING_BYTE;
#ifndef SQLITE_OMIT_WSD
      {
        unsigned int newVal = va_arg(ap, unsigned int);
        if( newVal ) sqlite3PendingByte = newVal;
      }
#endif
      break;
    }

    /*
    **  sqlite3_test_control(SQLITE_TESTCTRL_ASSERT, int X)
    **
    ** This action provides a run-time test to see whether or not
    ** assert() was enabled at compile-time.  If X is true and assert()
    ** is enabled, then the return value is true.  If X is true and
    ** assert() is disabled, then the return value is zero.  If X is
    ** false and assert() is enabled, then the assertion fires and the
    ** process aborts.  If X is false and assert() is disabled, then the
    ** return value is zero.
    */
    case SQLITE_TESTCTRL_ASSERT: {
      volatile int x = 0;
      assert( /*side-effects-ok*/ (x = va_arg(ap,int))!=0 );
      rc = x;
#if defined(SQLITE_DEBUG)
      /* Invoke these debugging routines so that the compiler does not
      ** issue "defined but not used" warnings. */
      if( x==9999 ){
        sqlite3ShowExpr(0);
        sqlite3ShowExpr(0);
        sqlite3ShowExprList(0);
        sqlite3ShowIdList(0);
        sqlite3ShowSrcList(0);
        sqlite3ShowWith(0);
        sqlite3ShowUpsert(0);
#ifndef SQLITE_OMIT_TRIGGER
        sqlite3ShowTriggerStep(0);
        sqlite3ShowTriggerStepList(0);
        sqlite3ShowTrigger(0);
        sqlite3ShowTriggerList(0);
#endif
#ifndef SQLITE_OMIT_WINDOWFUNC
        sqlite3ShowWindow(0);
        sqlite3ShowWinFunc(0);
#endif
        sqlite3ShowSelect(0);
      }
#endif
      break;
    }


    /*
    **  sqlite3_test_control(SQLITE_TESTCTRL_ALWAYS, int X)
    **
    ** This action provides a run-time test to see how the ALWAYS and
    ** NEVER macros were defined at compile-time.
    **
    ** The return value is ALWAYS(X) if X is true, or 0 if X is false.
    **
    ** The recommended test is X==2.  If the return value is 2, that means
    ** ALWAYS() and NEVER() are both no-op pass-through macros, which is the
    ** default setting.  If the return value is 1, then ALWAYS() is either
    ** hard-coded to true or else it asserts if its argument is false.
    ** The first behavior (hard-coded to true) is the case if
    ** SQLITE_TESTCTRL_ASSERT shows that assert() is disabled and the second
    ** behavior (assert if the argument to ALWAYS() is false) is the case if
    ** SQLITE_TESTCTRL_ASSERT shows that assert() is enabled.
    **
    ** The run-time test procedure might look something like this:
    **
    **    if( sqlite3_test_control(SQLITE_TESTCTRL_ALWAYS, 2)==2 ){
    **      // ALWAYS() and NEVER() are no-op pass-through macros
    **    }else if( sqlite3_test_control(SQLITE_TESTCTRL_ASSERT, 1) ){
    **      // ALWAYS(x) asserts that x is true. NEVER(x) asserts x is false.
    **    }else{
    **      // ALWAYS(x) is a constant 1.  NEVER(x) is a constant 0.
    **    }
    */
    case SQLITE_TESTCTRL_ALWAYS: {
      int x = va_arg(ap,int);
      rc = x ? ALWAYS(x) : 0;
      break;
    }

    /*
    **   sqlite3_test_control(SQLITE_TESTCTRL_BYTEORDER);
    **
    ** The integer returned reveals the byte-order of the computer on which
    ** SQLite is running:
    **
    **       1     big-endian,    determined at run-time
    **      10     little-endian, determined at run-time
    **  432101     big-endian,    determined at compile-time
    **  123410     little-endian, determined at compile-time
    */
    case SQLITE_TESTCTRL_BYTEORDER: {
      rc = SQLITE_BYTEORDER*100 + SQLITE_LITTLEENDIAN*10 + SQLITE_BIGENDIAN;
      break;
    }

    /*  sqlite3_test_control(SQLITE_TESTCTRL_OPTIMIZATIONS, sqlite3 *db, int N)
    **
    ** Enable or disable various optimizations for testing purposes.  The
    ** argument N is a bitmask of optimizations to be disabled.  For normal
    ** operation N should be 0.  The idea is that a test program (like the
    ** SQL Logic Test or SLT test module) can run the same SQL multiple times
    ** with various optimizations disabled to verify that the same answer
    ** is obtained in every case.
    */
    case SQLITE_TESTCTRL_OPTIMIZATIONS: {
      sqlite3 *db = va_arg(ap, sqlite3*);
      db->dbOptFlags = va_arg(ap, u32);
      break;
    }

    /*   sqlite3_test_control(SQLITE_TESTCTRL_LOCALTIME_FAULT, onoff, xAlt);
    **
    ** If parameter onoff is 1, subsequent calls to localtime() fail.
    ** If 2, then invoke xAlt() instead of localtime().  If 0, normal
    ** processing.
    **
    ** xAlt arguments are void pointers, but they really want to be:
    **
    **    int xAlt(const time_t*, struct tm*);
    **
    ** xAlt should write results in to struct tm object of its 2nd argument
    ** and return zero on success, or return non-zero on failure.
    */
    case SQLITE_TESTCTRL_LOCALTIME_FAULT: {
      sqlite3GlobalConfig.bLocaltimeFault = va_arg(ap, int);
      if( sqlite3GlobalConfig.bLocaltimeFault==2 ){
        typedef int(*sqlite3LocaltimeType)(const void*,void*);
        sqlite3GlobalConfig.xAltLocaltime = va_arg(ap, sqlite3LocaltimeType);
      }else{
        sqlite3GlobalConfig.xAltLocaltime = 0;
      }
      break;
    }

    /*   sqlite3_test_control(SQLITE_TESTCTRL_INTERNAL_FUNCTIONS, sqlite3*);
    **
    ** Toggle the ability to use internal functions on or off for
    ** the database connection given in the argument.
    */
    case SQLITE_TESTCTRL_INTERNAL_FUNCTIONS: {
      sqlite3 *db = va_arg(ap, sqlite3*);
      db->mDbFlags ^= DBFLAG_InternalFunc;
      break;
    }

    /*   sqlite3_test_control(SQLITE_TESTCTRL_NEVER_CORRUPT, int);
    **
    ** Set or clear a flag that indicates that the database file is always well-
    ** formed and never corrupt.  This flag is clear by default, indicating that
    ** database files might have arbitrary corruption.  Setting the flag during
    ** testing causes certain assert() statements in the code to be activated
    ** that demonstrate invariants on well-formed database files.
    */
    case SQLITE_TESTCTRL_NEVER_CORRUPT: {
      sqlite3GlobalConfig.neverCorrupt = va_arg(ap, int);
      break;
    }

    /*   sqlite3_test_control(SQLITE_TESTCTRL_EXTRA_SCHEMA_CHECKS, int);
    **
    ** Set or clear a flag that causes SQLite to verify that type, name,
    ** and tbl_name fields of the sqlite_schema table.  This is normally
    ** on, but it is sometimes useful to turn it off for testing.
    **
    ** 2020-07-22:  Disabling EXTRA_SCHEMA_CHECKS also disables the
    ** verification of rootpage numbers when parsing the schema.  This
    ** is useful to make it easier to reach strange internal error states
    ** during testing.  The EXTRA_SCHEMA_CHECKS setting is always enabled
    ** in production.
    */
    case SQLITE_TESTCTRL_EXTRA_SCHEMA_CHECKS: {
      sqlite3GlobalConfig.bExtraSchemaChecks = va_arg(ap, int);
      break;
    }

    /* Set the threshold at which OP_Once counters reset back to zero.
    ** By default this is 0x7ffffffe (over 2 billion), but that value is
    ** too big to test in a reasonable amount of time, so this control is
    ** provided to set a small and easily reachable reset value.
    */
    case SQLITE_TESTCTRL_ONCE_RESET_THRESHOLD: {
      sqlite3GlobalConfig.iOnceResetThreshold = va_arg(ap, int);
      break;
    }

    /*   sqlite3_test_control(SQLITE_TESTCTRL_VDBE_COVERAGE, xCallback, ptr);
    **
    ** Set the VDBE coverage callback function to xCallback with context
    ** pointer ptr.
    */
    case SQLITE_TESTCTRL_VDBE_COVERAGE: {
#ifdef SQLITE_VDBE_COVERAGE
      typedef void (*branch_callback)(void*,unsigned int,
                                      unsigned char,unsigned char);
      sqlite3GlobalConfig.xVdbeBranch = va_arg(ap,branch_callback);
      sqlite3GlobalConfig.pVdbeBranchArg = va_arg(ap,void*);
#endif
      break;
    }

    /*   sqlite3_test_control(SQLITE_TESTCTRL_SORTER_MMAP, db, nMax); */
    case SQLITE_TESTCTRL_SORTER_MMAP: {
      sqlite3 *db = va_arg(ap, sqlite3*);
      db->nMaxSorterMmap = va_arg(ap, int);
      break;
    }

    /*   sqlite3_test_control(SQLITE_TESTCTRL_ISINIT);
    **
    ** Return SQLITE_OK if SQLite has been initialized and SQLITE_ERROR if
    ** not.
    */
    case SQLITE_TESTCTRL_ISINIT: {
      if( sqlite3GlobalConfig.isInit==0 ) rc = SQLITE_ERROR;
      break;
    }

    /*  sqlite3_test_control(SQLITE_TESTCTRL_IMPOSTER, db, dbName, onOff, tnum);
    **
    ** This test control is used to create imposter tables.  "db" is a pointer
    ** to the database connection.  dbName is the database name (ex: "main" or
    ** "temp") which will receive the imposter.  "onOff" turns imposter mode on
    ** or off.  "tnum" is the root page of the b-tree to which the imposter
    ** table should connect.
    **
    ** Enable imposter mode only when the schema has already been parsed.  Then
    ** run a single CREATE TABLE statement to construct the imposter table in
    ** the parsed schema.  Then turn imposter mode back off again.
    **
    ** If onOff==0 and tnum>0 then reset the schema for all databases, causing
    ** the schema to be reparsed the next time it is needed.  This has the
    ** effect of erasing all imposter tables.
    */
    case SQLITE_TESTCTRL_IMPOSTER: {
      sqlite3 *db = va_arg(ap, sqlite3*);
      int iDb;
      sqlite3_mutex_enter(db->mutex);
      iDb = sqlite3FindDbName(db, va_arg(ap,const char*));
      if( iDb>=0 ){
        db->init.iDb = iDb;
        db->init.busy = db->init.imposterTable = va_arg(ap,int);
        db->init.newTnum = va_arg(ap,int);
        if( db->init.busy==0 && db->init.newTnum>0 ){
          sqlite3ResetAllSchemasOfConnection(db);
        }
      }
      sqlite3_mutex_leave(db->mutex);
      break;
    }

#if defined(YYCOVERAGE)
    /*  sqlite3_test_control(SQLITE_TESTCTRL_PARSER_COVERAGE, FILE *out)
    **
    ** This test control (only available when SQLite is compiled with
    ** -DYYCOVERAGE) writes a report onto "out" that shows all
    ** state/lookahead combinations in the parser state machine
    ** which are never exercised.  If any state is missed, make the
    ** return code SQLITE_ERROR.
    */
    case SQLITE_TESTCTRL_PARSER_COVERAGE: {
      FILE *out = va_arg(ap, FILE*);
      if( sqlite3ParserCoverage(out) ) rc = SQLITE_ERROR;
      break;
    }
#endif /* defined(YYCOVERAGE) */

    /*  sqlite3_test_control(SQLITE_TESTCTRL_RESULT_INTREAL, sqlite3_context*);
    **
    ** This test-control causes the most recent sqlite3_result_int64() value
    ** to be interpreted as a MEM_IntReal instead of as an MEM_Int.  Normally,
    ** MEM_IntReal values only arise during an INSERT operation of integer
    ** values into a REAL column, so they can be challenging to test.  This
    ** test-control enables us to write an intreal() SQL function that can
    ** inject an intreal() value at arbitrary places in an SQL statement,
    ** for testing purposes.
    */
    case SQLITE_TESTCTRL_RESULT_INTREAL: {
      sqlite3_context *pCtx = va_arg(ap, sqlite3_context*);
      sqlite3ResultIntReal(pCtx);
      break;
    }

    /*  sqlite3_test_control(SQLITE_TESTCTRL_SEEK_COUNT,
    **    sqlite3 *db,    // Database connection
    **    u64 *pnSeek     // Write seek count here
    **  );
    **
    ** This test-control queries the seek-counter on the "main" database
    ** file.  The seek-counter is written into *pnSeek and is then reset.
    ** The seek-count is only available if compiled with SQLITE_DEBUG.
    */
    case SQLITE_TESTCTRL_SEEK_COUNT: {
      sqlite3 *db = va_arg(ap, sqlite3*);
      u64 *pn = va_arg(ap, sqlite3_uint64*);
      *pn = sqlite3BtreeSeekCount(db->aDb->pBt);
      (void)db;  /* Silence harmless unused variable warning */
      break;
    }

    /*  sqlite3_test_control(SQLITE_TESTCTRL_TRACEFLAGS, op, ptr)
    **
    **  "ptr" is a pointer to a u32. 
    **
    **   op==0       Store the current sqlite3TreeTrace in *ptr
    **   op==1       Set sqlite3TreeTrace to the value *ptr
    **   op==2       Store the current sqlite3WhereTrace in *ptr
    **   op==3       Set sqlite3WhereTrace to the value *ptr
    */
    case SQLITE_TESTCTRL_TRACEFLAGS: {
       int opTrace = va_arg(ap, int);
       u32 *ptr = va_arg(ap, u32*);
       switch( opTrace ){
         case 0:   *ptr = sqlite3TreeTrace;      break;
         case 1:   sqlite3TreeTrace = *ptr;      break;
         case 2:   *ptr = sqlite3WhereTrace;     break;
         case 3:   sqlite3WhereTrace = *ptr;     break;
       }
       break;
    }

    /* sqlite3_test_control(SQLITE_TESTCTRL_LOGEST,
    **      double fIn,     // Input value
    **      int *pLogEst,   // sqlite3LogEstFromDouble(fIn)
    **      u64 *pInt,      // sqlite3LogEstToInt(*pLogEst)
    **      int *pLogEst2   // sqlite3LogEst(*pInt)
    ** );
    **
    ** Test access for the LogEst conversion routines.
    */
    case SQLITE_TESTCTRL_LOGEST: {
      double rIn = va_arg(ap, double);
      LogEst rLogEst = sqlite3LogEstFromDouble(rIn);
      int *pI1 = va_arg(ap,int*);
      u64 *pU64 = va_arg(ap,u64*);
      int *pI2 = va_arg(ap,int*);
      *pI1 = rLogEst;
      *pU64 = sqlite3LogEstToInt(rLogEst);
      *pI2 = sqlite3LogEst(*pU64);
      break;
    }

#if !defined(SQLITE_OMIT_WSD)
    /* sqlite3_test_control(SQLITE_TESTCTRL_USELONGDOUBLE, int X);
    **
    **   X<0     Make no changes to the bUseLongDouble.  Just report value.
    **   X==0    Disable bUseLongDouble
    **   X==1    Enable bUseLongDouble
    **   X==2    Set bUseLongDouble to its default value for this platform
    */
    case SQLITE_TESTCTRL_USELONGDOUBLE: {
      int b = va_arg(ap, int);
      if( b==2 ) b = sizeof(LONGDOUBLE_TYPE)>8;
      if( b>=0 ) sqlite3Config.bUseLongDouble = b>0;
      rc = sqlite3Config.bUseLongDouble!=0;
      break;
    }
#endif


#if defined(SQLITE_DEBUG) && !defined(SQLITE_OMIT_WSD)
    /* sqlite3_test_control(SQLITE_TESTCTRL_TUNE, id, *piValue)
    **
    ** If "id" is an integer between 1 and SQLITE_NTUNE then set the value
    ** of the id-th tuning parameter to *piValue.  If "id" is between -1
    ** and -SQLITE_NTUNE, then write the current value of the (-id)-th
    ** tuning parameter into *piValue.
    **
    ** Tuning parameters are for use during transient development builds,
    ** to help find the best values for constants in the query planner.
    ** Access tuning parameters using the Tuning(ID) macro.  Set the
    ** parameters in the CLI using ".testctrl tune ID VALUE".
    **
    ** Transient use only.  Tuning parameters should not be used in
    ** checked-in code.
    */
    case SQLITE_TESTCTRL_TUNE: {
      int id = va_arg(ap, int);
      int *piValue = va_arg(ap, int*);
      if( id>0 && id<=SQLITE_NTUNE ){
        Tuning(id) = *piValue;
      }else if( id<0 && id>=-SQLITE_NTUNE ){
        *piValue = Tuning(-id);
      }else{
        rc = SQLITE_NOTFOUND;
      }
      break;
    }
#endif
  }
  va_end(ap);
#endif /* SQLITE_UNTESTABLE */
  return rc;
}

/*
** The Pager stores the Database filename, Journal filename, and WAL filename
** consecutively in memory, in that order.  The database filename is prefixed
** by four zero bytes.  Locate the start of the database filename by searching
** backwards for the first byte following four consecutive zero bytes.
**
** This only works if the filename passed in was obtained from the Pager.
*/
static const char *databaseName(const char *zName){
  while( zName[-1]!=0 || zName[-2]!=0 || zName[-3]!=0 || zName[-4]!=0 ){
    zName--;
  }
  return zName;
}

/*
** Append text z[] to the end of p[].  Return a pointer to the first
** character after then zero terminator on the new text in p[].
*/
static char *appendText(char *p, const char *z){
  size_t n = strlen(z);
  memcpy(p, z, n+1);
  return p+n+1;
}

/*
** Allocate memory to hold names for a database, journal file, WAL file,
** and query parameters.  The pointer returned is valid for use by
** sqlite3_filename_database() and sqlite3_uri_parameter() and related
** functions.
**
** Memory layout must be compatible with that generated by the pager
** and expected by sqlite3_uri_parameter() and databaseName().
*/
const char *sqlite3_create_filename(
  const char *zDatabase,
  const char *zJournal,
  const char *zWal,
  int nParam,
  const char **azParam
){
  sqlite3_int64 nByte;
  int i;
  char *pResult, *p;
  nByte = strlen(zDatabase) + strlen(zJournal) + strlen(zWal) + 10;
  for(i=0; i<nParam*2; i++){
    nByte += strlen(azParam[i])+1;
  }
  pResult = p = sqlite3_malloc64( nByte );
  if( p==0 ) return 0;
  memset(p, 0, 4);
  p += 4;
  p = appendText(p, zDatabase);
  for(i=0; i<nParam*2; i++){
    p = appendText(p, azParam[i]);
  }
  *(p++) = 0;
  p = appendText(p, zJournal);
  p = appendText(p, zWal);
  *(p++) = 0;
  *(p++) = 0;
  assert( (sqlite3_int64)(p - pResult)==nByte );
  return pResult + 4;
}

/*
** Free memory obtained from sqlite3_create_filename().  It is a severe
** error to call this routine with any parameter other than a pointer
** previously obtained from sqlite3_create_filename() or a NULL pointer.
*/
void sqlite3_free_filename(const char *p){
  if( p==0 ) return;
  p = databaseName(p);
  sqlite3_free((char*)p - 4);
}


/*
** This is a utility routine, useful to VFS implementations, that checks
** to see if a database file was a URI that contained a specific query
** parameter, and if so obtains the value of the query parameter.
**
** The zFilename argument is the filename pointer passed into the xOpen()
** method of a VFS implementation.  The zParam argument is the name of the
** query parameter we seek.  This routine returns the value of the zParam
** parameter if it exists.  If the parameter does not exist, this routine
** returns a NULL pointer.
*/
const char *sqlite3_uri_parameter(const char *zFilename, const char *zParam){
  if( zFilename==0 || zParam==0 ) return 0;
  zFilename = databaseName(zFilename);
  return uriParameter(zFilename, zParam);
}

/*
** Return a pointer to the name of Nth query parameter of the filename.
*/
const char *sqlite3_uri_key(const char *zFilename, int N){
  if( zFilename==0 || N<0 ) return 0;
  zFilename = databaseName(zFilename);
  zFilename += sqlite3Strlen30(zFilename) + 1;
  while( ALWAYS(zFilename) && zFilename[0] && (N--)>0 ){
    zFilename += sqlite3Strlen30(zFilename) + 1;
    zFilename += sqlite3Strlen30(zFilename) + 1;
  }
  return zFilename[0] ? zFilename : 0;
}

/*
** Return a boolean value for a query parameter.
*/
int sqlite3_uri_boolean(const char *zFilename, const char *zParam, int bDflt){
  const char *z = sqlite3_uri_parameter(zFilename, zParam);
  bDflt = bDflt!=0;
  return z ? sqlite3GetBoolean(z, bDflt) : bDflt;
}

/*
** Return a 64-bit integer value for a query parameter.
*/
sqlite3_int64 sqlite3_uri_int64(
  const char *zFilename,    /* Filename as passed to xOpen */
  const char *zParam,       /* URI parameter sought */
  sqlite3_int64 bDflt       /* return if parameter is missing */
){
  const char *z = sqlite3_uri_parameter(zFilename, zParam);
  sqlite3_int64 v;
  if( z && sqlite3DecOrHexToI64(z, &v)==0 ){
    bDflt = v;
  }
  return bDflt;
}

/*
** Translate a filename that was handed to a VFS routine into the corresponding
** database, journal, or WAL file.
**
** It is an error to pass this routine a filename string that was not
** passed into the VFS from the SQLite core.  Doing so is similar to
** passing free() a pointer that was not obtained from malloc() - it is
** an error that we cannot easily detect but that will likely cause memory
** corruption.
*/
const char *sqlite3_filename_database(const char *zFilename){
  if( zFilename==0 ) return 0;
  return databaseName(zFilename);
}
const char *sqlite3_filename_journal(const char *zFilename){
  if( zFilename==0 ) return 0;
  zFilename = databaseName(zFilename);
  zFilename += sqlite3Strlen30(zFilename) + 1;
  while( ALWAYS(zFilename) && zFilename[0] ){
    zFilename += sqlite3Strlen30(zFilename) + 1;
    zFilename += sqlite3Strlen30(zFilename) + 1;
  }
  return zFilename + 1;
}
const char *sqlite3_filename_wal(const char *zFilename){
#ifdef SQLITE_OMIT_WAL
  return 0;
#else
  zFilename = sqlite3_filename_journal(zFilename);
  if( zFilename ) zFilename += sqlite3Strlen30(zFilename) + 1;
  return zFilename;
#endif
}

/*
** Return the Btree pointer identified by zDbName.  Return NULL if not found.
*/
Btree *sqlite3DbNameToBtree(sqlite3 *db, const char *zDbName){
  int iDb = zDbName ? sqlite3FindDbName(db, zDbName) : 0;
  return iDb<0 ? 0 : db->aDb[iDb].pBt;
}

/*
** Return the name of the N-th database schema.  Return NULL if N is out
** of range.
*/
const char *sqlite3_db_name(sqlite3 *db, int N){
#ifdef SQLITE_ENABLE_API_ARMOR
  if( !sqlite3SafetyCheckOk(db) ){
    (void)SQLITE_MISUSE_BKPT;
    return 0;
  }
#endif
  if( N<0 || N>=db->nDb ){
    return 0;
  }else{
    return db->aDb[N].zDbSName;
  }
}

/*
** Return the filename of the database associated with a database
** connection.
*/
const char *sqlite3_db_filename(sqlite3 *db, const char *zDbName){
  Btree *pBt;
#ifdef SQLITE_ENABLE_API_ARMOR
  if( !sqlite3SafetyCheckOk(db) ){
    (void)SQLITE_MISUSE_BKPT;
    return 0;
  }
#endif
  pBt = sqlite3DbNameToBtree(db, zDbName);
  return pBt ? sqlite3BtreeGetFilename(pBt) : 0;
}

/*
** Return 1 if database is read-only or 0 if read/write.  Return -1 if
** no such database exists.
*/
int sqlite3_db_readonly(sqlite3 *db, const char *zDbName){
  Btree *pBt;
#ifdef SQLITE_ENABLE_API_ARMOR
  if( !sqlite3SafetyCheckOk(db) ){
    (void)SQLITE_MISUSE_BKPT;
    return -1;
  }
#endif
  pBt = sqlite3DbNameToBtree(db, zDbName);
  return pBt ? sqlite3BtreeIsReadonly(pBt) : -1;
}

#ifdef SQLITE_ENABLE_SNAPSHOT
/*
** Obtain a snapshot handle for the snapshot of database zDb currently
** being read by handle db.
*/
int sqlite3_snapshot_get(
  sqlite3 *db,
  const char *zDb,
  sqlite3_snapshot **ppSnapshot
){
  int rc = SQLITE_ERROR;
#ifndef SQLITE_OMIT_WAL

#ifdef SQLITE_ENABLE_API_ARMOR
  if( !sqlite3SafetyCheckOk(db) ){
    return SQLITE_MISUSE_BKPT;
  }
#endif
  sqlite3_mutex_enter(db->mutex);

  if( db->autoCommit==0 ){
    int iDb = sqlite3FindDbName(db, zDb);
    if( iDb==0 || iDb>1 ){
      Btree *pBt = db->aDb[iDb].pBt;
      if( SQLITE_TXN_WRITE!=sqlite3BtreeTxnState(pBt) ){
        rc = sqlite3BtreeBeginTrans(pBt, 0, 0);
        if( rc==SQLITE_OK ){
          rc = sqlite3PagerSnapshotGet(sqlite3BtreePager(pBt), ppSnapshot);
        }
      }
    }
  }

  sqlite3_mutex_leave(db->mutex);
#endif   /* SQLITE_OMIT_WAL */
  return rc;
}

/*
** Open a read-transaction on the snapshot identified by pSnapshot.
*/
int sqlite3_snapshot_open(
  sqlite3 *db,
  const char *zDb,
  sqlite3_snapshot *pSnapshot
){
  int rc = SQLITE_ERROR;
#ifndef SQLITE_OMIT_WAL

#ifdef SQLITE_ENABLE_API_ARMOR
  if( !sqlite3SafetyCheckOk(db) ){
    return SQLITE_MISUSE_BKPT;
  }
#endif
  sqlite3_mutex_enter(db->mutex);
  if( db->autoCommit==0 ){
    int iDb;
    iDb = sqlite3FindDbName(db, zDb);
    if( iDb==0 || iDb>1 ){
      Btree *pBt = db->aDb[iDb].pBt;
      if( sqlite3BtreeTxnState(pBt)!=SQLITE_TXN_WRITE ){
        Pager *pPager = sqlite3BtreePager(pBt);
        int bUnlock = 0;
        if( sqlite3BtreeTxnState(pBt)!=SQLITE_TXN_NONE ){
          if( db->nVdbeActive==0 ){
            rc = sqlite3PagerSnapshotCheck(pPager, pSnapshot);
            if( rc==SQLITE_OK ){
              bUnlock = 1;
              rc = sqlite3BtreeCommit(pBt);
            }
          }
        }else{
          rc = SQLITE_OK;
        }
        if( rc==SQLITE_OK ){
          rc = sqlite3PagerSnapshotOpen(pPager, pSnapshot);
        }
        if( rc==SQLITE_OK ){
          rc = sqlite3BtreeBeginTrans(pBt, 0, 0);
          sqlite3PagerSnapshotOpen(pPager, 0);
        }
        if( bUnlock ){
          sqlite3PagerSnapshotUnlock(pPager);
        }
      }
    }
  }

  sqlite3_mutex_leave(db->mutex);
#endif   /* SQLITE_OMIT_WAL */
  return rc;
}

/*
** Recover as many snapshots as possible from the wal file associated with
** schema zDb of database db.
*/
int sqlite3_snapshot_recover(sqlite3 *db, const char *zDb){
  int rc = SQLITE_ERROR;
#ifndef SQLITE_OMIT_WAL
  int iDb;

#ifdef SQLITE_ENABLE_API_ARMOR
  if( !sqlite3SafetyCheckOk(db) ){
    return SQLITE_MISUSE_BKPT;
  }
#endif

  sqlite3_mutex_enter(db->mutex);
  iDb = sqlite3FindDbName(db, zDb);
  if( iDb==0 || iDb>1 ){
    Btree *pBt = db->aDb[iDb].pBt;
    if( SQLITE_TXN_NONE==sqlite3BtreeTxnState(pBt) ){
      rc = sqlite3BtreeBeginTrans(pBt, 0, 0);
      if( rc==SQLITE_OK ){
        rc = sqlite3PagerSnapshotRecover(sqlite3BtreePager(pBt));
        sqlite3BtreeCommit(pBt);
      }
    }
  }
  sqlite3_mutex_leave(db->mutex);
#endif   /* SQLITE_OMIT_WAL */
  return rc;
}

/*
** Free a snapshot handle obtained from sqlite3_snapshot_get().
*/
void sqlite3_snapshot_free(sqlite3_snapshot *pSnapshot){
  sqlite3_free(pSnapshot);
}
#endif /* SQLITE_ENABLE_SNAPSHOT */

#ifndef SQLITE_OMIT_COMPILEOPTION_DIAGS
/*
** Given the name of a compile-time option, return true if that option
** was used and false if not.
**
** The name can optionally begin with "SQLITE_" but the "SQLITE_" prefix
** is not required for a match.
*/
int sqlite3_compileoption_used(const char *zOptName){
  int i, n;
  int nOpt;
  const char **azCompileOpt;

#if SQLITE_ENABLE_API_ARMOR
  if( zOptName==0 ){
    (void)SQLITE_MISUSE_BKPT;
    return 0;
  }
#endif

  azCompileOpt = sqlite3CompileOptions(&nOpt);

  if( sqlite3StrNICmp(zOptName, "SQLITE_", 7)==0 ) zOptName += 7;
  n = sqlite3Strlen30(zOptName);

  /* Since nOpt is normally in single digits, a linear search is
  ** adequate. No need for a binary search. */
  for(i=0; i<nOpt; i++){
    if( sqlite3StrNICmp(zOptName, azCompileOpt[i], n)==0
     && sqlite3IsIdChar((unsigned char)azCompileOpt[i][n])==0
    ){
      return 1;
    }
  }
  return 0;
}

/*
** Return the N-th compile-time option string.  If N is out of range,
** return a NULL pointer.
*/
const char *sqlite3_compileoption_get(int N){
  int nOpt;
  const char **azCompileOpt;
  azCompileOpt = sqlite3CompileOptions(&nOpt);
  if( N>=0 && N<nOpt ){
    return azCompileOpt[N];
  }
  return 0;
}
#endif /* SQLITE_OMIT_COMPILEOPTION_DIAGS */<|MERGE_RESOLUTION|>--- conflicted
+++ resolved
@@ -2971,12 +2971,8 @@
   const char *zDefaultWal,        /* WAL module to use if no "wal=xxx" query option */
   const char *zUri,               /* Nul-terminated URI to parse */
   unsigned int *pFlags,           /* IN/OUT: SQLITE_OPEN_XXX flags */
-<<<<<<< HEAD
   sqlite3_vfs **ppVfs,            /* OUT: VFS to use */ 
   libsql_wal_methods **ppWal,     /* OUT: WAL module to use */
-=======
-  sqlite3_vfs **ppVfs,            /* OUT: VFS to use */
->>>>>>> 995f96f8
   char **pzFile,                  /* OUT: Filename component of URI */
   char **pzErrMsg                 /* OUT: Error message (if rc!=SQLITE_OK) */
 ){
@@ -3102,15 +3098,9 @@
     if( eState==1 ) zFile[iOut++] = '\0';
     memset(zFile+iOut, 0, 4); /* end-of-options + empty journal filenames */
 
-<<<<<<< HEAD
-    /* Check if there were any options specified that should be interpreted 
+    /* Check if there were any options specified that should be interpreted
     ** here. Options that are interpreted here include "vfs", "wal", and those
     ** that correspond to flags that may be passed to the sqlite3_open_v2()
-=======
-    /* Check if there were any options specified that should be interpreted
-    ** here. Options that are interpreted here include "vfs" and those that
-    ** correspond to flags that may be passed to the sqlite3_open_v2()
->>>>>>> 995f96f8
     ** method. */
     zOpt = &zFile[sqlite3Strlen30(zFile)+1];
     while( zOpt[0] ){
@@ -3307,12 +3297,8 @@
   /* Allocate the sqlite data structure */
   db = sqlite3MallocZero( sizeof(sqlite3) );
   if( db==0 ) goto opendb_out;
-<<<<<<< HEAD
   db->pWalMethodsData = pWalMethodsData;
-  if( isThreadsafe 
-=======
   if( isThreadsafe
->>>>>>> 995f96f8
 #ifdef SQLITE_ENABLE_MULTITHREADED_CHECKS
    || sqlite3GlobalConfig.bCoreMutex
 #endif
