--- conflicted
+++ resolved
@@ -905,8 +905,27 @@
   SELECT NOT(v0.a IS FALSE) FROM v0
 } {1}
 
-<<<<<<< HEAD
-=======
+#-------------------------------------------------------------------------
+reset_db
+do_execsql_test join-18.1 {
+  CREATE TABLE t0(a);
+  CREATE TABLE t1(b);
+  CREATE VIEW v0 AS SELECT a FROM t1 LEFT JOIN t0;
+  INSERT INTO t1 VALUES (1);
+} {}
+
+do_execsql_test join-18.2 {
+  SELECT * FROM v0 WHERE NOT(v0.a IS FALSE);
+} {{}}
+
+do_execsql_test join-18.3 {
+  SELECT * FROM t1 LEFT JOIN t0 WHERE NOT(a IS FALSE);
+} {1 {}}
+
+do_execsql_test join-18.4 {
+  SELECT NOT(v0.a IS FALSE) FROM v0
+} {1}
+
 #-------------------------------------------------------------------------
 reset_db
 do_execsql_test join-19.0 {
@@ -1025,5 +1044,4 @@
   SELECT * FROM t2 LEFT JOIN t1 ON a=0 WHERE (x='x' OR x IS NULL);
 } {1 {} {}}
 
->>>>>>> be22a854
 finish_test
