/*
** Compile and run this standalone program in order to generate code that
** implements a function that will translate alphabetic identifiers into
** parser token codes.
*/
#include <stdio.h>
#include <string.h>
#include <stdlib.h>
#include <assert.h>

/*
** A header comment placed at the beginning of generated code.
*/
static const char zHdr[] = 
  "/***** This file contains automatically generated code ******\n"
  "**\n"
  "** The code in this file has been automatically generated by\n"
  "**\n"
  "**   sqlite/tool/mkkeywordhash.c\n"
  "**\n"
  "** The code in this file implements a function that determines whether\n"
  "** or not a given identifier is really an SQL keyword.  The same thing\n"
  "** might be implemented more directly using a hand-written hash table.\n"
  "** But by using this automatically generated code, the size of the code\n"
  "** is substantially reduced.  This is important for embedded applications\n"
  "** on platforms with limited memory.\n"
  "*/\n"
;

/*
** All the keywords of the SQL language are stored in a hash
** table composed of instances of the following structure.
*/
typedef struct Keyword Keyword;
struct Keyword {
  char *zName;         /* The keyword name */
  char *zTokenType;    /* Token value for this keyword */
  int mask;            /* Code this keyword if non-zero */
  int id;              /* Unique ID for this record */
  int hash;            /* Hash on the keyword */
  int offset;          /* Offset to start of name string */
  int len;             /* Length of this keyword, not counting final \000 */
  int prefix;          /* Number of characters in prefix */
  int longestSuffix;   /* Longest suffix that is a prefix on another word */
  int iNext;           /* Index in aKeywordTable[] of next with same hash */
  int substrId;        /* Id to another keyword this keyword is embedded in */
  int substrOffset;    /* Offset into substrId for start of this keyword */
  char zOrigName[20];  /* Original keyword name before processing */
};

/*
** Define masks used to determine which keywords are allowed
*/
#ifdef SQLITE_OMIT_ALTERTABLE
#  define ALTER      0
#else
#  define ALTER      0x00000001
#endif
#define ALWAYS       0x00000002
#ifdef SQLITE_OMIT_ANALYZE
#  define ANALYZE    0
#else
#  define ANALYZE    0x00000004
#endif
#ifdef SQLITE_OMIT_ATTACH
#  define ATTACH     0
#else
#  define ATTACH     0x00000008
#endif
#ifdef SQLITE_OMIT_AUTOINCREMENT
#  define AUTOINCR   0
#else
#  define AUTOINCR   0x00000010
#endif
#ifdef SQLITE_OMIT_CAST
#  define CAST       0
#else
#  define CAST       0x00000020
#endif
#ifdef SQLITE_OMIT_COMPOUND_SELECT
#  define COMPOUND   0
#else
#  define COMPOUND   0x00000040
#endif
#ifdef SQLITE_OMIT_CONFLICT_CLAUSE
#  define CONFLICT   0
#else
#  define CONFLICT   0x00000080
#endif
#ifdef SQLITE_OMIT_EXPLAIN
#  define EXPLAIN    0
#else
#  define EXPLAIN    0x00000100
#endif
#ifdef SQLITE_OMIT_FOREIGN_KEY
#  define FKEY       0
#else
#  define FKEY       0x00000200
#endif
#ifdef SQLITE_OMIT_PRAGMA
#  define PRAGMA     0
#else
#  define PRAGMA     0x00000400
#endif
#ifdef SQLITE_OMIT_REINDEX
#  define REINDEX    0
#else
#  define REINDEX    0x00000800
#endif
#ifdef SQLITE_OMIT_SUBQUERY
#  define SUBQUERY   0
#else
#  define SUBQUERY   0x00001000
#endif
#ifdef SQLITE_OMIT_TRIGGER
#  define TRIGGER    0
#else
#  define TRIGGER    0x00002000
#endif
#if defined(SQLITE_OMIT_AUTOVACUUM) && \
    (defined(SQLITE_OMIT_VACUUM) || defined(SQLITE_OMIT_ATTACH))
#  define VACUUM     0
#else
#  define VACUUM     0x00004000
#endif
#ifdef SQLITE_OMIT_VIEW
#  define VIEW       0
#else
#  define VIEW       0x00008000
#endif
#ifdef SQLITE_OMIT_VIRTUALTABLE
#  define VTAB       0
#else
#  define VTAB       0x00010000
#endif
#ifdef SQLITE_OMIT_AUTOVACUUM
#  define AUTOVACUUM 0
#else
#  define AUTOVACUUM 0x00020000
#endif
#ifdef SQLITE_OMIT_CTE
#  define CTE        0
#else
#  define CTE        0x00040000
#endif
#ifdef SQLITE_OMIT_UPSERT
#  define UPSERT     0
#else
#  define UPSERT     0x00080000
#endif
#ifdef SQLITE_OMIT_WINDOWFUNC
#  define WINDOWFUNC 0
#else
#  define WINDOWFUNC 0x00100000
#endif

/*
** These are the keywords
*/
static Keyword aKeywordTable[] = {
  { "ABORT",            "TK_ABORT",        CONFLICT|TRIGGER       },
  { "ACTION",           "TK_ACTION",       FKEY                   },
  { "ADD",              "TK_ADD",          ALTER                  },
  { "AFTER",            "TK_AFTER",        TRIGGER                },
  { "ALL",              "TK_ALL",          ALWAYS                 },
  { "ALTER",            "TK_ALTER",        ALTER                  },
  { "ANALYZE",          "TK_ANALYZE",      ANALYZE                },
  { "AND",              "TK_AND",          ALWAYS                 },
  { "AS",               "TK_AS",           ALWAYS                 },
  { "ASC",              "TK_ASC",          ALWAYS                 },
  { "ATTACH",           "TK_ATTACH",       ATTACH                 },
  { "AUTOINCREMENT",    "TK_AUTOINCR",     AUTOINCR               },
  { "BEFORE",           "TK_BEFORE",       TRIGGER                },
  { "BEGIN",            "TK_BEGIN",        ALWAYS                 },
  { "BETWEEN",          "TK_BETWEEN",      ALWAYS                 },
  { "BY",               "TK_BY",           ALWAYS                 },
  { "CASCADE",          "TK_CASCADE",      FKEY                   },
  { "CASE",             "TK_CASE",         ALWAYS                 },
  { "CAST",             "TK_CAST",         CAST                   },
  { "CHECK",            "TK_CHECK",        ALWAYS                 },
  { "COLLATE",          "TK_COLLATE",      ALWAYS                 },
  { "COLUMN",           "TK_COLUMNKW",     ALTER                  },
  { "COMMIT",           "TK_COMMIT",       ALWAYS                 },
  { "CONFLICT",         "TK_CONFLICT",     CONFLICT               },
  { "CONSTRAINT",       "TK_CONSTRAINT",   ALWAYS                 },
  { "CREATE",           "TK_CREATE",       ALWAYS                 },
  { "CROSS",            "TK_JOIN_KW",      ALWAYS                 },
  { "CURRENT",          "TK_CURRENT",      WINDOWFUNC             },
  { "CURRENT_DATE",     "TK_CTIME_KW",     ALWAYS                 },
  { "CURRENT_TIME",     "TK_CTIME_KW",     ALWAYS                 },
  { "CURRENT_TIMESTAMP","TK_CTIME_KW",     ALWAYS                 },
  { "DATABASE",         "TK_DATABASE",     ATTACH                 },
  { "DEFAULT",          "TK_DEFAULT",      ALWAYS                 },
  { "DEFERRED",         "TK_DEFERRED",     ALWAYS                 },
  { "DEFERRABLE",       "TK_DEFERRABLE",   FKEY                   },
  { "DELETE",           "TK_DELETE",       ALWAYS                 },
  { "DESC",             "TK_DESC",         ALWAYS                 },
  { "DETACH",           "TK_DETACH",       ATTACH                 },
  { "DISTINCT",         "TK_DISTINCT",     ALWAYS                 },
  { "DO",               "TK_DO",           UPSERT                 },
  { "DROP",             "TK_DROP",         ALWAYS                 },
  { "END",              "TK_END",          ALWAYS                 },
  { "EACH",             "TK_EACH",         TRIGGER                },
  { "ELSE",             "TK_ELSE",         ALWAYS                 },
  { "ESCAPE",           "TK_ESCAPE",       ALWAYS                 },
  { "EXCEPT",           "TK_EXCEPT",       COMPOUND               },
<<<<<<< HEAD
=======
  { "EXCLUSIVE",        "TK_EXCLUSIVE",    ALWAYS                 },
  { "EXCLUDE",          "TK_EXCLUDE",      WINDOWFUNC             },
>>>>>>> 189aa7dc
  { "EXISTS",           "TK_EXISTS",       ALWAYS                 },
  { "EXPLAIN",          "TK_EXPLAIN",      EXPLAIN                },
  { "FAIL",             "TK_FAIL",         CONFLICT|TRIGGER       },
  { "FILTER",           "TK_FILTER",       WINDOWFUNC             },
  { "FOLLOWING",        "TK_FOLLOWING",    WINDOWFUNC             },
  { "FOR",              "TK_FOR",          TRIGGER                },
  { "FOREIGN",          "TK_FOREIGN",      FKEY                   },
  { "FROM",             "TK_FROM",         ALWAYS                 },
  { "FULL",             "TK_JOIN_KW",      ALWAYS                 },
  { "GLOB",             "TK_LIKE_KW",      ALWAYS                 },
  { "GROUP",            "TK_GROUP",        ALWAYS                 },
  { "GROUPS",           "TK_GROUPS",       WINDOWFUNC             },
  { "HAVING",           "TK_HAVING",       ALWAYS                 },
  { "IF",               "TK_IF",           ALWAYS                 },
  { "IGNORE",           "TK_IGNORE",       CONFLICT|TRIGGER       },
  { "IMMEDIATE",        "TK_IMMEDIATE",    ALWAYS                 },
  { "IN",               "TK_IN",           ALWAYS                 },
  { "INDEX",            "TK_INDEX",        ALWAYS                 },
  { "INDEXED",          "TK_INDEXED",      ALWAYS                 },
  { "INITIALLY",        "TK_INITIALLY",    FKEY                   },
  { "INNER",            "TK_JOIN_KW",      ALWAYS                 },
  { "INSERT",           "TK_INSERT",       ALWAYS                 },
  { "INSTEAD",          "TK_INSTEAD",      TRIGGER                },
  { "INTERSECT",        "TK_INTERSECT",    COMPOUND               },
  { "INTO",             "TK_INTO",         ALWAYS                 },
  { "IS",               "TK_IS",           ALWAYS                 },
  { "ISNULL",           "TK_ISNULL",       ALWAYS                 },
  { "JOIN",             "TK_JOIN",         ALWAYS                 },
  { "KEY",              "TK_KEY",          ALWAYS                 },
  { "LEFT",             "TK_JOIN_KW",      ALWAYS                 },
  { "LIKE",             "TK_LIKE_KW",      ALWAYS                 },
  { "LIMIT",            "TK_LIMIT",        ALWAYS                 },
  { "MATCH",            "TK_MATCH",        ALWAYS                 },
  { "NATURAL",          "TK_JOIN_KW",      ALWAYS                 },
  { "NO",               "TK_NO",           FKEY|WINDOWFUNC        },
  { "NOT",              "TK_NOT",          ALWAYS                 },
  { "NOTHING",          "TK_NOTHING",      UPSERT                 },
  { "NOTNULL",          "TK_NOTNULL",      ALWAYS                 },
  { "NULL",             "TK_NULL",         ALWAYS                 },
  { "OF",               "TK_OF",           ALWAYS                 },
  { "OFFSET",           "TK_OFFSET",       ALWAYS                 },
  { "ON",               "TK_ON",           ALWAYS                 },
  { "OR",               "TK_OR",           ALWAYS                 },
  { "ORDER",            "TK_ORDER",        ALWAYS                 },
  { "OTHERS",           "TK_OTHERS",       WINDOWFUNC             },
  { "OUTER",            "TK_JOIN_KW",      ALWAYS                 },
  { "OVER",             "TK_OVER",         WINDOWFUNC             },
  { "PARTITION",        "TK_PARTITION",    WINDOWFUNC             },
  { "PLAN",             "TK_PLAN",         EXPLAIN                },
  { "PRAGMA",           "TK_PRAGMA",       PRAGMA                 },
  { "PRECEDING",        "TK_PRECEDING",    WINDOWFUNC             },
  { "PRIMARY",          "TK_PRIMARY",      ALWAYS                 },
  { "QUERY",            "TK_QUERY",        EXPLAIN                },
  { "RAISE",            "TK_RAISE",        TRIGGER                },
  { "RANGE",            "TK_RANGE",        WINDOWFUNC             },
  { "RECURSIVE",        "TK_RECURSIVE",    CTE                    },
  { "REFERENCES",       "TK_REFERENCES",   FKEY                   },
  { "REGEXP",           "TK_LIKE_KW",      ALWAYS                 },
  { "REINDEX",          "TK_REINDEX",      REINDEX                },
  { "RELEASE",          "TK_RELEASE",      ALWAYS                 },
  { "RENAME",           "TK_RENAME",       ALTER                  },
  { "REPLACE",          "TK_REPLACE",      CONFLICT               },
  { "RESTRICT",         "TK_RESTRICT",     FKEY                   },
  { "RIGHT",            "TK_JOIN_KW",      ALWAYS                 },
  { "ROLLBACK",         "TK_ROLLBACK",     ALWAYS                 },
  { "ROW",              "TK_ROW",          TRIGGER                },
  { "ROWS",             "TK_ROWS",         ALWAYS                 },
  { "SAVEPOINT",        "TK_SAVEPOINT",    ALWAYS                 },
  { "SELECT",           "TK_SELECT",       ALWAYS                 },
  { "SET",              "TK_SET",          ALWAYS                 },
  { "TABLE",            "TK_TABLE",        ALWAYS                 },
  { "TEMP",             "TK_TEMP",         ALWAYS                 },
  { "TEMPORARY",        "TK_TEMP",         ALWAYS                 },
  { "THEN",             "TK_THEN",         ALWAYS                 },
  { "TIES",             "TK_TIES",         WINDOWFUNC             },
  { "TO",               "TK_TO",           ALWAYS                 },
  { "TRANSACTION",      "TK_TRANSACTION",  ALWAYS                 },
  { "TRIGGER",          "TK_TRIGGER",      TRIGGER                },
  { "UNBOUNDED",        "TK_UNBOUNDED",    WINDOWFUNC             },
  { "UNION",            "TK_UNION",        COMPOUND               },
  { "UNIQUE",           "TK_UNIQUE",       ALWAYS                 },
  { "UPDATE",           "TK_UPDATE",       ALWAYS                 },
  { "USING",            "TK_USING",        ALWAYS                 },
  { "VACUUM",           "TK_VACUUM",       VACUUM                 },
  { "VALUES",           "TK_VALUES",       ALWAYS                 },
  { "VIEW",             "TK_VIEW",         VIEW                   },
  { "VIRTUAL",          "TK_VIRTUAL",      VTAB                   },
  { "WHEN",             "TK_WHEN",         ALWAYS                 },
  { "WHERE",            "TK_WHERE",        ALWAYS                 },
  { "WINDOW",           "TK_WINDOW",       WINDOWFUNC             },
  { "WITH",             "TK_WITH",         CTE                    },
  { "WITHOUT",          "TK_WITHOUT",      ALWAYS                 },
};

/* Number of keywords */
static int nKeyword = (sizeof(aKeywordTable)/sizeof(aKeywordTable[0]));

/* Map all alphabetic characters into lower-case for hashing.  This is
** only valid for alphabetics.  In particular it does not work for '_'
** and so the hash cannot be on a keyword position that might be an '_'.
*/
#define charMap(X)   (0x20|(X))

/*
** Comparision function for two Keyword records
*/
static int keywordCompare1(const void *a, const void *b){
  const Keyword *pA = (Keyword*)a;
  const Keyword *pB = (Keyword*)b;
  int n = pA->len - pB->len;
  if( n==0 ){
    n = strcmp(pA->zName, pB->zName);
  }
  assert( n!=0 );
  return n;
}
static int keywordCompare2(const void *a, const void *b){
  const Keyword *pA = (Keyword*)a;
  const Keyword *pB = (Keyword*)b;
  int n = pB->longestSuffix - pA->longestSuffix;
  if( n==0 ){
    n = strcmp(pA->zName, pB->zName);
  }
  assert( n!=0 );
  return n;
}
static int keywordCompare3(const void *a, const void *b){
  const Keyword *pA = (Keyword*)a;
  const Keyword *pB = (Keyword*)b;
  int n = pA->offset - pB->offset;
  if( n==0 ) n = pB->id - pA->id;
  assert( n!=0 );
  return n;
}

/*
** Return a KeywordTable entry with the given id
*/
static Keyword *findById(int id){
  int i;
  for(i=0; i<nKeyword; i++){
    if( aKeywordTable[i].id==id ) break;
  }
  return &aKeywordTable[i];
}

/*
** This routine does the work.  The generated code is printed on standard
** output.
*/
int main(int argc, char **argv){
  int i, j, k, h;
  int bestSize, bestCount;
  int count;
  int nChar;
  int totalLen = 0;
  int aKWHash[1000];  /* 1000 is much bigger than nKeyword */
  char zKWText[2000];

  /* Remove entries from the list of keywords that have mask==0 */
  for(i=j=0; i<nKeyword; i++){
    if( aKeywordTable[i].mask==0 ) continue;
    if( j<i ){
      aKeywordTable[j] = aKeywordTable[i];
    }
    j++;
  }
  nKeyword = j;

  /* Fill in the lengths of strings and hashes for all entries. */
  for(i=0; i<nKeyword; i++){
    Keyword *p = &aKeywordTable[i];
    p->len = (int)strlen(p->zName);
    assert( p->len<sizeof(p->zOrigName) );
    memcpy(p->zOrigName, p->zName, p->len+1);
    totalLen += p->len;
    p->hash = (charMap(p->zName[0])*4) ^
              (charMap(p->zName[p->len-1])*3) ^ (p->len*1);
    p->id = i+1;
  }

  /* Sort the table from shortest to longest keyword */
  qsort(aKeywordTable, nKeyword, sizeof(aKeywordTable[0]), keywordCompare1);

  /* Look for short keywords embedded in longer keywords */
  for(i=nKeyword-2; i>=0; i--){
    Keyword *p = &aKeywordTable[i];
    for(j=nKeyword-1; j>i && p->substrId==0; j--){
      Keyword *pOther = &aKeywordTable[j];
      if( pOther->substrId ) continue;
      if( pOther->len<=p->len ) continue;
      for(k=0; k<=pOther->len-p->len; k++){
        if( memcmp(p->zName, &pOther->zName[k], p->len)==0 ){
          p->substrId = pOther->id;
          p->substrOffset = k;
          break;
        }
      }
    }
  }

  /* Compute the longestSuffix value for every word */
  for(i=0; i<nKeyword; i++){
    Keyword *p = &aKeywordTable[i];
    if( p->substrId ) continue;
    for(j=0; j<nKeyword; j++){
      Keyword *pOther;
      if( j==i ) continue;
      pOther = &aKeywordTable[j];
      if( pOther->substrId ) continue;
      for(k=p->longestSuffix+1; k<p->len && k<pOther->len; k++){
        if( memcmp(&p->zName[p->len-k], pOther->zName, k)==0 ){
          p->longestSuffix = k;
        }
      }
    }
  }

  /* Sort the table into reverse order by length */
  qsort(aKeywordTable, nKeyword, sizeof(aKeywordTable[0]), keywordCompare2);

  /* Fill in the offset for all entries */
  nChar = 0;
  for(i=0; i<nKeyword; i++){
    Keyword *p = &aKeywordTable[i];
    if( p->offset>0 || p->substrId ) continue;
    p->offset = nChar;
    nChar += p->len;
    for(k=p->len-1; k>=1; k--){
      for(j=i+1; j<nKeyword; j++){
        Keyword *pOther = &aKeywordTable[j];
        if( pOther->offset>0 || pOther->substrId ) continue;
        if( pOther->len<=k ) continue;
        if( memcmp(&p->zName[p->len-k], pOther->zName, k)==0 ){
          p = pOther;
          p->offset = nChar - k;
          nChar = p->offset + p->len;
          p->zName += k;
          p->len -= k;
          p->prefix = k;
          j = i;
          k = p->len;
        }
      }
    }
  }
  for(i=0; i<nKeyword; i++){
    Keyword *p = &aKeywordTable[i];
    if( p->substrId ){
      p->offset = findById(p->substrId)->offset + p->substrOffset;
    }
  }

  /* Sort the table by offset */
  qsort(aKeywordTable, nKeyword, sizeof(aKeywordTable[0]), keywordCompare3);

  /* Figure out how big to make the hash table in order to minimize the
  ** number of collisions */
  bestSize = nKeyword;
  bestCount = nKeyword*nKeyword;
  for(i=nKeyword/2; i<=2*nKeyword; i++){
    for(j=0; j<i; j++) aKWHash[j] = 0;
    for(j=0; j<nKeyword; j++){
      h = aKeywordTable[j].hash % i;
      aKWHash[h] *= 2;
      aKWHash[h]++;
    }
    for(j=count=0; j<i; j++) count += aKWHash[j];
    if( count<bestCount ){
      bestCount = count;
      bestSize = i;
    }
  }

  /* Compute the hash */
  for(i=0; i<bestSize; i++) aKWHash[i] = 0;
  for(i=0; i<nKeyword; i++){
    h = aKeywordTable[i].hash % bestSize;
    aKeywordTable[i].iNext = aKWHash[h];
    aKWHash[h] = i+1;
  }

  /* Begin generating code */
  printf("%s", zHdr);
  printf("/* Hash score: %d */\n", bestCount);
  printf("/* zKWText[] encodes %d bytes of keyword text in %d bytes */\n",
          totalLen + nKeyword, nChar+1 );
  for(i=j=k=0; i<nKeyword; i++){
    Keyword *p = &aKeywordTable[i];
    if( p->substrId ) continue;
    memcpy(&zKWText[k], p->zName, p->len);
    k += p->len;
    if( j+p->len>70 ){
      printf("%*s */\n", 74-j, "");
      j = 0;
    }
    if( j==0 ){
      printf("/*   ");
      j = 8;
    }
    printf("%s", p->zName);
    j += p->len;
  }
  if( j>0 ){
    printf("%*s */\n", 74-j, "");
  }
  printf("static const char zKWText[%d] = {\n", nChar);
  zKWText[nChar] = 0;
  for(i=j=0; i<k; i++){
    if( j==0 ){
      printf("  ");
    }
    if( zKWText[i]==0 ){
      printf("0");
    }else{
      printf("'%c',", zKWText[i]);
    }
    j += 4;
    if( j>68 ){
      printf("\n");
      j = 0;
    }
  }
  if( j>0 ) printf("\n");
  printf("};\n");

  printf("/* aKWHash[i] is the hash value for the i-th keyword */\n");
  printf("static const unsigned char aKWHash[%d] = {\n", bestSize);
  for(i=j=0; i<bestSize; i++){
    if( j==0 ) printf("  ");
    printf(" %3d,", aKWHash[i]);
    j++;
    if( j>12 ){
      printf("\n");
      j = 0;
    }
  }
  printf("%s};\n", j==0 ? "" : "\n");    

  printf("/* aKWNext[] forms the hash collision chain.  If aKWHash[i]==0\n");
  printf("** then the i-th keyword has no more hash collisions.  Otherwise,\n");
  printf("** the next keyword with the same hash is aKWHash[i]-1. */\n");
  printf("static const unsigned char aKWNext[%d] = {\n", nKeyword);
  for(i=j=0; i<nKeyword; i++){
    if( j==0 ) printf("  ");
    printf(" %3d,", aKeywordTable[i].iNext);
    j++;
    if( j>12 ){
      printf("\n");
      j = 0;
    }
  }
  printf("%s};\n", j==0 ? "" : "\n");    

  printf("/* aKWLen[i] is the length (in bytes) of the i-th keyword */\n");
  printf("static const unsigned char aKWLen[%d] = {\n", nKeyword);
  for(i=j=0; i<nKeyword; i++){
    if( j==0 ) printf("  ");
    printf(" %3d,", aKeywordTable[i].len+aKeywordTable[i].prefix);
    j++;
    if( j>12 ){
      printf("\n");
      j = 0;
    }
  }
  printf("%s};\n", j==0 ? "" : "\n");    

  printf("/* aKWOffset[i] is the index into zKWText[] of the start of\n");
  printf("** the text for the i-th keyword. */\n");
  printf("static const unsigned short int aKWOffset[%d] = {\n", nKeyword);
  for(i=j=0; i<nKeyword; i++){
    if( j==0 ) printf("  ");
    printf(" %3d,", aKeywordTable[i].offset);
    j++;
    if( j>12 ){
      printf("\n");
      j = 0;
    }
  }
  printf("%s};\n", j==0 ? "" : "\n");

  printf("/* aKWCode[i] is the parser symbol code for the i-th keyword */\n");
  printf("static const unsigned char aKWCode[%d] = {\n", nKeyword);
  for(i=j=0; i<nKeyword; i++){
    char *zToken = aKeywordTable[i].zTokenType;
    if( j==0 ) printf("  ");
    printf("%s,%*s", zToken, (int)(14-strlen(zToken)), "");
    j++;
    if( j>=5 ){
      printf("\n");
      j = 0;
    }
  }
  printf("%s};\n", j==0 ? "" : "\n");
  printf("/* Check to see if z[0..n-1] is a keyword. If it is, write the\n");
  printf("** parser symbol code for that keyword into *pType.  Always\n");
  printf("** return the integer n (the length of the token). */\n");
  printf("static int keywordCode(const char *z, int n, int *pType){\n");
  printf("  int i, j;\n");
  printf("  const char *zKW;\n");
  printf("  if( n>=2 ){\n");
  printf("    i = ((charMap(z[0])*4) ^ (charMap(z[n-1])*3) ^ n) %% %d;\n",
          bestSize);
  printf("    for(i=((int)aKWHash[i])-1; i>=0; i=((int)aKWNext[i])-1){\n");
  printf("      if( aKWLen[i]!=n ) continue;\n");
  printf("      j = 0;\n");
  printf("      zKW = &zKWText[aKWOffset[i]];\n");
  printf("#ifdef SQLITE_ASCII\n");
  printf("      while( j<n && (z[j]&~0x20)==zKW[j] ){ j++; }\n");
  printf("#endif\n");
  printf("#ifdef SQLITE_EBCDIC\n");
  printf("      while( j<n && toupper(z[j])==zKW[j] ){ j++; }\n");
  printf("#endif\n");
  printf("      if( j<n ) continue;\n");
  for(i=0; i<nKeyword; i++){
    printf("      testcase( i==%d ); /* %s */\n",
           i, aKeywordTable[i].zOrigName);
  }
  printf("      *pType = aKWCode[i];\n");
  printf("      break;\n");
  printf("    }\n");
  printf("  }\n");
  printf("  return n;\n");
  printf("}\n");
  printf("int sqlite3KeywordCode(const unsigned char *z, int n){\n");
  printf("  int id = TK_ID;\n");
  printf("  keywordCode((char*)z, n, &id);\n");
  printf("  return id;\n");
  printf("}\n");
  printf("#define SQLITE_N_KEYWORD %d\n", nKeyword);
  printf("int sqlite3_keyword_name(int i,const char **pzName,int *pnName){\n");
  printf("  if( i<0 || i>=SQLITE_N_KEYWORD ) return SQLITE_ERROR;\n");
  printf("  *pzName = zKWText + aKWOffset[i];\n");
  printf("  *pnName = aKWLen[i];\n");
  printf("  return SQLITE_OK;\n");
  printf("}\n");
  printf("int sqlite3_keyword_count(void){ return SQLITE_N_KEYWORD; }\n");
  printf("int sqlite3_keyword_check(const char *zName, int nName){\n");
  printf("  return TK_ID!=sqlite3KeywordCode((const u8*)zName, nName);\n");
  printf("}\n");

  return 0;
}<|MERGE_RESOLUTION|>--- conflicted
+++ resolved
@@ -204,11 +204,7 @@
   { "ELSE",             "TK_ELSE",         ALWAYS                 },
   { "ESCAPE",           "TK_ESCAPE",       ALWAYS                 },
   { "EXCEPT",           "TK_EXCEPT",       COMPOUND               },
-<<<<<<< HEAD
-=======
-  { "EXCLUSIVE",        "TK_EXCLUSIVE",    ALWAYS                 },
   { "EXCLUDE",          "TK_EXCLUDE",      WINDOWFUNC             },
->>>>>>> 189aa7dc
   { "EXISTS",           "TK_EXISTS",       ALWAYS                 },
   { "EXPLAIN",          "TK_EXPLAIN",      EXPLAIN                },
   { "FAIL",             "TK_FAIL",         CONFLICT|TRIGGER       },
